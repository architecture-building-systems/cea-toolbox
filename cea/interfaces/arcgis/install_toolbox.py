"""Install the toolbox into ArcGIS Desktop 10.4 and 10.5"""
import sys
import shutil
import os.path
import cea.config


def main(config):
    """
    Perform the following steps:

    - add a link to the python.exe that ran setup.py to user's home directory in the file cea_python.pth
    - copy the file "CityEnergyAnalyst.py" to the "My Toolboxes" folder of ArcGIS Desktop and rename the
      extension to ".pyt"
    - copy cea.config and the default.config to the "My Toolboxes/cea" folder.
    - sets up .pth files to access arcpy from the cea python interpreter.
    - copy the inputlocator.py file
    - create the databases.pth file in the "My Toolboxes/cea" directory
    """
    # write out path to python.exe to the file cea_python.pth
    with open(os.path.expanduser('~/cea_python.pth'), 'w') as f:
        f.write(sys.executable)

    toolbox_dst = find_toolbox_destination()
    toolbox_folder = os.path.dirname(toolbox_dst)
    if not os.path.exists(toolbox_folder):
        os.makedirs(toolbox_folder)
    shutil.copy(find_toolbox_src(), toolbox_dst)

    copy_library(toolbox_folder, debug=config.debug)
    copy_config(toolbox_folder)
    copy_scripts(toolbox_folder)
    copy_inputlocator(toolbox_folder)

    with open(os.path.expanduser('~/cea_arcpy.pth'), 'w') as f:
        f.writelines('\n'.join(get_arcgis_paths()))
    print('toolbox installed.')


def copy_library(toolbox_folder, debug=False):
    """Copy the library functions"""
    lib_dst_folder = os.path.join(toolbox_folder, 'cea', 'interfaces', 'arcgis')
    if not os.path.exists(lib_dst_folder):
        os.makedirs(lib_dst_folder)

    lib_src_folder = os.path.dirname(__file__)
    shutil.copy(os.path.join(lib_src_folder, 'arcgishelper.py'), lib_dst_folder)
    shutil.copy(os.path.join(lib_src_folder, 'modules.py'), lib_dst_folder)

    # add `__init__.py` files to interfaces and arcgis folders
    with open(os.path.join(lib_dst_folder, '..', '__init__.py'), 'w') as f:
        f.write('')
    with open(os.path.join(lib_dst_folder, '__init__.py'), 'w') as f:
        f.write('')

    # during development, copy this file too
    if debug:
        print('Copying test.pyt...')
        shutil.copy(os.path.join(lib_src_folder, 'test.pyt'), toolbox_folder)


def copy_config(toolbox_folder):
<<<<<<< HEAD
    """Copy the cea/concept_parameters.py, cea/default.config and an empty __init__.py file to the toolbox_folder"""
=======
    """Copy the cea/config.py, cea/default.config and an empty __init__.py file to the toolbox_folder
    """
>>>>>>> 249a308c
    import cea.config

    cea_dst_folder = get_cea_dst_folder(toolbox_folder)
    cea_src_folder = os.path.dirname(cea.config.__file__)
    shutil.copy(os.path.join(cea_src_folder, 'concept_parameters.py'), cea_dst_folder)
    shutil.copy(os.path.join(cea_src_folder, 'default.config'), cea_dst_folder)
    shutil.copy(os.path.join(cea_src_folder, '__init__.py'), cea_dst_folder)


def copy_scripts(toolbox_folder):
    """Copy the cea/scripts.py and the cea/scripts.pickle files to the toolbox_folder
    """
    import cea.scripts
    import pickle

    cea_dst_folder = get_cea_dst_folder(toolbox_folder)
    cea_src_folder = os.path.dirname(cea.scripts.__file__)
    shutil.copy(os.path.join(cea_src_folder, 'scripts.py'), cea_dst_folder)

    categories_dict = cea.scripts._get_categories_dict()
    pickle.dump(categories_dict, open(os.path.join(cea_dst_folder, 'scripts.pickle'), 'w'))


def get_cea_dst_folder(toolbox_folder):
    cea_dst_folder = os.path.join(toolbox_folder, 'cea')
    if not os.path.exists(cea_dst_folder):
        os.makedirs(cea_dst_folder)
    return cea_dst_folder


def copy_inputlocator(toolbox_folder):
    """Copy the cea/inputlocator.py file to the toolbox_folder and create the cea/databases.pth file"""
    import cea.inputlocator

    cea_dst_folder = get_cea_dst_folder(toolbox_folder)
    cea_src_folder = os.path.dirname(cea.inputlocator.__file__)
    shutil.copy(os.path.join(cea_src_folder, 'inputlocator.py'), cea_dst_folder)

    locator = cea.inputlocator.InputLocator(None)
    with open(os.path.join(cea_dst_folder, 'databases.pth'), 'w') as f:
        f.write(locator.db_path)


def find_toolbox_src():
    """
    Find the source path of the toolbox file (CityEnergyAnalyst.py) - hint: it is relative
    to the current file!
    """
    return os.path.abspath(os.path.join(os.path.dirname(__file__), 'CityEnergyAnalyst.py'))


def find_toolbox_destination():
    """
    Find the destination path for the toolbox file (City Energy Analyst.pyt) - hint: the
    folder is similar to "%APPDATA%\ESRI\Desktop10.4\ArcToolbox\My Toolboxes"
    """
    destination = os.path.join(
        os.path.expandvars(r"$APPDATA\ESRI\Desktop%s\ArcToolbox\My Toolboxes" % get_arcgis_version()),
        'City Energy Analyst.pyt')
    return destination


def get_arcgis_paths():
    """
    Use the windows registry to figure out the paths to the following folders:

    - bin
    - arcpy
    - scripts

    as subfolders of the installation directory.
    """
    import _winreg
    registry = _winreg.ConnectRegistry(None, _winreg.HKEY_LOCAL_MACHINE)
    arcgis_version = get_arcgis_version()
    try:
        key = _winreg.OpenKey(registry, r"SOFTWARE\wow6432Node\ESRI\Desktop%s" % arcgis_version)
    except WindowsError:
        key = _winreg.OpenKey(registry, r"SOFTWARE\ESRI\Desktop%s" % arcgis_version)
    install_dir, _ = _winreg.QueryValueEx(key, 'InstallDir')
    paths = [os.path.join(install_dir, 'bin64'),
            os.path.join(install_dir, 'arcpy'),
            os.path.join(install_dir, 'scripts')]
    return paths

def get_arcgis_version():
    """Check the registry for ArcGIS and return the version. Checks the following two locations:

    - HKLM\software\wow6432Node\esri\Arcgis\RealVersion
    - HKLM\SOFTWARE\ESRI\ArcGIS\RealVersion

    returns the version string as ``"major.minor"``, so ``"10.4"`` or ``"10.5"``
    """
    import _winreg
    registry = _winreg.ConnectRegistry(None, _winreg.HKEY_LOCAL_MACHINE)
    try:
        key = _winreg.OpenKey(registry, r"software\wow6432Node\esri\Arcgis")
    except WindowsError:
        key = _winreg.OpenKey(registry, r"SOFTWARE\ESRI\ArcGIS")
    value, _ = _winreg.QueryValueEx(key, 'RealVersion')
    return '.'.join(value.split('.')[:2])



if __name__ == '__main__':
    main(cea.config.Configuration())<|MERGE_RESOLUTION|>--- conflicted
+++ resolved
@@ -60,12 +60,8 @@
 
 
 def copy_config(toolbox_folder):
-<<<<<<< HEAD
-    """Copy the cea/concept_parameters.py, cea/default.config and an empty __init__.py file to the toolbox_folder"""
-=======
     """Copy the cea/config.py, cea/default.config and an empty __init__.py file to the toolbox_folder
     """
->>>>>>> 249a308c
     import cea.config
 
     cea_dst_folder = get_cea_dst_folder(toolbox_folder)
