"""
ArcGIS Toolbox for integrating the CEA with ArcGIS.

ArcGIS starts by creating an instance of Toolbox, which in turn names the tools to include in the interface.

These tools shell out to ``cli.py`` because the ArcGIS python version is old and can't be updated. Therefore
we would decouple the python version used by CEA from the ArcGIS version.

See the script ``install_toolbox.py`` for the mechanics of installing the toolbox into the ArcGIS system.
"""
import os
import subprocess
import tempfile
import arcpy

__author__ = "Daren Thomas"
__copyright__ = "Copyright 2016, Architecture and Building Systems - ETH Zurich"
__credits__ = ["Daren Thomas", "Martin Mosteiro Romero", "Jimeno A. Fonseca"]
__license__ = "MIT"
__version__ = "0.1"
__maintainer__ = "Daren Thomas"
__email__ = "cea@arch.ethz.ch"
__status__ = "Production"


class Toolbox(object):
    """List the tools to show in the toolbox."""

    def __init__(self):
        self.label = 'City Energy Analyst'
        self.alias = 'cea'
        self.tools = [OperationCostsTool, RetrofitPotentialTool, DemandTool, DataHelperTool, BenchmarkGraphsTool,
                      OperationTool, EmbodiedTool, MobilityTool, PhotovoltaicPannelsTool, SolarCollectorPanelsTool,
<<<<<<< HEAD
                      PhotovoltaicThermalPanelsTool, DemandGraphsTool, ScenarioPlotsTool, RadiationTool, HeatmapsTool,
                      DbfToExcelTool, ExcelToDbfTool, ExtractReferenceCaseTool, TestTool]
=======
                      PhotovoltaicThermalPanelsTool, DemandGraphsTool, ScenarioPlotsTool, RadiationTool,
                      RadiationDaysimTool, HeatmapsTool, DbfToExcelTool, ExcelToDbfTool, ExtractReferenceCaseTool,
                      TestTool]
>>>>>>> 9b5113f7


class OperationCostsTool(object):
    def __init__(self):
        self.label = 'Operation Costs'
        self.description = 'Calculate energy costs due to building operation'
        self.category = 'Cost Analysis'
        self.canRunInBackground = False

    def getParameterInfo(self):
        scenario_path = arcpy.Parameter(
            displayName="Path to the scenario",
            name="scenario_path",
            datatype="DEFolder",
            parameterType="Required",
            direction="Input")

        return [scenario_path]

    def execute(self, parameters, _):
        scenario_path = parameters[0].valueAsText
        run_cli(scenario_path, 'operation-costs')


class RetrofitPotentialTool(object):
    def __init__(self):
        self.label = 'Building Retrofit Potential'
        self.category = 'Retrofit Analysis'
        self.description = 'Select buildings according to specific criteria for retrofit'
        self.canRunInBackground = False

    def getParameterInfo(self):
        scenario_path = arcpy.Parameter(displayName="Path to the scenario", name="scenario_path", datatype="DEFolder",
                                        parameterType="Required", direction="Input")
        retrofit_target_date = arcpy.Parameter(displayName="Year when the retrofit will take place",
                                               name="retrofit_target_date", datatype="GPLong", parameterType="Required",
                                               direction="Input")
        retrofit_target_date.value = 2020

        keep_partial_matches = arcpy.Parameter(displayName="Keep buildings partially matching the selected criteria",
                                               name="keep_partial_matches",
                                               datatype="GPBoolean", parameterType="Required", direction="Input")
        keep_partial_matches.value = False

        name = arcpy.Parameter(displayName="Name for new scenario", name="name", datatype="String",
                               parameterType="Required", direction="Input")
        name.value = "retrofit_HVAC"

        cb_age_threshold = arcpy.Parameter(displayName="Enable threshold age of HVAC (built / retrofitted)",
                                           name="cb_age_threshold", datatype="GPBoolean", parameterType="Required",
                                           direction="Input", category="age")
        cb_age_threshold.value = False
        cb_age_threshold.enabled = False

        age_threshold = arcpy.Parameter(displayName="threshold age of HVAC (built / retrofitted)", name="age_threshold",
                                        datatype="GPLong", parameterType="Optional", direction="Input", category="age")
        age_threshold.value = 15
        age_threshold.enabled = False

        cb_eui_heating_threshold = arcpy.Parameter(displayName="Enable end use intensity threshold for heating",
                                                   name="cb_eui_heating_threshold", datatype="GPBoolean",
                                                   parameterType="Required", direction="Input",
                                                   category="end use intensity")
        cb_eui_heating_threshold.value = False
        cb_eui_heating_threshold.enabled = True

        eui_heating_threshold = arcpy.Parameter(displayName="End use intensity threshold for heating",
                                                name="eui_heating_threshold", datatype="GPLong",
                                                parameterType="Optional", direction="Input",
                                                category="end use intensity")
        eui_heating_threshold.value = 50
        eui_heating_threshold.enabled = False

        cb_eui_hot_water_threshold = arcpy.Parameter(displayName="Enable end use intensity threshold for hot water",
                                                     name="cb_eui_hot_water_threshold", datatype="GPBoolean",
                                                     parameterType="Required", direction="Input",
                                                     category="end use intensity")
        cb_eui_hot_water_threshold.value = False
        cb_eui_hot_water_threshold.enabled = False

        eui_hot_water_threshold = arcpy.Parameter(displayName="End use intensity threshold for hot water",
                                                  name="eui_hot_water_threshold", datatype="GPLong",
                                                  parameterType="Optional", direction="Input",
                                                  category="end use intensity")
        eui_hot_water_threshold.value = 50
        eui_hot_water_threshold.enabled = False

        cb_eui_cooling_threshold = arcpy.Parameter(displayName="Enable end use intensity threshold for cooling",
                                                   name="cb_eui_cooling_threshold", datatype="GPBoolean",
                                                   parameterType="Required", direction="Input",
                                                   category="end use intensity")
        cb_eui_cooling_threshold.value = False
        cb_eui_cooling_threshold.enabled = False

        eui_cooling_threshold = arcpy.Parameter(displayName="End use intensity threshold for cooling",
                                                name="eui_cooling_threshold", datatype="GPLong",
                                                parameterType="Optional", direction="Input",
                                                category="end use intensity")
        eui_cooling_threshold.value = 4
        eui_cooling_threshold.enabled = False

        cb_eui_electricity_threshold = arcpy.Parameter(displayName="Enable end use intensity threshold for electricity",
                                                       name="cb_eui_electricity_threshold", datatype="GPBoolean",
                                                       parameterType="Required", direction="Input",
                                                       category="end use intensity")
        cb_eui_electricity_threshold.value = False
        cb_eui_electricity_threshold.enabled = False

        eui_electricity_threshold = arcpy.Parameter(displayName="End use intensity threshold for electricity",
                                                    name="eui_electricity_threshold", datatype="GPLong",
                                                    parameterType="Optional", direction="Input",
                                                    category="end use intensity")
        eui_electricity_threshold.value = 20
        eui_electricity_threshold.enabled = False

        cb_emissions_operation_threshold = arcpy.Parameter(
            displayName="Enable threshold for emissions due to operation", name="cb_emissions_operation_threshold",
            datatype="GPBoolean", parameterType="Required", direction="Input", category="emissions")
        cb_emissions_operation_threshold.value = False
        cb_emissions_operation_threshold.enabled = False

        emissions_operation_threshold = arcpy.Parameter(displayName="Threshold for emissions due to operation",
                                                        name="emissions_operation_threshold", datatype="GPLong",
                                                        parameterType="Optional", direction="Input",
                                                        category="emissions")
        emissions_operation_threshold.value = 30
        emissions_operation_threshold.enabled = False

        cb_heating_costs_threshold = arcpy.Parameter(displayName="Enable threshold for heating costs",
                                                     name="cb_heating_costs_threshold", datatype="GPBoolean",
                                                     parameterType="Required", direction="Input",
                                                     category="operation costs")
        cb_heating_costs_threshold.value = False
        cb_heating_costs_threshold.enabled = False

        heating_costs_threshold = arcpy.Parameter(displayName="Threshold for heating costs",
                                                  name="heating_costs_threshold", datatype="GPLong",
                                                  parameterType="Optional", direction="Input",
                                                  category="operation costs")
        heating_costs_threshold.value = 2
        heating_costs_threshold.enabled = False

        cb_hot_water_costs_threshold = arcpy.Parameter(displayName="Enable threshold for hot water costs",
                                                       name="cb_hot_water_costs_threshold", datatype="GPBoolean",
                                                       parameterType="Required", direction="Input",
                                                       category="operation costs")
        cb_hot_water_costs_threshold.value = False
        cb_hot_water_costs_threshold.enabled = False

        hot_water_costs_threshold = arcpy.Parameter(displayName="Threshold for hot water costs",
                                                    name="hot_water_costs_threshold", datatype="GPLong",
                                                    parameterType="Optional", direction="Input",
                                                    category="operation costs")
        hot_water_costs_threshold.value = 2
        hot_water_costs_threshold.enabled = False

        cb_cooling_costs_threshold = arcpy.Parameter(displayName="Enable threshold for cooling costs",
                                                     name="cb_cooling_costs_threshold", datatype="GPBoolean",
                                                     parameterType="Required", direction="Input",
                                                     category="operation costs")
        cb_cooling_costs_threshold.value = False
        cb_cooling_costs_threshold.enabled = False

        cooling_costs_threshold = arcpy.Parameter(displayName="Threshold for cooling costs",
                                                  name="cooling_costs_threshold", datatype="GPLong",
                                                  parameterType="Optional", direction="Input",
                                                  category="operation costs")
        cooling_costs_threshold.value = 2
        cooling_costs_threshold.enabled = False

        cb_electricity_costs_threshold = arcpy.Parameter(displayName="Enable threshold for electricity costs",
                                                         name="cb_electricity_costs_threshold", datatype="GPBoolean",
                                                         parameterType="Required", direction="Input",
                                                         category="operation costs")
        cb_electricity_costs_threshold.value = False
        cb_electricity_costs_threshold.enabled = False

        electricity_costs_threshold = arcpy.Parameter(displayName="Threshold for electricity costs",
                                                      name="electricity_costs_threshold", datatype="GPLong",
                                                      parameterType="Optional", direction="Input",
                                                      category="operation costs")
        electricity_costs_threshold.value = 2
        electricity_costs_threshold.enabled = False

        cb_heating_losses_threshold = arcpy.Parameter(
            displayName="Enable threshold for HVAC system losses from heating",
            name="cb_heating_losses_threshold", datatype="GPBoolean",
            parameterType="Required", direction="Input", category="HVAC system losses")
        cb_heating_losses_threshold.value = False
        cb_heating_losses_threshold.enabled = False

        heating_losses_threshold = arcpy.Parameter(displayName="Threshold for HVAC system losses from heating",
                                                   name="heating_losses_threshold", datatype="GPLong",
                                                   parameterType="Optional", direction="Input",
                                                   category="HVAC system losses")
        heating_losses_threshold.value = 15
        heating_losses_threshold.enabled = False

        cb_hot_water_losses_threshold = arcpy.Parameter(
            displayName="Enable threshold for HVAC system losses from hot water", name="cb_hot_water_losses_threshold",
            datatype="GPBoolean", parameterType="Required", direction="Input", category="HVAC system losses")
        cb_hot_water_losses_threshold.value = False
        cb_hot_water_losses_threshold.enabled = False

        hot_water_losses_threshold = arcpy.Parameter(displayName="Threshold for HVAC system losses from hot water",
                                                     name="hot_water_losses_threshold", datatype="GPLong",
                                                     parameterType="Optional", direction="Input",
                                                     category="HVAC system losses")
        hot_water_losses_threshold.value = 15
        hot_water_losses_threshold.enabled = False

        cb_cooling_losses_threshold = arcpy.Parameter(
            displayName="Enable threshold for HVAC system losses from cooling",
            name="cb_cooling_losses_threshold", datatype="GPBoolean",
            parameterType="Required", direction="Input", category="HVAC system losses")
        cb_cooling_losses_threshold.value = False
        cb_cooling_losses_threshold.enabled = False

        cooling_losses_threshold = arcpy.Parameter(displayName="Threshold for HVAC system losses from cooling",
                                                   name="cooling_losses_threshold", datatype="GPLong",
                                                   parameterType="Optional", direction="Input",
                                                   category="HVAC system losses")
        cooling_losses_threshold.value = 15
        cooling_losses_threshold.enabled = False

        return [scenario_path, retrofit_target_date, keep_partial_matches, name, cb_age_threshold, age_threshold,
                cb_eui_heating_threshold, eui_heating_threshold, cb_eui_hot_water_threshold, eui_hot_water_threshold,
                cb_eui_cooling_threshold, eui_cooling_threshold, cb_eui_electricity_threshold,
                eui_electricity_threshold, cb_emissions_operation_threshold, emissions_operation_threshold,
                cb_heating_costs_threshold, heating_costs_threshold, cb_hot_water_costs_threshold,
                hot_water_costs_threshold, cb_cooling_costs_threshold, cooling_costs_threshold,
                cb_electricity_costs_threshold, electricity_costs_threshold, cb_heating_losses_threshold,
                heating_losses_threshold, cb_hot_water_losses_threshold, hot_water_losses_threshold,
                cb_cooling_losses_threshold, cooling_losses_threshold]

    def updateParameters(self, parameters):
        # only enable fields if scenario_path is set
        for p in parameters[1:]:
            p.enabled = False

        scenario_path = parameters[0].valueAsText
        if scenario_path is None:
            return
        if not os.path.exists(scenario_path):
            parameters[0].setErrorMessage('Scenario folder not found: %s' % scenario_path)
            return
        # this only get's run if a scenario is chosen
        for p in parameters[1:]:
            p.enabled = True

        parameters = {p.name: p for p in parameters}
        for parameter_name in parameters.keys():
            if parameter_name.startswith('cb_'):
                parameters[parameter_name].setErrorMessage(parameter_name[3:])
                parameters[parameter_name[3:]].enabled = parameters[parameter_name].value

    def execute(self, parameters, _):
        scenario_path, retrofit_target_date, include_only_matches_to_all_criteria, name = parameters[:4]
        scenario_path = scenario_path.valueAsText
        retrofit_target_date = retrofit_target_date.value
        include_only_matches_to_all_criteria = include_only_matches_to_all_criteria.value
        name = name.valueAsText

        args = ['--retrofit-target-date', str(retrofit_target_date), '--name', name]
        if include_only_matches_to_all_criteria:
            args.append('--keep-partial-matches')

        parameters = {p.name: p for p in parameters[4:]}
        for p_name in parameters.keys():
            if p_name.startswith('cb_'):
                checkbox = parameters[p_name]
                parameter = parameters[p_name[3:]]
                if checkbox.value and (parameter.value is not None):
                    args.append('--%s' % parameter.name.replace('_', '-'))
                    args.append(str(parameter.value))

        run_cli(scenario_path, 'retrofit-potential', *args)


class DemandTool(object):
    """integrate the demand script with ArcGIS"""

    def __init__(self):
        self.label = 'Demand'
        self.description = 'Calculate the Demand'
        self.category = 'Dynamic Demand Forecasting'
        self.canRunInBackground = False

    def getParameterInfo(self):
        scenario_path = arcpy.Parameter(
            displayName="Path to the scenario",
            name="scenario_path",
            datatype="DEFolder",
            parameterType="Required",
            direction="Input")
        weather_name = arcpy.Parameter(
            displayName="Weather file (choose from list or enter full path to .epw file)",
            name="weather_name",
            datatype="String",
            parameterType="Required",
            direction="Input")
        weather_name.filter.list = get_weather_names()

        dynamic_infiltration = arcpy.Parameter(
            displayName="Use dynamic infiltration model (slower)",
            name="dynamic_infiltration",
            datatype="GPBoolean",
            parameterType="Required",
            direction="Input")
        dynamic_infiltration.value = False

        return [scenario_path, weather_name, dynamic_infiltration]

    def isLicensed(self):
        return True

    def updateParameters(self, parameters):
        return

    def updateMessages(self, parameters):
        scenario_path = parameters[0].valueAsText
        if scenario_path is None:
            return
        if not os.path.exists(scenario_path):
            parameters[0].setErrorMessage('Scenario folder not found: %s' % scenario_path)
            return
        if not os.path.exists(get_radiation(scenario_path)):
            parameters[0].setErrorMessage("No radiation data found for scenario. Run radiation script first.")
        if not os.path.exists(get_surface_properties(scenario_path)):
            parameters[0].setErrorMessage("No radiation data found for scenario. Run radiation script first.")
        return

    def execute(self, parameters, _):
        scenario_path = parameters[0].valueAsText
        weather_name = parameters[1].valueAsText
        if weather_name in get_weather_names():
            weather_path = get_weather_path(weather_name)
        elif os.path.exists(weather_name) and weather_name.endswith('.epw'):
            weather_path = weather_name
        else:
            weather_path = get_weather_path()

        use_dynamic_infiltration_calculation = parameters[2].value

        args = [scenario_path, 'demand', '--weather', weather_path]
        if use_dynamic_infiltration_calculation:
            args.append('--use-dynamic-infiltration-calculation')
        run_cli(*args)


class DataHelperTool(object):
    """
    integrate the cea/demand/preprocessing/properties.py script with ArcGIS.
    """

    def __init__(self):
        self.label = 'Data helper'
        self.description = 'Query characteristics of buildings and systems from statistical data'
        self.category = 'Data Management'
        self.canRunInBackground = False

    def getParameterInfo(self):
        scenario_path = arcpy.Parameter(
            displayName="Path to the scenario",
            name="scenario_path",
            datatype="DEFolder",
            parameterType="Required",
            direction="Input")
        prop_thermal_flag = arcpy.Parameter(
            displayName="Generate thermal properties",
            name="prop_thermal_flag",
            datatype="GPBoolean",
            parameterType="Required",
            direction="Input")
        prop_thermal_flag.value = True
        prop_architecture_flag = arcpy.Parameter(
            displayName="Generate architectural properties",
            name="prop_architecture_flag",
            datatype="GPBoolean",
            parameterType="Required",
            direction="Input")
        prop_architecture_flag.value = True
        prop_HVAC_flag = arcpy.Parameter(
            displayName="Generate technical systems properties",
            name="prop_HVAC_flag",
            datatype="GPBoolean",
            parameterType="Required",
            direction="Input")
        prop_HVAC_flag.value = True
        prop_comfort_flag = arcpy.Parameter(
            displayName="Generate comfort properties",
            name="prop_comfort_flag",
            datatype="GPBoolean",
            parameterType="Required",
            direction="Input")
        prop_comfort_flag.value = True
        prop_internal_loads_flag = arcpy.Parameter(
            displayName="Generate internal loads properties",
            name="prop_internal_loads_flag",
            datatype="GPBoolean",
            parameterType="Required",
            direction="Input")
        prop_internal_loads_flag.value = True
        return [scenario_path, prop_thermal_flag, prop_architecture_flag, prop_HVAC_flag, prop_comfort_flag,
                prop_internal_loads_flag]

    def execute(self, parameters, _):
        scenario_path = parameters[0].valueAsText
        flags = {'thermal': parameters[1].value,
                 'architecture': parameters[2].value,
                 'HVAC': parameters[3].value,
                 'comfort': parameters[4].value,
                 'internal-loads': parameters[5].value}
        archetypes = [key for key in flags.keys() if flags[key]]
        run_cli(scenario_path, 'data-helper', '--archetypes', *archetypes)


class BenchmarkGraphsTool(object):
    """Integrates the cea/analysis/benchmark.py tool with ArcGIS"""

    def __init__(self):
        self.label = '2000W Society Benchmark'
        self.description = 'Plot life cycle primary energy demand and emissions compared to an established benchmark'
        self.category = 'Benchmarking'
        self.canRunInBackground = False

    def getParameterInfo(self):
        scenarios = arcpy.Parameter(
            displayName="Path to the scenarios to plot",
            name="scenarios",
            datatype="DEFolder",
            parameterType="Required",
            direction="Input",
            multiValue=True)
        output_file = arcpy.Parameter(
            displayName="Path to output PDF",
            name="output_file",
            datatype="DEFile",
            parameterType="Required",
            direction="Output")
        output_file.filter.list = ['pdf']
        return [scenarios, output_file]

    def execute(self, parameters, messages):
        scenarios = parameters[0].valueAsText
        scenarios = scenarios.replace('"', '')
        scenarios = scenarios.replace("'", '')
        scenarios = scenarios.split(';')
        arcpy.AddMessage(scenarios)
        output_file = parameters[1].valueAsText
        run_cli(None, 'benchmark-graphs', '--output-file', output_file, '--scenarios', *scenarios)
        return


class OperationTool(object):
    def __init__(self):
        self.label = 'LCA Operation'
        self.description = 'Calculate emissions and primary energy due to building operation'
        self.category = 'Life Cycle Analysis'
        self.canRunInBackground = False

    def getParameterInfo(self):
        scenario_path = arcpy.Parameter(
            displayName="Path to the scenario",
            name="scenario_path",
            datatype="DEFolder",
            parameterType="Required",
            direction="Input")
        Qww_flag = arcpy.Parameter(
            displayName="Create a separate file with emissions due to hot water consumption.",
            name="Qww_flag",
            datatype="GPBoolean",
            parameterType="Required",
            direction="Input")
        Qww_flag.value = True
        Qhs_flag = arcpy.Parameter(
            displayName="Create a separate file with emissions due to space heating.",
            name="Qhs_flag",
            datatype="GPBoolean",
            parameterType="Required",
            direction="Input")
        Qhs_flag.value = True
        Qcs_flag = arcpy.Parameter(
            displayName="Create a separate file with emissions due to space cooling.",
            name="Qcs_flag",
            datatype="GPBoolean",
            parameterType="Required",
            direction="Input")
        Qcs_flag.value = True
        Qcdata_flag = arcpy.Parameter(
            displayName="Create a separate file with emissions due to servers cooling.",
            name="Qcdata_flag",
            datatype="GPBoolean",
            parameterType="Required",
            direction="Input")
        Qcdata_flag.value = True
        Qcrefri_flag = arcpy.Parameter(
            displayName="Create a separate file with emissions due to refrigeration.",
            name="Qcrefri_flag",
            datatype="GPBoolean",
            parameterType="Required",
            direction="Input")
        Qcrefri_flag.value = True
        Eal_flag = arcpy.Parameter(
            displayName="Create a separate file with emissions due to appliances and lighting.",
            name="Eal_flag",
            datatype="GPBoolean",
            parameterType="Required",
            direction="Input")
        Eal_flag.value = True
        Eaux_flag = arcpy.Parameter(
            displayName="Create a separate file with emissions due to auxiliary electricity.",
            name="Eaux_flag",
            datatype="GPBoolean",
            parameterType="Required",
            direction="Input")
        Eaux_flag.value = True
        Epro_flag = arcpy.Parameter(
            displayName="Create a separate file with emissions due to electricity in industrial processes.",
            name="Epro_flag",
            datatype="GPBoolean",
            parameterType="Required",
            direction="Input")
        Epro_flag.value = True
        Edata_flag = arcpy.Parameter(
            displayName="Create a separate file with emissions due to electricity consumption in data centers.",
            name="Edata_flag",
            datatype="GPBoolean",
            parameterType="Required",
            direction="Input")
        Edata_flag.value = True

        return [scenario_path, Qww_flag, Qhs_flag, Qcs_flag, Qcdata_flag, Qcrefri_flag, Eal_flag, Eaux_flag, Epro_flag,
                Edata_flag]

    def execute(self, parameters, _):
        scenario_path = parameters[0].valueAsText
        flags = {
            'Qww': parameters[1].value,
            'Qhs': parameters[2].value,
            'Qcs': parameters[3].value,
            'Qcdata': parameters[4].value,
            'Qcrefri': parameters[5].value,
            'Eal': parameters[6].value,
            'Eaux': parameters[7].value,
            'Epro': parameters[8].value,
            'Edata': parameters[9].value,
        }
        extra_files_to_create = [key for key in flags if flags[key]]
        run_cli(scenario_path, 'emissions', '--extra-files-to-create', *extra_files_to_create)


class EmbodiedTool(object):
    def __init__(self):
        self.label = 'LCA Construction'
        self.description = 'Calculate the emissions and primary energy for building construction and decommissioning'
        self.category = 'Life Cycle Analysis'
        self.canRunInBackground = False

    def getParameterInfo(self):
        yearcalc = arcpy.Parameter(
            displayName="Year to calculate",
            name="yearcalc",
            datatype="GPLong",
            parameterType="Required",
            direction="Input")
        yearcalc.value = 2014

        scenario_path = arcpy.Parameter(
            displayName="Path to the scenario",
            name="scenario_path",
            datatype="DEFolder",
            parameterType="Required",
            direction="Input")

        return [yearcalc, scenario_path]

    def execute(self, parameters, _):
        year_to_calculate = int(parameters[0].valueAsText)
        scenario_path = parameters[1].valueAsText
        run_cli(scenario_path, 'embodied-energy', '--year-to-calculate', year_to_calculate)


class MobilityTool(object):
    """Integrates the cea/analysis/mobility.py script with ArcGIS."""

    def __init__(self):
        self.label = 'LCA Mobility'
        self.description = 'Calculate emissions and primary energy due to mobility'
        self.category = 'Life Cycle Analysis'
        self.canRunInBackground = False

    def getParameterInfo(self):
        scenario_path = arcpy.Parameter(
            displayName="Path to the scenario",
            name="scenario_path",
            datatype="DEFolder",
            parameterType="Required",
            direction="Input")

        return [scenario_path]

    def execute(self, parameters, messages):
        scenario_path = parameters[0].valueAsText
        run_cli(scenario_path, 'mobility')


class DemandGraphsTool(object):
    def __init__(self):
        self.label = 'Plots'
        self.description = 'Plot demand time-series data'
        self.category = 'Dynamic Demand Forecasting'
        self.canRunInBackground = False

    def getParameterInfo(self):
        scenario_path = arcpy.Parameter(
            displayName="Path to the scenario",
            name="scenario_path",
            datatype="DEFolder",
            parameterType="Required",
            direction="Input")
        analysis_fields = arcpy.Parameter(
            displayName="Variables to analyse",
            name="analysis_fields",
            datatype="String",
            parameterType="Required",
            multiValue=True,
            direction="Input")
        analysis_fields.filter.list = []
        return [scenario_path, analysis_fields]

    def updateParameters(self, parameters):
        scenario_path = parameters[0].valueAsText
        if not os.path.exists(scenario_path):
            parameters[0].setErrorMessage('Scenario folder not found: %s' % scenario_path)
            return
        analysis_fields = parameters[1]
        fields = _cli_output(scenario_path, 'demand-graphs', '--list-fields').split()
        analysis_fields.filter.list = list(fields)
        return

    def execute(self, parameters, messages):
        scenario_path = parameters[0].valueAsText
        analysis_fields = parameters[1].valueAsText.split(';')[:4]  # max 4 fields for analysis
        run_cli(scenario_path, 'demand-graphs', '--analysis-fields', *analysis_fields)


class ScenarioPlotsTool(object):
    def __init__(self):
        self.label = 'Scenario plots'
        self.description = 'Create summary plots of scenarios in a folder'
        self.category = 'Mapping and Visualization'
        self.canRunInBackground = False

    def getParameterInfo(self):
        scenarios = arcpy.Parameter(
            displayName="Path to the scenarios to plot",
            name="scenarios",
            datatype="DEFolder",
            parameterType="Required",
            direction="Input",
            multiValue=True)
        output_file = arcpy.Parameter(
            displayName="Path to output PDF",
            name="output_file",
            datatype="DEFile",
            parameterType="Required",
            direction="Output")
        output_file.filter.list = ['pdf']
        return [scenarios, output_file]

    def execute(self, parameters, messages):
        scenarios = parameters[0].valueAsText
        scenarios = scenarios.replace("'", "")
        scenarios = scenarios.replace('"', '')
        scenarios = scenarios.split(';')
        output_file = parameters[1].valueAsText
        add_message(scenarios)
        run_cli(None, 'scenario-plots', '--output-file', output_file, '--scenarios', *scenarios)


class PhotovoltaicPannelsTool(object):
    def __init__(self):
        self.label = 'Photovoltaic Panels'
        self.description = 'Calculate electricity production from solar photovoltaic technologies'
        self.category = 'Dynamic Supply Systems'
        self.canRunInBackground = False

    def getParameterInfo(self):
        scenario_path = arcpy.Parameter(
            displayName="Path to the scenario",
            name="scenario_path",
            datatype="DEFolder",
            parameterType="Required",
            direction="Input")

        weather_name = arcpy.Parameter(
            displayName="Weather file (use the same one for solar radiation calculation)",
            name="weather_name",
            datatype="String",
            parameterType="Required",
            direction="Input")
        weather_name.filter.list = get_weather_names() + ['<choose path from below>']
        weather_name.enabled = False

        weather_path = arcpy.Parameter(
            displayName="Path to .epw file",
            name="weather_path",
            datatype="DEFile",
            parameterType="Optional",
            direction="Input")
        weather_path.filter.list = ['epw']
        weather_path.enabled = False

        year = arcpy.Parameter(
            displayName="Year",
            name="year",
            datatype="GPLong",
            parameterType="Required",
            direction="Input")
        year.value = 2014
        year.enabled = False

        latitude = arcpy.Parameter(
            displayName="Latitude",
            name="latitude",
            datatype="GPDouble",
            parameterType="Required",
            direction="Input")
        latitude.enabled = False

        longitude = arcpy.Parameter(
            displayName="Longitude",
            name="longitude",
            datatype="GPDouble",
            parameterType="Required",
            direction="Input")
        longitude.enabled = False

        panel_on_roof = arcpy.Parameter(
            displayName="Consider panels on roofs",
            name="panel_on_roof",
            datatype="GPBoolean",
            parameterType="Required",
            direction="Input")
        panel_on_roof.value = True
        panel_on_roof.enabled = False

        panel_on_wall = arcpy.Parameter(
            displayName="Consider panels on walls",
            name="panel_on_wall",
            datatype="GPBoolean",
            parameterType="Required",
            direction="Input")
        panel_on_wall.value = True
        panel_on_wall.enabled = False

        solar_window_solstice = arcpy.Parameter(
            displayName="Desired hours of production on the winter solstice",
            name="solar_window_solstice",
            datatype="GPLong",
            parameterType="Required",
            direction="Input")
        solar_window_solstice.value = 4
        solar_window_solstice.enabled = False

        type_PVpanel = arcpy.Parameter(
            displayName="PV technology to use",
            name="type_PVpanel",
            datatype="String",
            parameterType="Required",
            direction="Input")
        type_PVpanel.filter.list = ['monocrystalline', 'polycrystalline', 'amorphous']
        type_PVpanel.enabled = False

        min_radiation = arcpy.Parameter(
            displayName="filtering surfaces with low radiation potential (% of the maximum radiation in the area)",
            name="min_radiation",
            datatype="GPDouble",
            parameterType="Required",
            direction="Input")
        min_radiation.value = 0.75
        min_radiation.enabled = False

        return [scenario_path, weather_name, weather_path, year, latitude, longitude, panel_on_roof, panel_on_wall,
                solar_window_solstice, type_PVpanel, min_radiation]

    def updateParameters(self, parameters):
        scenario_path = parameters[0].valueAsText
        if scenario_path is None:
            return
        if not os.path.exists(scenario_path):
            parameters[0].setErrorMessage('Scenario folder not found: %s' % scenario_path)
            return

        parameters = {p.name: p for p in parameters}
        if not parameters['weather_name'].enabled:
            # user just chose scenario, read in defaults etc.

            radiation_csv = _cli_output(scenario_path, 'locate', 'get_radiation')
            if not os.path.exists(radiation_csv):
                parameters['scenario_path'].setErrorMessage("No radiation file found - please run radiation tool first")
                return

            latitude_parameter = parameters['latitude']
            longitude_parameter = parameters['longitude']

            latitude_value = float(_cli_output(scenario_path, 'latitude'))
            longitude_value = float(_cli_output(scenario_path, 'longitude'))
            if not latitude_parameter.enabled:
                # only overwrite on first try
                latitude_parameter.value = latitude_value

            if not longitude_parameter.enabled:
                # only overwrite on first try
                longitude_parameter.value = longitude_value

            # read values from scenario / or defaults
            parameters['year'].value = _cli_output(scenario_path, 'read-config', '--section', 'solar',
                                                   '--key', 'date-start')[:4]
            parameters['panel_on_roof'].value = _cli_output(scenario_path, 'read-config', '--section', 'solar',
                                                            '--key', 'panel-on-roof')
            parameters['panel_on_wall'].value = _cli_output(scenario_path, 'read-config', '--section', 'solar',
                                                            '--key', 'panel-on-wall')
            pv_panel_types = {'PV1': 'monocrystalline', 'PV2': 'polycrystalline', 'PV3': 'amorphous'}
            parameters['type_PVpanel'].value = pv_panel_types[
                _cli_output(scenario_path, 'read-config', '--section', 'solar', '--key', 'type-PVpanel')]
            parameters['min_radiation'].value = _cli_output(scenario_path, 'read-config', '--section', 'solar',
                                                            '--key', 'min-radiation')
            parameters['solar_window_solstice'].value = _cli_output(scenario_path, 'read-config', '--section',
                                                                    'solar',
                                                                    '--key', 'solar-window-solstice')

            weather_path = _cli_output(scenario_path, 'read-config', '--section', 'general', '--key', 'weather')
            if is_db_weather(weather_path):
                parameters['weather_name'].value = get_db_weather_name(weather_path)
                parameters['weather_path'].value = ''
            else:
                parameters['weather_name'].value = '<choose path from below>'
                parameters['weather_path'].value = weather_path

            for p in parameters.values():
                p.enabled = True
            parameters['scenario_path'].enabled = False  # user need to re-open dialog to change scenario path...
        parameters['weather_path'].enabled = parameters['weather_name'].value == '<choose path from below>'

    def updateMessages(self, parameters):
        scenario_path = parameters[0].valueAsText
        if scenario_path is None:
            return
        if not os.path.exists(scenario_path):
            parameters[0].setErrorMessage('Scenario folder not found: %s' % scenario_path)
            return

        radiation_csv = _cli_output(scenario_path, 'locate', 'get_radiation')
        if not os.path.exists(radiation_csv):
            parameters[0].setErrorMessage("No radiation file found - please run radiation tool first")
            return

    def execute(self, parameters, messages):
        parameters = {p.name: p for p in parameters}
        scenario_path = parameters['scenario_path'].valueAsText
        weather_name = parameters['weather_name'].valueAsText
        weather_path = parameters['weather_path'].valueAsText
        year = parameters['year'].value
        latitude = parameters['latitude'].value
        longitude = parameters['longitude'].value
        panel_on_roof = parameters['panel_on_roof'].value
        panel_on_wall = parameters['panel_on_wall'].value
        solar_window_solstice = parameters['solar_window_solstice'].value
        type_PVpanel = {'monocrystalline': 'PV1',
                        'polycrystalline': 'PV2',
                        'amorphous': 'PV3'}[parameters['type_PVpanel'].value]
        min_radiation = parameters['min_radiation'].value

        date_start = str(year) + '-01-01'

        if weather_name in get_weather_names():
            weather_path = get_weather_path(weather_name)

        add_message('longitude: %s' % longitude)
        add_message('latitude: %s' % latitude)

        run_cli_arguments = [scenario_path, 'photovoltaic',
                             '--latitude', latitude,
                             '--longitude', longitude,
                             '--weather-path', weather_path,
                             '--solar-window-solstice', solar_window_solstice,
                             '--type-PVpanel', type_PVpanel,
                             '--min-radiation', min_radiation,
                             '--date-start', date_start,
                             '--panel-on-roof', 'yes' if panel_on_roof else 'no',
                             '--panel-on-wall', 'yes' if panel_on_wall else 'no']
        run_cli(*run_cli_arguments)
        return

class SolarCollectorPanelsTool(object):
    def __init__(self):
        self.label = 'Solar Collector Panels'
        self.description = 'Calculate heat production from solar collector technologies'
        self.category = 'Dynamic Supply Systems'
        self.canRunInBackground = False

    def getParameterInfo(self):
        scenario_path = arcpy.Parameter(
            displayName="Path to the scenario",
            name="scenario_path",
            datatype="DEFolder",
            parameterType="Required",
            direction="Input")

        weather_name = arcpy.Parameter(
            displayName="Weather file (use the same one for solar radiation calculation)",
            name="weather_name",
            datatype="String",
            parameterType="Required",
            direction="Input")
        weather_name.filter.list = get_weather_names() + ['<choose path from below>']
        weather_name.enabled = False

        weather_path = arcpy.Parameter(
            displayName="Path to .epw file",
            name="weather_path",
            datatype="DEFile",
            parameterType="Optional",
            direction="Input")
        weather_path.filter.list = ['epw']
        weather_path.enabled = False

        year = arcpy.Parameter(
            displayName="Year",
            name="year",
            datatype="GPLong",
            parameterType="Required",
            direction="Input")
        year.value = 2014
        year.enabled = False

        latitude = arcpy.Parameter(
            displayName="Latitude",
            name="latitude",
            datatype="GPDouble",
            parameterType="Required",
            direction="Input")
        latitude.enabled = False

        longitude = arcpy.Parameter(
            displayName="Longitude",
            name="longitude",
            datatype="GPDouble",
            parameterType="Required",
            direction="Input")
        longitude.enabled = False

        panel_on_roof = arcpy.Parameter(
            displayName="Consider panels on roofs",
            name="panel_on_roof",
            datatype="GPBoolean",
            parameterType="Required",
            direction="Input")
        panel_on_roof.value = True
        panel_on_roof.enabled = False

        panel_on_wall = arcpy.Parameter(
            displayName="Consider panels on walls",
            name="panel_on_wall",
            datatype="GPBoolean",
            parameterType="Required",
            direction="Input")
        panel_on_wall.value = True
        panel_on_wall.enabled = False

        solar_window_solstice = arcpy.Parameter(
            displayName="Desired hours of production on the winter solstice",
            name="solar_window_solstice",
            datatype="GPLong",
            parameterType="Required",
            direction="Input")
        solar_window_solstice.value = 4
        solar_window_solstice.enabled = False

        type_SCpanel = arcpy.Parameter(
            displayName="Solar collector technology to use",
            name="type_SCpanel",
            datatype="String",
            parameterType="Required",
            direction="Input")
        type_SCpanel.filter.list = ['flat plate collectors', 'evacuated tubes']
        type_SCpanel.enabled = False

        min_radiation = arcpy.Parameter(
            displayName="filtering surfaces with low radiation potential (% of the maximum radiation in the area)",
            name="min_radiation",
            datatype="GPDouble",
            parameterType="Required",
            direction="Input")
        min_radiation.value = 0.75
        min_radiation.enabled = False

        return [scenario_path, weather_name, weather_path, year, latitude, longitude, panel_on_roof, panel_on_wall,
                solar_window_solstice, type_SCpanel, min_radiation]

    def updateParameters(self, parameters):
        scenario_path = parameters[0].valueAsText
        if scenario_path is None:
            return
        if not os.path.exists(scenario_path):
            parameters[0].setErrorMessage('Scenario folder not found: %s' % scenario_path)
            return

        parameters = {p.name: p for p in parameters}
        if not parameters['weather_name'].enabled:
            # user just chose scenario, read in defaults etc.

            radiation_csv = _cli_output(scenario_path, 'locate', 'get_radiation')
            if not os.path.exists(radiation_csv):
                parameters['scenario_path'].setErrorMessage("No radiation file found - please run radiation tool first")
                return

            latitude_parameter = parameters['latitude']
            longitude_parameter = parameters['longitude']

            latitude_value = float(_cli_output(scenario_path, 'latitude'))
            longitude_value = float(_cli_output(scenario_path, 'longitude'))
            if not latitude_parameter.enabled:
                # only overwrite on first try
                latitude_parameter.value = latitude_value

            if not longitude_parameter.enabled:
                # only overwrite on first try
                longitude_parameter.value = longitude_value

            # read values from scenario / or defaults
            parameters['year'].value = _cli_output(scenario_path, 'read-config', '--section', 'solar',
                                                   '--key', 'date-start')[:4]
            parameters['panel_on_roof'].value = _cli_output(scenario_path, 'read-config', '--section', 'solar',
                                                            '--key', 'panel-on-roof')
            parameters['panel_on_wall'].value = _cli_output(scenario_path, 'read-config', '--section', 'solar',
                                                            '--key', 'panel-on-wall')
            sc_panel_types = {'SC1': 'flat plate collectors', 'SC2': 'evacuated tubes'}
            parameters['type_SCpanel'].value = sc_panel_types[
                _cli_output(scenario_path, 'read-config', '--section', 'solar', '--key', 'type-SCpanel')]
            parameters['min_radiation'].value = _cli_output(scenario_path, 'read-config', '--section', 'solar',
                                                            '--key', 'min-radiation')
            parameters['solar_window_solstice'].value = _cli_output(scenario_path, 'read-config', '--section',
                                                                    'solar',
                                                                    '--key', 'solar-window-solstice')

            weather_path = _cli_output(scenario_path, 'read-config', '--section', 'general', '--key', 'weather')
            if is_db_weather(weather_path):
                parameters['weather_name'].value = get_db_weather_name(weather_path)
                parameters['weather_path'].value = ''
            else:
                parameters['weather_name'].value = '<choose path from below>'
                parameters['weather_path'].value = weather_path

            for p in parameters.values():
                p.enabled = True
            parameters['scenario_path'].enabled = False  # user need to re-open dialog to change scenario path...
        parameters['weather_path'].enabled = parameters['weather_name'].value == '<choose path from below>'

    def updateMessages(self, parameters):
        scenario_path = parameters[0].valueAsText
        if scenario_path is None:
            return
        if not os.path.exists(scenario_path):
            parameters[0].setErrorMessage('Scenario folder not found: %s' % scenario_path)
            return

        radiation_csv = _cli_output(scenario_path, 'locate', 'get_radiation')
        if not os.path.exists(radiation_csv):
            parameters[0].setErrorMessage("No radiation file found - please run radiation tool first")
            return

    def execute(self, parameters, messages):
        parameters = {p.name: p for p in parameters}
        scenario_path = parameters['scenario_path'].valueAsText
        weather_name = parameters['weather_name'].valueAsText
        weather_path = parameters['weather_path'].valueAsText
        year = parameters['year'].value
        latitude = parameters['latitude'].value
        longitude = parameters['longitude'].value
        panel_on_roof = parameters['panel_on_roof'].value
        panel_on_wall = parameters['panel_on_wall'].value
        solar_window_solstice = parameters['solar_window_solstice'].value
        type_SCpanel = {'flat plate collectors': 'SC1',
                        'evacuated tubes': 'SC2'}[parameters['type_SCpanel'].value]
        # : flat plat collectors, SC2: evacuated tubes
        min_radiation = parameters['min_radiation'].value

        date_start = str(year) + '-01-01'

        if weather_name in get_weather_names():
            weather_path = get_weather_path(weather_name)

        add_message('longitude: %s' % longitude)
        add_message('latitude: %s' % latitude)

        run_cli_arguments = [scenario_path, 'solar-collector',
                             '--latitude', latitude,
                             '--longitude', longitude,
                             '--weather-path', weather_path,
                             '--solar-window-solstice', solar_window_solstice,
                             '--type-SCpanel', type_SCpanel,
                             '--min-radiation', min_radiation,
                             '--date-start', date_start,
                             '--panel-on-roof', 'yes' if panel_on_roof else 'no',
                             '--panel-on-wall', 'yes' if panel_on_wall else 'no']
        run_cli(*run_cli_arguments)
        return


class PhotovoltaicThermalPanelsTool(object):
    def __init__(self):
        self.label = 'PVT Panels'
        self.description = 'Calculate electricity & heat production from photovoltaic / thermal technologies'
        self.category = 'Dynamic Supply Systems'
        self.canRunInBackground = False

    def getParameterInfo(self):
        scenario_path = arcpy.Parameter(
            displayName="Path to the scenario",
            name="scenario_path",
            datatype="DEFolder",
            parameterType="Required",
            direction="Input")

        weather_name = arcpy.Parameter(
            displayName="Weather file (use the same one for solar radiation calculation)",
            name="weather_name",
            datatype="String",
            parameterType="Required",
            direction="Input")
        weather_name.filter.list = get_weather_names() + ['<choose path from below>']
        weather_name.enabled = False

        weather_path = arcpy.Parameter(
            displayName="Path to .epw file",
            name="weather_path",
            datatype="DEFile",
            parameterType="Optional",
            direction="Input")
        weather_path.filter.list = ['epw']
        weather_path.enabled = False

        year = arcpy.Parameter(
            displayName="Year",
            name="year",
            datatype="GPLong",
            parameterType="Required",
            direction="Input")
        year.value = 2014
        year.enabled = False

        latitude = arcpy.Parameter(
            displayName="Latitude",
            name="latitude",
            datatype="GPDouble",
            parameterType="Required",
            direction="Input")
        latitude.enabled = False

        longitude = arcpy.Parameter(
            displayName="Longitude",
            name="longitude",
            datatype="GPDouble",
            parameterType="Required",
            direction="Input")
        longitude.enabled = False

        panel_on_roof = arcpy.Parameter(
            displayName="Consider panels on roofs",
            name="panel_on_roof",
            datatype="GPBoolean",
            parameterType="Required",
            direction="Input")
        panel_on_roof.value = True
        panel_on_roof.enabled = False

        panel_on_wall = arcpy.Parameter(
            displayName="Consider panels on walls",
            name="panel_on_wall",
            datatype="GPBoolean",
            parameterType="Required",
            direction="Input")
        panel_on_wall.value = True
        panel_on_wall.enabled = False

        solar_window_solstice = arcpy.Parameter(
            displayName="Desired hours of production on the winter solstice",
            name="solar_window_solstice",
            datatype="GPLong",
            parameterType="Required",
            direction="Input")
        solar_window_solstice.value = 4
        solar_window_solstice.enabled = False

        type_SCpanel = arcpy.Parameter(
            displayName="Solar collector technology to use",
            name="type_SCpanel",
            datatype="String",
            parameterType="Required",
            direction="Input")
        type_SCpanel.filter.list = ['flat plate collectors', 'evacuated tubes']
        type_SCpanel.enabled = False

        type_PVpanel = arcpy.Parameter(
            displayName="PV technology to use",
            name="type_PVpanel",
            datatype="String",
            parameterType="Required",
            direction="Input")
        type_PVpanel.filter.list = ['monocrystalline', 'polycrystalline', 'amorphous']
        type_PVpanel.enabled = False

        min_radiation = arcpy.Parameter(
            displayName="filtering surfaces with low radiation potential (% of the maximum radiation in the area)",
            name="min_radiation",
            datatype="GPDouble",
            parameterType="Required",
            direction="Input")
        min_radiation.value = 0.75
        min_radiation.enabled = False

        return [scenario_path, weather_name, weather_path, year, latitude, longitude, panel_on_roof, panel_on_wall,
                solar_window_solstice, type_PVpanel, type_SCpanel, min_radiation]

    def updateParameters(self, parameters):
        scenario_path = parameters[0].valueAsText
        if scenario_path is None:
            return
        if not os.path.exists(scenario_path):
            parameters[0].setErrorMessage('Scenario folder not found: %s' % scenario_path)
            return

        parameters = {p.name: p for p in parameters}
        if not parameters['weather_name'].enabled:
            # user just chose scenario, read in defaults etc.

            radiation_csv = _cli_output(scenario_path, 'locate', 'get_radiation')
            if not os.path.exists(radiation_csv):
                parameters['scenario_path'].setErrorMessage("No radiation file found - please run radiation tool first")
                return

            latitude_parameter = parameters['latitude']
            longitude_parameter = parameters['longitude']

            latitude_value = float(_cli_output(scenario_path, 'latitude'))
            longitude_value = float(_cli_output(scenario_path, 'longitude'))
            if not latitude_parameter.enabled:
                # only overwrite on first try
                latitude_parameter.value = latitude_value

            if not longitude_parameter.enabled:
                # only overwrite on first try
                longitude_parameter.value = longitude_value

            # read values from scenario / or defaults
            parameters['year'].value = _cli_output(scenario_path, 'read-config', '--section', 'solar',
                                                   '--key', 'date-start')[:4]
            parameters['panel_on_roof'].value = _cli_output(scenario_path, 'read-config', '--section', 'solar',
                                                            '--key', 'panel-on-roof')
            parameters['panel_on_wall'].value = _cli_output(scenario_path, 'read-config', '--section', 'solar',
                                                            '--key', 'panel-on-wall')
            pv_panel_types = {'PV1': 'monocrystalline', 'PV2': 'polycrystalline', 'PV3': 'amorphous'}
            parameters['type_PVpanel'].value = pv_panel_types[
                _cli_output(scenario_path, 'read-config', '--section', 'solar', '--key', 'type-PVpanel')]
            sc_panel_types = {'SC1': 'flat plate collectors', 'SC2': 'evacuated tubes'}
            parameters['type_SCpanel'].value = sc_panel_types[
                _cli_output(scenario_path, 'read-config', '--section', 'solar', '--key', 'type-SCpanel')]
            parameters['min_radiation'].value = _cli_output(scenario_path, 'read-config', '--section', 'solar',
                                                            '--key', 'min-radiation')
            parameters['solar_window_solstice'].value = _cli_output(scenario_path, 'read-config', '--section',
                                                                    'solar',
                                                                    '--key', 'solar-window-solstice')

            weather_path = _cli_output(scenario_path, 'read-config', '--section', 'general', '--key', 'weather')
            if is_db_weather(weather_path):
                parameters['weather_name'].value = get_db_weather_name(weather_path)
                parameters['weather_path'].value = ''
            else:
                parameters['weather_name'].value = '<choose path from below>'
                parameters['weather_path'].value = weather_path

            for p in parameters.values():
                p.enabled = True
            parameters['scenario_path'].enabled = False  # user need to re-open dialog to change scenario path...
        parameters['weather_path'].enabled = parameters['weather_name'].value == '<choose path from below>'

    def updateMessages(self, parameters):
        scenario_path = parameters[0].valueAsText
        if scenario_path is None:
            return
        if not os.path.exists(scenario_path):
            parameters[0].setErrorMessage('Scenario folder not found: %s' % scenario_path)
            return

        radiation_csv = _cli_output(scenario_path, 'locate', 'get_radiation')
        if not os.path.exists(radiation_csv):
            parameters[0].setErrorMessage("No radiation file found - please run radiation tool first")
            return

    def execute(self, parameters, messages):
        parameters = {p.name: p for p in parameters}
        scenario_path = parameters['scenario_path'].valueAsText
        weather_name = parameters['weather_name'].valueAsText
        weather_path = parameters['weather_path'].valueAsText
        year = parameters['year'].value
        latitude = parameters['latitude'].value
        longitude = parameters['longitude'].value
        panel_on_roof = parameters['panel_on_roof'].value
        panel_on_wall = parameters['panel_on_wall'].value
        solar_window_solstice = parameters['solar_window_solstice'].value
        type_PVpanel = {'monocrystalline': 'PV1',
                        'polycrystalline': 'PV2',
                        'amorphous': 'PV3'}[parameters['type_PVpanel'].value]
        type_SCpanel = {'flat plate collectors': 'SC1',
                        'evacuated tubes': 'SC2'}[parameters['type_SCpanel'].value]
        min_radiation = parameters['min_radiation'].value

        date_start = str(year) + '-01-01'

        if weather_name in get_weather_names():
            weather_path = get_weather_path(weather_name)

        add_message('longitude: %s' % longitude)
        add_message('latitude: %s' % latitude)

        run_cli_arguments = [scenario_path, 'photovoltaic-thermal',
                             '--latitude', latitude,
                             '--longitude', longitude,
                             '--weather-path', weather_path,
                             '--solar-window-solstice', solar_window_solstice,
                             '--type-PVpanel', type_PVpanel,
                             '--type-SCpanel', type_SCpanel,
                             '--min-radiation', min_radiation,
                             '--date-start', date_start,
                             '--panel-on-roof', 'yes' if panel_on_roof else 'no',
                             '--panel-on-wall', 'yes' if panel_on_wall else 'no']
        run_cli(*run_cli_arguments)
        return


class SolarCollectorPanelsTool(object):
    def __init__(self):
        self.label = 'Solar Collector Panels'
        self.description = 'Calculate heat production from solar collector technologies'
        self.category = 'Dynamic Supply Systems'
        self.canRunInBackground = False

    def getParameterInfo(self):
        scenario_path = arcpy.Parameter(
            displayName="Path to the scenario",
            name="scenario_path",
            datatype="DEFolder",
            parameterType="Required",
            direction="Input")

        weather_name = arcpy.Parameter(
            displayName="Weather file (use the same one for solar radiation calculation)",
            name="weather_name",
            datatype="String",
            parameterType="Required",
            direction="Input")
        weather_name.filter.list = get_weather_names() + ['<choose path from below>']
        weather_name.enabled = False

        weather_path = arcpy.Parameter(
            displayName="Path to .epw file",
            name="weather_path",
            datatype="DEFile",
            parameterType="Optional",
            direction="Input")
        weather_path.filter.list = ['epw']
        weather_path.enabled = False

        year = arcpy.Parameter(
            displayName="Year",
            name="year",
            datatype="GPLong",
            parameterType="Required",
            direction="Input")
        year.value = 2014
        year.enabled = False

        latitude = arcpy.Parameter(
            displayName="Latitude",
            name="latitude",
            datatype="GPDouble",
            parameterType="Required",
            direction="Input")
        latitude.enabled = False

        longitude = arcpy.Parameter(
            displayName="Longitude",
            name="longitude",
            datatype="GPDouble",
            parameterType="Required",
            direction="Input")
        longitude.enabled = False

        panel_on_roof = arcpy.Parameter(
            displayName="Consider panels on roofs",
            name="panel_on_roof",
            datatype="GPBoolean",
            parameterType="Required",
            direction="Input")
        panel_on_roof.value = True
        panel_on_roof.enabled = False

        panel_on_wall = arcpy.Parameter(
            displayName="Consider panels on walls",
            name="panel_on_wall",
            datatype="GPBoolean",
            parameterType="Required",
            direction="Input")
        panel_on_wall.value = True
        panel_on_wall.enabled = False

        solar_window_solstice = arcpy.Parameter(
            displayName="Desired hours of production on the winter solstice",
            name="solar_window_solstice",
            datatype="GPLong",
            parameterType="Required",
            direction="Input")
        solar_window_solstice.value = 4
        solar_window_solstice.enabled = False

        type_SCpanel = arcpy.Parameter(
            displayName="Solar collector technology to use",
            name="type_SCpanel",
            datatype="String",
            parameterType="Required",
            direction="Input")
        type_SCpanel.filter.list = ['flat plate collectors', 'evacuated tubes']
        type_SCpanel.enabled = False

        min_radiation = arcpy.Parameter(
            displayName="filtering surfaces with low radiation potential (% of the maximum radiation in the area)",
            name="min_radiation",
            datatype="GPDouble",
            parameterType="Required",
            direction="Input")
        min_radiation.value = 0.75
        min_radiation.enabled = False

        return [scenario_path, weather_name, weather_path, year, latitude, longitude, panel_on_roof, panel_on_wall,
                solar_window_solstice, type_SCpanel, min_radiation]

    def updateParameters(self, parameters):
        scenario_path = parameters[0].valueAsText
        if scenario_path is None:
            return
        if not os.path.exists(scenario_path):
            parameters[0].setErrorMessage('Scenario folder not found: %s' % scenario_path)
            return

        parameters = {p.name: p for p in parameters}
        if not parameters['weather_name'].enabled:
            # user just chose scenario, read in defaults etc.

            radiation_csv = _cli_output(scenario_path, 'locate', 'get_radiation')
            if not os.path.exists(radiation_csv):
                parameters['scenario_path'].setErrorMessage("No radiation file found - please run radiation tool first")
                return

            latitude_parameter = parameters['latitude']
            longitude_parameter = parameters['longitude']

            latitude_value = float(_cli_output(scenario_path, 'latitude'))
            longitude_value = float(_cli_output(scenario_path, 'longitude'))
            if not latitude_parameter.enabled:
                # only overwrite on first try
                latitude_parameter.value = latitude_value

            if not longitude_parameter.enabled:
                # only overwrite on first try
                longitude_parameter.value = longitude_value

            # read values from scenario / or defaults
            parameters['year'].value = _cli_output(scenario_path, 'read-config', '--section', 'solar',
                                                   '--key', 'date-start')[:4]
            parameters['panel_on_roof'].value = _cli_output(scenario_path, 'read-config', '--section', 'solar',
                                                            '--key', 'panel-on-roof')
            parameters['panel_on_wall'].value = _cli_output(scenario_path, 'read-config', '--section', 'solar',
                                                            '--key', 'panel-on-wall')
            sc_panel_types = {'SC1': 'flat plate collectors', 'SC2': 'evacuated tubes'}
            parameters['type_SCpanel'].value = sc_panel_types[
                _cli_output(scenario_path, 'read-config', '--section', 'solar', '--key', 'type-SCpanel')]
            parameters['min_radiation'].value = _cli_output(scenario_path, 'read-config', '--section', 'solar',
                                                            '--key', 'min-radiation')
            parameters['solar_window_solstice'].value = _cli_output(scenario_path, 'read-config', '--section',
                                                                    'solar',
                                                                    '--key', 'solar-window-solstice')

            weather_path = _cli_output(scenario_path, 'read-config', '--section', 'general', '--key', 'weather')
            if is_db_weather(weather_path):
                parameters['weather_name'].value = get_db_weather_name(weather_path)
                parameters['weather_path'].value = ''
            else:
                parameters['weather_name'].value = '<choose path from below>'
                parameters['weather_path'].value = weather_path

            for p in parameters.values():
                p.enabled = True
            parameters['scenario_path'].enabled = False  # user need to re-open dialog to change scenario path...
        parameters['weather_path'].enabled = parameters['weather_name'].value == '<choose path from below>'

    def updateMessages(self, parameters):
        scenario_path = parameters[0].valueAsText
        if scenario_path is None:
            return
        if not os.path.exists(scenario_path):
            parameters[0].setErrorMessage('Scenario folder not found: %s' % scenario_path)
            return

        radiation_csv = _cli_output(scenario_path, 'locate', 'get_radiation')
        if not os.path.exists(radiation_csv):
            parameters[0].setErrorMessage("No radiation file found - please run radiation tool first")
            return

    def execute(self, parameters, messages):
        parameters = {p.name: p for p in parameters}
        scenario_path = parameters['scenario_path'].valueAsText
        weather_name = parameters['weather_name'].valueAsText
        weather_path = parameters['weather_path'].valueAsText
        year = parameters['year'].value
        latitude = parameters['latitude'].value
        longitude = parameters['longitude'].value
        panel_on_roof = parameters['panel_on_roof'].value
        panel_on_wall = parameters['panel_on_wall'].value
        solar_window_solstice = parameters['solar_window_solstice'].value
        type_SCpanel = {'flat plate collectors': 'SC1',
                        'evacuated tubes': 'SC2'}[parameters['type_SCpanel'].value]
        # : flat plat collectors, SC2: evacuated tubes
        min_radiation = parameters['min_radiation'].value

        date_start = str(year) + '-01-01'

        if weather_name in get_weather_names():
            weather_path = get_weather_path(weather_name)

        add_message('longitude: %s' % longitude)
        add_message('latitude: %s' % latitude)

        run_cli_arguments = [scenario_path, 'solar-collector',
                             '--latitude', latitude,
                             '--longitude', longitude,
                             '--weather-path', weather_path,
                             '--solar-window-solstice', solar_window_solstice,
                             '--type-SCpanel', type_SCpanel,
                             '--min-radiation', min_radiation,
                             '--date-start', date_start,
                             '--panel-on-roof', 'yes' if panel_on_roof else 'no',
                             '--panel-on-wall', 'yes' if panel_on_wall else 'no']
        run_cli(*run_cli_arguments)
        return


class PhotovoltaicThermalPanelsTool(object):
    def __init__(self):
        self.label = 'PVT Panels'
        self.description = 'Calculate electricity & heat production from photovoltaic / thermal technologies'
        self.category = 'Dynamic Supply Systems'
        self.canRunInBackground = False

    def getParameterInfo(self):
        scenario_path = arcpy.Parameter(
            displayName="Path to the scenario",
            name="scenario_path",
            datatype="DEFolder",
            parameterType="Required",
            direction="Input")

        weather_name = arcpy.Parameter(
            displayName="Weather file (use the same one for solar radiation calculation)",
            name="weather_name",
            datatype="String",
            parameterType="Required",
            direction="Input")
        weather_name.filter.list = get_weather_names() + ['<choose path from below>']
        weather_name.enabled = False

        weather_path = arcpy.Parameter(
            displayName="Path to .epw file",
            name="weather_path",
            datatype="DEFile",
            parameterType="Optional",
            direction="Input")
        weather_path.filter.list = ['epw']
        weather_path.enabled = False

        year = arcpy.Parameter(
            displayName="Year",
            name="year",
            datatype="GPLong",
            parameterType="Required",
            direction="Input")
        year.value = 2014
        year.enabled = False

        latitude = arcpy.Parameter(
            displayName="Latitude",
            name="latitude",
            datatype="GPDouble",
            parameterType="Required",
            direction="Input")
        latitude.enabled = False

        longitude = arcpy.Parameter(
            displayName="Longitude",
            name="longitude",
            datatype="GPDouble",
            parameterType="Required",
            direction="Input")
        longitude.enabled = False

        panel_on_roof = arcpy.Parameter(
            displayName="Consider panels on roofs",
            name="panel_on_roof",
            datatype="GPBoolean",
            parameterType="Required",
            direction="Input")
        panel_on_roof.value = True
        panel_on_roof.enabled = False

        panel_on_wall = arcpy.Parameter(
            displayName="Consider panels on walls",
            name="panel_on_wall",
            datatype="GPBoolean",
            parameterType="Required",
            direction="Input")
        panel_on_wall.value = True
        panel_on_wall.enabled = False

        solar_window_solstice = arcpy.Parameter(
            displayName="Desired hours of production on the winter solstice",
            name="solar_window_solstice",
            datatype="GPLong",
            parameterType="Required",
            direction="Input")
        solar_window_solstice.value = 4
        solar_window_solstice.enabled = False

        type_SCpanel = arcpy.Parameter(
            displayName="Solar collector technology to use",
            name="type_SCpanel",
            datatype="String",
            parameterType="Required",
            direction="Input")
        type_SCpanel.filter.list = ['flat plate collectors', 'evacuated tubes']
        type_SCpanel.enabled = False

        type_PVpanel = arcpy.Parameter(
            displayName="PV technology to use",
            name="type_PVpanel",
            datatype="String",
            parameterType="Required",
            direction="Input")
        type_PVpanel.filter.list = ['monocrystalline', 'polycrystalline', 'amorphous']
        type_PVpanel.enabled = False

        min_radiation = arcpy.Parameter(
            displayName="filtering surfaces with low radiation potential (% of the maximum radiation in the area)",
            name="min_radiation",
            datatype="GPDouble",
            parameterType="Required",
            direction="Input")
        min_radiation.value = 0.75
        min_radiation.enabled = False

        return [scenario_path, weather_name, weather_path, year, latitude, longitude, panel_on_roof, panel_on_wall,
                solar_window_solstice, type_PVpanel, type_SCpanel, min_radiation]

    def updateParameters(self, parameters):
        scenario_path = parameters[0].valueAsText
        if scenario_path is None:
            return
        if not os.path.exists(scenario_path):
            parameters[0].setErrorMessage('Scenario folder not found: %s' % scenario_path)
            return

        parameters = {p.name: p for p in parameters}
        if not parameters['weather_name'].enabled:
            # user just chose scenario, read in defaults etc.

            radiation_csv = _cli_output(scenario_path, 'locate', 'get_radiation')
            if not os.path.exists(radiation_csv):
                parameters['scenario_path'].setErrorMessage("No radiation file found - please run radiation tool first")
                return

            latitude_parameter = parameters['latitude']
            longitude_parameter = parameters['longitude']

            latitude_value = float(_cli_output(scenario_path, 'latitude'))
            longitude_value = float(_cli_output(scenario_path, 'longitude'))
            if not latitude_parameter.enabled:
                # only overwrite on first try
                latitude_parameter.value = latitude_value

            if not longitude_parameter.enabled:
                # only overwrite on first try
                longitude_parameter.value = longitude_value

            # read values from scenario / or defaults
            parameters['year'].value = _cli_output(scenario_path, 'read-config', '--section', 'solar',
                                                   '--key', 'date-start')[:4]
            parameters['panel_on_roof'].value = _cli_output(scenario_path, 'read-config', '--section', 'solar',
                                                            '--key', 'panel-on-roof')
            parameters['panel_on_wall'].value = _cli_output(scenario_path, 'read-config', '--section', 'solar',
                                                            '--key', 'panel-on-wall')
            pv_panel_types = {'PV1': 'monocrystalline', 'PV2': 'polycrystalline', 'PV3': 'amorphous'}
            parameters['type_PVpanel'].value = pv_panel_types[
                _cli_output(scenario_path, 'read-config', '--section', 'solar', '--key', 'type-PVpanel')]
            sc_panel_types = {'SC1': 'flat plate collectors', 'SC2': 'evacuated tubes'}
            parameters['type_SCpanel'].value = sc_panel_types[
                _cli_output(scenario_path, 'read-config', '--section', 'solar', '--key', 'type-SCpanel')]
            parameters['min_radiation'].value = _cli_output(scenario_path, 'read-config', '--section', 'solar',
                                                            '--key', 'min-radiation')
            parameters['solar_window_solstice'].value = _cli_output(scenario_path, 'read-config', '--section',
                                                                    'solar',
                                                                    '--key', 'solar-window-solstice')

            weather_path = _cli_output(scenario_path, 'read-config', '--section', 'general', '--key', 'weather')
            if is_db_weather(weather_path):
                parameters['weather_name'].value = get_db_weather_name(weather_path)
                parameters['weather_path'].value = ''
            else:
                parameters['weather_name'].value = '<choose path from below>'
                parameters['weather_path'].value = weather_path

            for p in parameters.values():
                p.enabled = True
            parameters['scenario_path'].enabled = False  # user need to re-open dialog to change scenario path...
        parameters['weather_path'].enabled = parameters['weather_name'].value == '<choose path from below>'

    def updateMessages(self, parameters):
        scenario_path = parameters[0].valueAsText
        if scenario_path is None:
            return
        if not os.path.exists(scenario_path):
            parameters[0].setErrorMessage('Scenario folder not found: %s' % scenario_path)
            return

        radiation_csv = _cli_output(scenario_path, 'locate', 'get_radiation')
        if not os.path.exists(radiation_csv):
            parameters[0].setErrorMessage("No radiation file found - please run radiation tool first")
            return

    def execute(self, parameters, messages):
        parameters = {p.name: p for p in parameters}
        scenario_path = parameters['scenario_path'].valueAsText
        weather_name = parameters['weather_name'].valueAsText
        weather_path = parameters['weather_path'].valueAsText
        year = parameters['year'].value
        latitude = parameters['latitude'].value
        longitude = parameters['longitude'].value
        panel_on_roof = parameters['panel_on_roof'].value
        panel_on_wall = parameters['panel_on_wall'].value
        solar_window_solstice = parameters['solar_window_solstice'].value
        type_PVpanel = {'monocrystalline': 'PV1',
                        'polycrystalline': 'PV2',
                        'amorphous': 'PV3'}[parameters['type_PVpanel'].value]
        type_SCpanel = {'flat plate collectors': 'SC1',
                        'evacuated tubes': 'SC2'}[parameters['type_SCpanel'].value]
        min_radiation = parameters['min_radiation'].value

        date_start = str(year) + '-01-01'

        if weather_name in get_weather_names():
            weather_path = get_weather_path(weather_name)

        add_message('longitude: %s' % longitude)
        add_message('latitude: %s' % latitude)

        run_cli_arguments = [scenario_path, 'photovoltaic-thermal',
                             '--latitude', latitude,
                             '--longitude', longitude,
                             '--weather-path', weather_path,
                             '--solar-window-solstice', solar_window_solstice,
                             '--type-PVpanel', type_PVpanel,
                             '--type-SCpanel', type_SCpanel,
                             '--min-radiation', min_radiation,
                             '--date-start', date_start,
                             '--panel-on-roof', 'yes' if panel_on_roof else 'no',
                             '--panel-on-wall', 'yes' if panel_on_wall else 'no']
        run_cli(*run_cli_arguments)
        return


class RadiationDaysimTool(object):
    def __init__(self):
        self.label = 'Urban solar radiation'
        self.description = 'Use Daysim to calculate solar radiation for a scenario'
        self.category = 'Renewable Energy Assessment'
        self.canRunInBackground = False
        self.options = {'rad-n', 'rad-af', 'rad-ab', 'rad-ad', 'rad-as', 'rad-ar', 'rad-aa', 'rad-lr', 'rad-st',
                        'rad-sj',
                        'rad-lw', 'rad-dj', 'rad-ds', 'rad-dr', 'rad-dp', 'sensor-x-dim', 'sensor-y-dim', 'e-terrain',
                        'n-buildings-in-chunk', 'multiprocessing', 'zone-geometry', 'surrounding-geometry',
                        'consider-windows',
                        'consider-floors'}

    def getParameterInfo(self):
        scenario_path = arcpy.Parameter(
            displayName="Path to the scenario",
            name="scenario_path",
            datatype="DEFolder",
            parameterType="Required",
            direction="Input")

        weather_name = arcpy.Parameter(
            displayName="Weather file (use the same one for solar radiation calculation)",
            name="weather_name",
            datatype="String",
            parameterType="Required",
            direction="Input")
        weather_name.filter.list = get_weather_names() + ['<choose path from below>']
        weather_name.enabled = False

        weather_path = arcpy.Parameter(
            displayName="Path to .epw file",
            name="weather_path",
            datatype="DEFile",
            parameterType="Optional",
            direction="Input")
        weather_path.filter.list = ['epw']
        weather_path.enabled = False

        rad_n = arcpy.Parameter(displayName="rad-n", category="Daysism radiation simulation parameters", name="rad_n",
                                datatype="Long",
                                parameterType="Required", direction="Input")
        rad_n.enabled = False

        rad_af = arcpy.Parameter(displayName="rad-af", category="Daysism radiation simulation parameters",
                                 name="rad_af", datatype="GPString",
                                 parameterType="Required", direction="Input")
        rad_af.enabled = False

        rad_ab = arcpy.Parameter(displayName="rad-ab", category="Daysism radiation simulation parameters",
                                 name="rad_ab", datatype="Long",
                                 parameterType="Required", direction="Input")
        rad_ab.enabled = False

        rad_ad = arcpy.Parameter(displayName="rad-ad", category="Daysism radiation simulation parameters",
                                 name="rad_ad", datatype="Long",
                                 parameterType="Required", direction="Input")
        rad_ad.enabled = False

        rad_as = arcpy.Parameter(displayName="rad-as", category="Daysism radiation simulation parameters",
                                 name="rad_as", datatype="Long",
                                 parameterType="Required", direction="Input")
        rad_as.enabled = False

        rad_ar = arcpy.Parameter(displayName="rad-ar", category="Daysism radiation simulation parameters",
                                 name="rad_ar", datatype="Long",
                                 parameterType="Required", direction="Input")
        rad_ar.enabled = False

        rad_aa = arcpy.Parameter(displayName="rad-aa", category="Daysism radiation simulation parameters",
                                 name="rad_aa", datatype="GPDouble",
                                 parameterType="Required", direction="Input")
        rad_aa.enabled = False

        rad_lr = arcpy.Parameter(displayName="rad-lr", category="Daysism radiation simulation parameters",
                                 name="rad_lr", datatype="Long",
                                 parameterType="Required", direction="Input")
        rad_lr.enabled = False

        rad_st = arcpy.Parameter(displayName="rad-st", category="Daysism radiation simulation parameters",
                                 name="rad_st", datatype="GPDouble",
                                 parameterType="Required", direction="Input")
        rad_st.enabled = False

        rad_sj = arcpy.Parameter(displayName="rad-sj", category="Daysism radiation simulation parameters",
                                 name="rad_sj", datatype="GPDouble",
                                 parameterType="Required", direction="Input")
        rad_sj.enabled = False

        rad_lw = arcpy.Parameter(displayName="rad-lw", category="Daysism radiation simulation parameters",
                                 name="rad_lw", datatype="GPDouble",
                                 parameterType="Required", direction="Input")
        rad_lw.enabled = False

        rad_dj = arcpy.Parameter(displayName="rad-dj", category="Daysism radiation simulation parameters",
                                 name="rad_dj", datatype="GPDouble",
                                 parameterType="Required", direction="Input")
        rad_dj.enabled = False

        rad_ds = arcpy.Parameter(displayName="rad-ds", category="Daysism radiation simulation parameters",
                                 name="rad_ds", datatype="GPDouble",
                                 parameterType="Required", direction="Input")
        rad_ds.enabled = False

        rad_dr = arcpy.Parameter(displayName="rad-dr", category="Daysism radiation simulation parameters",
                                 name="rad_dr", datatype="Long",
                                 parameterType="Required", direction="Input")
        rad_dr.enabled = False

        rad_dp = arcpy.Parameter(displayName="rad-dp", category="Daysism radiation simulation parameters",
                                 name="rad_dp", datatype="Long",
                                 parameterType="Required", direction="Input")
        rad_dp.enabled = False

        sensor_x_dim = arcpy.Parameter(displayName="X-dim", category="Grid for the sensors", name="sensor_x_dim",
                                       datatype="Long",
                                       parameterType="Required", direction="Input")
        sensor_x_dim.enabled = False

        sensor_y_dim = arcpy.Parameter(displayName="Y-dim", category="Grid for the sensors", name="sensor_y_dim",
                                       datatype="Long",
                                       parameterType="Required", direction="Input")
        sensor_y_dim.enabled = False

        e_terrain = arcpy.Parameter(displayName="e-terrain", category="Terrain parameters", name="e_terrain",
                                    datatype="GPDouble",
                                    parameterType="Required", direction="Input")
        e_terrain.enabled = False

        n_buildings_in_chunk = arcpy.Parameter(displayName="n-buildings-in-chunk", category="Simulation parameters",
                                               name="n_buildings_in_chunk",
                                               datatype="Long", parameterType="Required", direction="Input")
        n_buildings_in_chunk.enabled = False

        multiprocessing = arcpy.Parameter(displayName="multiprocessing", category="Simulation parameters",
                                          name="multiprocessing", datatype="GPBoolean", parameterType="Required",
                                          direction="Input")
        multiprocessing.enabled = False

        zone_geometry = arcpy.Parameter(displayName="zone-geometry", category="Geometry simplification",
                                        name="zone_geometry", datatype="Long",
                                        parameterType="Required", direction="Input")
        zone_geometry.enabled = False

        surrounding_geometry = arcpy.Parameter(displayName="surrounding-geometry", category="Geometry simplification",
                                               name="surrounding_geometry",
                                               datatype="Long", parameterType="Required", direction="Input")
        surrounding_geometry.enabled = False

        consider_windows = arcpy.Parameter(displayName="consider-windows", category="Geometry simplification",
                                           name="consider_windows", datatype="GPBoolean", parameterType="Required",
                                           direction="Input")
        consider_windows.enabled = False

        consider_floors = arcpy.Parameter(displayName="consider-floors", category="Geometry simplification",
                                          name="consider_floors", datatype="GPBoolean", parameterType="Required",
                                          direction="Input")
        consider_floors.enabled = False

        return [scenario_path, weather_name, weather_path, rad_n, rad_af, rad_ab, rad_ad, rad_as, rad_ar, rad_aa,
                rad_lr, rad_st, rad_sj, rad_lw, rad_dj, rad_ds, rad_dr, rad_dp, sensor_x_dim, sensor_y_dim, e_terrain,
                n_buildings_in_chunk, multiprocessing, zone_geometry, surrounding_geometry, consider_windows,
                consider_floors]

    def updateParameters(self, parameters):
        import json

        scenario_path = parameters[0].valueAsText
        if scenario_path is None:
            return
        if not os.path.exists(scenario_path):
            parameters[0].setErrorMessage('Scenario folder not found: %s' % scenario_path)
            return

        parameters = {p.name: p for p in parameters}
        if not parameters['weather_name'].enabled:
            # user just chose scenario, read in defaults etc.

            # read values from scenario / or defaults
            weather_path = _cli_output(scenario_path, 'read-config', '--section', 'general', '--key', 'weather')
            if is_db_weather(weather_path):
                parameters['weather_name'].value = get_db_weather_name(weather_path)
                parameters['weather_path'].value = ''
            else:
                parameters['weather_name'].value = '<choose path from below>'
                parameters['weather_path'].value = weather_path

            for p in parameters.values():
                p.enabled = True
            parameters['scenario_path'].enabled = False  # user need to re-open dialog to change scenario path...

            # read values for the parameters
            radiation_config = json.loads(
                _cli_output(scenario_path, 'read-config-section', '--section', 'radiation-daysim'))
            parameters['rad_n'].value = radiation_config['rad-n']
            parameters['rad_af'].value = radiation_config['rad-af']
            parameters['rad_ab'].value = radiation_config['rad-ab']
            parameters['rad_ad'].value = radiation_config['rad-ad']
            parameters['rad_as'].value = radiation_config['rad-as']
            parameters['rad_ar'].value = radiation_config['rad-ar']
            parameters['rad_aa'].value = radiation_config['rad-aa']
            parameters['rad_lr'].value = radiation_config['rad-lr']
            parameters['rad_st'].value = radiation_config['rad-st']
            parameters['rad_sj'].value = radiation_config['rad-sj']
            parameters['rad_lw'].value = radiation_config['rad-lw']
            parameters['rad_dj'].value = radiation_config['rad-dj']
            parameters['rad_ds'].value = radiation_config['rad-ds']
            parameters['rad_dr'].value = radiation_config['rad-dr']
            parameters['rad_dp'].value = radiation_config['rad-dp']
            parameters['sensor_x_dim'].value = radiation_config['sensor-x-dim']
            parameters['sensor_y_dim'].value = radiation_config['sensor-y-dim']
            parameters['e_terrain'].value = radiation_config['e-terrain']
            parameters['n_buildings_in_chunk'].value = radiation_config['n-buildings-in-chunk']
            parameters['multiprocessing'].value = parse_boolean(radiation_config['multiprocessing'])
            parameters['zone_geometry'].value = radiation_config['zone-geometry']
            parameters['surrounding_geometry'].value = radiation_config['surrounding-geometry']
            parameters['consider_windows'].value = parse_boolean(radiation_config['consider-windows'])
            parameters['consider_floors'].value = parse_boolean(radiation_config['consider-floors'])

        parameters['weather_path'].enabled = parameters['weather_name'].value == '<choose path from below>'

    def updateMessages(self, parameters):
        scenario_path = parameters[0].valueAsText
        if scenario_path is None:
            return
        if not os.path.exists(scenario_path):
            parameters[0].setErrorMessage('Scenario folder not found: %s' % scenario_path)
            return

    def execute(self, parameters, _):
        parameters = {p.name: p for p in parameters}
        scenario_path = parameters['scenario_path'].valueAsText
        weather_name = parameters['weather_name'].valueAsText
        weather_path = parameters['weather_path'].valueAsText

        if weather_name in get_weather_names():
            weather_path = get_weather_path(weather_name)

        run_cli_arguments = [scenario_path, 'radiation-daysim',
                             '--weather-path', weather_path]
        options = ['rad-n', 'rad-af', 'rad-ab', 'rad-ad', 'rad-as', 'rad-ar', 'rad-aa', 'rad-lr', 'rad-st', 'rad-sj',
                   'rad-lw', 'rad-dj', 'rad-ds', 'rad-dr', 'rad-dp', 'sensor-x-dim', 'sensor-y-dim', 'e-terrain',
                   'n-buildings-in-chunk', 'multiprocessing', 'zone-geometry', 'surrounding-geometry',
                   'consider-windows',
                   'consider-floors']
        for option in options:
            run_cli_arguments.append('--' + option)
            parameter = parameters[option.replace('-', '_')]
            if parameter.dataType == 'Boolean':
                run_cli_arguments.append('yes' if parameter.value else 'no')
            else:
                run_cli_arguments.append(parameter.value)

        run_cli(*run_cli_arguments)
        return


class RadiationTool(object):
    def __init__(self):
        self.label = 'Solar Insolation'
        self.category = 'Renewable Energy Assessment'
        self.description = 'Create radiation file'
        self.canRunInBackground = False

    def getParameterInfo(self):
        scenario_path = arcpy.Parameter(
            displayName="Path to the scenario",
            name="scenario_path",
            datatype="DEFolder",
            parameterType="Required",
            direction="Input")

        weather_name = arcpy.Parameter(
            displayName="Weather file (choose from list or enter full path to .epw file)",
            name="weather_name",
            datatype="String",
            parameterType="Required",
            direction="Input")
        weather_name.filter.list = get_weather_names()
        weather_name.enabled = False

        year = arcpy.Parameter(
            displayName="Year",
            name="year",
            datatype="GPLong",
            parameterType="Required",
            direction="Input")
        year.value = 2014
        year.enabled = False

        latitude = arcpy.Parameter(
            displayName="Latitude",
            name="latitude",
            datatype="GPDouble",
            parameterType="Required",
            direction="Input")
        latitude.enabled = False

        longitude = arcpy.Parameter(
            displayName="Longitude",
            name="longitude",
            datatype="GPDouble",
            parameterType="Required",
            direction="Input")
        longitude.enabled = False

        return [scenario_path, weather_name, year, latitude, longitude]

    def updateParameters(self, parameters):
        scenario_path = parameters[0].valueAsText
        if scenario_path is None:
            return
        if not os.path.exists(scenario_path):
            parameters[0].setErrorMessage('Scenario folder not found: %s' % scenario_path)
            return

        weather_parameter = parameters[1]
        year_parameter = parameters[2]
        latitude_parameter = parameters[3]
        longitude_parameter = parameters[4]

        weather_parameter.enabled = True
        year_parameter.enabled = True

        latitude_value = float(_cli_output(scenario_path, 'latitude'))
        longitude_value = float(_cli_output(scenario_path, 'longitude'))
        if not latitude_parameter.enabled:
            # only overwrite on first try
            latitude_parameter.value = latitude_value
            latitude_parameter.enabled = True

        if not longitude_parameter.enabled:
            # only overwrite on first try
            longitude_parameter.value = longitude_value
            longitude_parameter.enabled = True
        return

    def execute(self, parameters, messages):
        scenario_path = parameters[0].valueAsText
        weather_name = parameters[1].valueAsText
        year = parameters[2].value
        latitude = parameters[3].value
        longitude = parameters[4].value

        if weather_name in get_weather_names():
            weather_path = get_weather_path(weather_name)
        elif os.path.exists(weather_name) and weather_name.endswith('.epw'):
            weather_path = weather_name
        else:
            weather_path = get_weather_path('.')

        # FIXME: use current arcgis databases...
        path_arcgis_db = os.path.expanduser(os.path.join('~', 'Documents', 'ArcGIS', 'Default.gdb'))

        add_message('longitude: %s' % longitude)
        add_message('latitude: %s' % latitude)

        run_cli(scenario_path, 'radiation', '--arcgis-db', path_arcgis_db, '--latitude', latitude,
                '--longitude', longitude, '--year', year, '--weather-path', weather_path)
        return


def add_message(msg, **kwargs):
    """Log to arcpy.AddMessage() instead of print to STDOUT"""
    if len(kwargs):
        msg %= kwargs
    arcpy.AddMessage(msg)
    log_file = os.path.join(tempfile.gettempdir(), 'cea.log')
    with open(log_file, 'a') as log:
        log.write(str(msg))


def get_weather_names():
    """Shell out to cli.py and collect the list of weather files registered with the CEA"""

    def get_weather_names_inner():
        startupinfo = subprocess.STARTUPINFO()
        startupinfo.dwFlags |= subprocess.STARTF_USESHOWWINDOW
        command = [get_python_exe(), '-u', '-m', 'cea.cli', 'weather-files']
        p = subprocess.Popen(command, stdout=subprocess.PIPE, startupinfo=startupinfo)
        while True:
            line = p.stdout.readline()
            if line == '':
                # end of input
                break
            yield line.rstrip()

    return list(get_weather_names_inner())


def is_db_weather(weather_path):
    """True, if the ``weather_path`` is one of the pre-installed weather files that came with the CEA"""
    weather_name = get_db_weather_name(weather_path)
    if weather_name in get_weather_names():
        # could still be a custom weather file...
        db_weather_path = get_weather_path(weather_name)
        if os.path.dirname(db_weather_path) == os.path.dirname(weather_path):
            return True
    return False


def get_db_weather_name(weather_path):
    weather_name = os.path.splitext(os.path.basename(weather_path))[0]
    return weather_name


def get_weather_path(weather_name='default'):
    """Shell out to cli.py and find the path to the weather file"""
    return _cli_output(None, 'weather-path', weather_name)


def get_radiation(scenario_path):
    """Shell out to cli.py and find the path to the ``radiation.csv`` file for the scenario."""
    return _cli_output(scenario_path, 'locate', 'get_radiation')


def get_surface_properties(scenario_path):
    """Shell out to cli.py and find the path to the ``surface_properties.csv`` file for the scenario."""
    return _cli_output(scenario_path, 'locate', 'get_surface_properties')


def get_python_exe():
    """Return the path to the python interpreter that was used to install CEA"""
    try:
        with open(os.path.expanduser('~/cea_python.pth'), 'r') as f:
            python_exe = f.read().strip()
            return python_exe
    except:
        raise AssertionError("Could not find 'cea_python.pth' in home directory.")


def get_environment():
    """Return the system environment to use for the execution - this is based on the location of the python
    interpreter in ``get_python_exe``"""
    root_dir = os.path.dirname(get_python_exe())
    scripts_dir = os.path.join(root_dir, 'Scripts')
    env = os.environ.copy()
    env['PATH'] = ';'.join((root_dir, scripts_dir, os.environ['PATH']))
    return os.environ


def _cli_output(scenario_path=None, *args):
    """Run the CLI in a subprocess without showing windows and return the output as a string, whitespace
    is stripped from the output"""
    startupinfo = subprocess.STARTUPINFO()
    startupinfo.dwFlags |= subprocess.STARTF_USESHOWWINDOW

    command = [get_python_exe(), '-m', 'cea.cli']
    if scenario_path:
        command.append('--scenario')
        command.append(scenario_path)
    command.extend(args)

    result = subprocess.check_output(command, startupinfo=startupinfo, env=get_environment())
    return result.strip()


def run_cli(scenario_path=None, *args):
    """Run the CLI in a subprocess without showing windows"""
    startupinfo = subprocess.STARTUPINFO()
    startupinfo.dwFlags |= subprocess.STARTF_USESHOWWINDOW

    command = [get_python_exe(), '-u', '-m', 'cea.cli']
    if scenario_path:
        command.append('--scenario')
        command.append(scenario_path)
    command.extend(map(str, args))
    add_message(command)
    process = subprocess.Popen(command, startupinfo=startupinfo, stdout=subprocess.PIPE, stderr=subprocess.PIPE,
                               env=get_environment(), cwd=tempfile.gettempdir())
    while True:
        next_line = process.stdout.readline()
        if next_line == '' and process.poll() is not None:
            break
        add_message(next_line.rstrip())
    stdout, stderr = process.communicate()
    add_message(stdout)
    add_message(stderr)


def parse_boolean(s):
    """Return True or False, depending on the value of ``s`` as defined by the ConfigParser library."""
    boolean_states = {'0': False,
                      '1': True,
                      'false': False,
                      'no': False,
                      'off': False,
                      'on': True,
                      'true': True,
                      'yes': True}
    if s.lower() in boolean_states:
        return boolean_states[s.lower()]
    return False



class HeatmapsTool(object):
    def __init__(self):
        self.label = 'Heatmaps'
        self.description = 'Generate maps representing hot and cold spots of energy consumption'
        self.category = 'Mapping and Visualization'
        self.canRunInBackground = False

    def getParameterInfo(self):
        scenario_path = arcpy.Parameter(
            displayName="Path to the scenario",
            name="scenario_path",
            datatype="DEFolder",
            parameterType="Required",
            direction="Input")
        path_variables = arcpy.Parameter(
            displayName="Choose the file to analyse",
            name="path_variables",
            datatype="String",
            parameterType="Required",
            direction="Input")
        path_variables.filter.list = []
        analysis_fields = arcpy.Parameter(
            displayName="Variables to analyse",
            name="analysis_fields",
            datatype="String",
            parameterType="Required",
            multiValue=True,
            direction="Input")
        analysis_fields.filter.list = []
        analysis_fields.parameterDependencies = ['path_variables']

        return [scenario_path, path_variables, analysis_fields]

    def updateParameters(self, parameters):
        # scenario_path
        scenario_path = parameters[0].valueAsText
        if not os.path.exists(scenario_path):
            parameters[0].setErrorMessage('Scenario folder not found: %s' % scenario_path)
            return
        # path_variables
        file_names = [os.path.basename(_cli_output(scenario_path, 'locate', 'get_total_demand'))]
        file_names.extend(
            [f for f in os.listdir(_cli_output(scenario_path, 'locate', 'get_lca_emissions_results_folder'))
             if f.endswith('.csv')])
        path_variables = parameters[1]
        if not path_variables.value or path_variables.value not in file_names:
            path_variables.filter.list = file_names
            path_variables.value = file_names[0]
        # analysis_fields
        analysis_fields = parameters[2]
        if path_variables.value == file_names[0]:
            file_to_analyze = _cli_output(scenario_path, 'locate', 'get_total_demand')
        else:
            file_to_analyze = os.path.join(_cli_output(scenario_path, 'locate', 'get_lca_emissions_results_folder'),
                                           path_variables.value)
        import pandas as pd
        df = pd.read_csv(file_to_analyze)
        fields = df.columns.tolist()
        fields.remove('Name')
        analysis_fields.filter.list = list(fields)
        return

    def execute(self, parameters, _):
        scenario_path = parameters[0].valueAsText
        file_to_analyze = parameters[1].valueAsText
        analysis_fields = parameters[2].valueAsText.split(';')

        if file_to_analyze == os.path.basename(_cli_output(scenario_path, 'locate', 'get_total_demand')):
            file_to_analyze = _cli_output(scenario_path, 'locate', 'get_total_demand')
        else:
            file_to_analyze = os.path.join(_cli_output(scenario_path, 'locate', 'get_lca_emissions_results_folder'),
                                           file_to_analyze)
        run_cli(scenario_path, 'heatmaps', '--file-to-analyze', file_to_analyze, '--analysis-fields', *analysis_fields)


class ExcelToDbfTool(object):
    def __init__(self):
        self.label = 'Convert Excel to DBF'
        self.description = 'xls => dbf'
        self.canRunInBackground = False
        self.category = 'Utilities'

    def getParameterInfo(self):
        input_path = arcpy.Parameter(
            displayName="Excel input file path",
            name="input_path",
            datatype="DEFile",
            parameterType="Required",
            direction="Input")
        input_path.filter.list = ['xls']
        output_path = arcpy.Parameter(
            displayName="DBF output file path",
            name="output_path",
            datatype="DEFile",
            parameterType="Required",
            direction="Output")
        output_path.filter.list = ['dbf']
        return [input_path, output_path]

    def execute(self, parameters, _):
        input_path = parameters[0].valueAsText
        output_path = parameters[1].valueAsText

        run_cli(None, 'excel-to-dbf', '--input-path', input_path, '--output-path', output_path)


class DbfToExcelTool(object):
    def __init__(self):
        self.label = 'Convert DBF to Excel'
        self.description = 'dbf => xls'
        self.canRunInBackground = False
        self.category = 'Utilities'

    def getParameterInfo(self):
        input_path = arcpy.Parameter(
            displayName="DBF input file path",
            name="input_path",
            datatype="DEFile",
            parameterType="Required",
            direction="Input")
        input_path.filter.list = ['dbf']
        output_path = arcpy.Parameter(
            displayName="Excel output file path",
            name="output_path",
            datatype="DEFile",
            parameterType="Required",
            direction="Output")
        output_path.filter.list = ['xls']

        return [input_path, output_path]

    def execute(self, parameters, _):
        input_path = parameters[0].valueAsText
        output_path = parameters[1].valueAsText

        run_cli(None, 'dbf-to-excel', '--input-path', input_path, '--output-path', output_path)


class ExtractReferenceCaseTool(object):
    """Extract the built-in reference case to a specified folder"""

    def __init__(self):
        self.label = 'Extract reference case'
        self.description = 'Extract sample reference case to folder'
        self.canRunInBackground = False
        self.category = 'Utilities'

    def getParameterInfo(self):
        output_path = arcpy.Parameter(
            displayName="Extract to folder",
            name="output_path",
            datatype="DEFolder",
            parameterType="Required",
            direction="Input")

        return [output_path]

    def execute(self, parameters, _):
        output_path = parameters[0].valueAsText

        run_cli(None, 'extract-reference-case', '--to', output_path)


class TestTool(object):
    """Run `cea test` for the user"""

    def __init__(self):
        self.label = 'Test CEA'
        self.description = 'Run some tests on the CEA'
        self.canRunInBackground = False
        self.category = 'Utilities'

    def getParameterInfo(self):
        return []

    def execute(self, parameters, _):
        run_cli(None, 'test')<|MERGE_RESOLUTION|>--- conflicted
+++ resolved
@@ -31,14 +31,9 @@
         self.alias = 'cea'
         self.tools = [OperationCostsTool, RetrofitPotentialTool, DemandTool, DataHelperTool, BenchmarkGraphsTool,
                       OperationTool, EmbodiedTool, MobilityTool, PhotovoltaicPannelsTool, SolarCollectorPanelsTool,
-<<<<<<< HEAD
-                      PhotovoltaicThermalPanelsTool, DemandGraphsTool, ScenarioPlotsTool, RadiationTool, HeatmapsTool,
-                      DbfToExcelTool, ExcelToDbfTool, ExtractReferenceCaseTool, TestTool]
-=======
                       PhotovoltaicThermalPanelsTool, DemandGraphsTool, ScenarioPlotsTool, RadiationTool,
                       RadiationDaysimTool, HeatmapsTool, DbfToExcelTool, ExcelToDbfTool, ExtractReferenceCaseTool,
                       TestTool]
->>>>>>> 9b5113f7
 
 
 class OperationCostsTool(object):
@@ -928,452 +923,6 @@
                              '--weather-path', weather_path,
                              '--solar-window-solstice', solar_window_solstice,
                              '--type-PVpanel', type_PVpanel,
-                             '--min-radiation', min_radiation,
-                             '--date-start', date_start,
-                             '--panel-on-roof', 'yes' if panel_on_roof else 'no',
-                             '--panel-on-wall', 'yes' if panel_on_wall else 'no']
-        run_cli(*run_cli_arguments)
-        return
-
-class SolarCollectorPanelsTool(object):
-    def __init__(self):
-        self.label = 'Solar Collector Panels'
-        self.description = 'Calculate heat production from solar collector technologies'
-        self.category = 'Dynamic Supply Systems'
-        self.canRunInBackground = False
-
-    def getParameterInfo(self):
-        scenario_path = arcpy.Parameter(
-            displayName="Path to the scenario",
-            name="scenario_path",
-            datatype="DEFolder",
-            parameterType="Required",
-            direction="Input")
-
-        weather_name = arcpy.Parameter(
-            displayName="Weather file (use the same one for solar radiation calculation)",
-            name="weather_name",
-            datatype="String",
-            parameterType="Required",
-            direction="Input")
-        weather_name.filter.list = get_weather_names() + ['<choose path from below>']
-        weather_name.enabled = False
-
-        weather_path = arcpy.Parameter(
-            displayName="Path to .epw file",
-            name="weather_path",
-            datatype="DEFile",
-            parameterType="Optional",
-            direction="Input")
-        weather_path.filter.list = ['epw']
-        weather_path.enabled = False
-
-        year = arcpy.Parameter(
-            displayName="Year",
-            name="year",
-            datatype="GPLong",
-            parameterType="Required",
-            direction="Input")
-        year.value = 2014
-        year.enabled = False
-
-        latitude = arcpy.Parameter(
-            displayName="Latitude",
-            name="latitude",
-            datatype="GPDouble",
-            parameterType="Required",
-            direction="Input")
-        latitude.enabled = False
-
-        longitude = arcpy.Parameter(
-            displayName="Longitude",
-            name="longitude",
-            datatype="GPDouble",
-            parameterType="Required",
-            direction="Input")
-        longitude.enabled = False
-
-        panel_on_roof = arcpy.Parameter(
-            displayName="Consider panels on roofs",
-            name="panel_on_roof",
-            datatype="GPBoolean",
-            parameterType="Required",
-            direction="Input")
-        panel_on_roof.value = True
-        panel_on_roof.enabled = False
-
-        panel_on_wall = arcpy.Parameter(
-            displayName="Consider panels on walls",
-            name="panel_on_wall",
-            datatype="GPBoolean",
-            parameterType="Required",
-            direction="Input")
-        panel_on_wall.value = True
-        panel_on_wall.enabled = False
-
-        solar_window_solstice = arcpy.Parameter(
-            displayName="Desired hours of production on the winter solstice",
-            name="solar_window_solstice",
-            datatype="GPLong",
-            parameterType="Required",
-            direction="Input")
-        solar_window_solstice.value = 4
-        solar_window_solstice.enabled = False
-
-        type_SCpanel = arcpy.Parameter(
-            displayName="Solar collector technology to use",
-            name="type_SCpanel",
-            datatype="String",
-            parameterType="Required",
-            direction="Input")
-        type_SCpanel.filter.list = ['flat plate collectors', 'evacuated tubes']
-        type_SCpanel.enabled = False
-
-        min_radiation = arcpy.Parameter(
-            displayName="filtering surfaces with low radiation potential (% of the maximum radiation in the area)",
-            name="min_radiation",
-            datatype="GPDouble",
-            parameterType="Required",
-            direction="Input")
-        min_radiation.value = 0.75
-        min_radiation.enabled = False
-
-        return [scenario_path, weather_name, weather_path, year, latitude, longitude, panel_on_roof, panel_on_wall,
-                solar_window_solstice, type_SCpanel, min_radiation]
-
-    def updateParameters(self, parameters):
-        scenario_path = parameters[0].valueAsText
-        if scenario_path is None:
-            return
-        if not os.path.exists(scenario_path):
-            parameters[0].setErrorMessage('Scenario folder not found: %s' % scenario_path)
-            return
-
-        parameters = {p.name: p for p in parameters}
-        if not parameters['weather_name'].enabled:
-            # user just chose scenario, read in defaults etc.
-
-            radiation_csv = _cli_output(scenario_path, 'locate', 'get_radiation')
-            if not os.path.exists(radiation_csv):
-                parameters['scenario_path'].setErrorMessage("No radiation file found - please run radiation tool first")
-                return
-
-            latitude_parameter = parameters['latitude']
-            longitude_parameter = parameters['longitude']
-
-            latitude_value = float(_cli_output(scenario_path, 'latitude'))
-            longitude_value = float(_cli_output(scenario_path, 'longitude'))
-            if not latitude_parameter.enabled:
-                # only overwrite on first try
-                latitude_parameter.value = latitude_value
-
-            if not longitude_parameter.enabled:
-                # only overwrite on first try
-                longitude_parameter.value = longitude_value
-
-            # read values from scenario / or defaults
-            parameters['year'].value = _cli_output(scenario_path, 'read-config', '--section', 'solar',
-                                                   '--key', 'date-start')[:4]
-            parameters['panel_on_roof'].value = _cli_output(scenario_path, 'read-config', '--section', 'solar',
-                                                            '--key', 'panel-on-roof')
-            parameters['panel_on_wall'].value = _cli_output(scenario_path, 'read-config', '--section', 'solar',
-                                                            '--key', 'panel-on-wall')
-            sc_panel_types = {'SC1': 'flat plate collectors', 'SC2': 'evacuated tubes'}
-            parameters['type_SCpanel'].value = sc_panel_types[
-                _cli_output(scenario_path, 'read-config', '--section', 'solar', '--key', 'type-SCpanel')]
-            parameters['min_radiation'].value = _cli_output(scenario_path, 'read-config', '--section', 'solar',
-                                                            '--key', 'min-radiation')
-            parameters['solar_window_solstice'].value = _cli_output(scenario_path, 'read-config', '--section',
-                                                                    'solar',
-                                                                    '--key', 'solar-window-solstice')
-
-            weather_path = _cli_output(scenario_path, 'read-config', '--section', 'general', '--key', 'weather')
-            if is_db_weather(weather_path):
-                parameters['weather_name'].value = get_db_weather_name(weather_path)
-                parameters['weather_path'].value = ''
-            else:
-                parameters['weather_name'].value = '<choose path from below>'
-                parameters['weather_path'].value = weather_path
-
-            for p in parameters.values():
-                p.enabled = True
-            parameters['scenario_path'].enabled = False  # user need to re-open dialog to change scenario path...
-        parameters['weather_path'].enabled = parameters['weather_name'].value == '<choose path from below>'
-
-    def updateMessages(self, parameters):
-        scenario_path = parameters[0].valueAsText
-        if scenario_path is None:
-            return
-        if not os.path.exists(scenario_path):
-            parameters[0].setErrorMessage('Scenario folder not found: %s' % scenario_path)
-            return
-
-        radiation_csv = _cli_output(scenario_path, 'locate', 'get_radiation')
-        if not os.path.exists(radiation_csv):
-            parameters[0].setErrorMessage("No radiation file found - please run radiation tool first")
-            return
-
-    def execute(self, parameters, messages):
-        parameters = {p.name: p for p in parameters}
-        scenario_path = parameters['scenario_path'].valueAsText
-        weather_name = parameters['weather_name'].valueAsText
-        weather_path = parameters['weather_path'].valueAsText
-        year = parameters['year'].value
-        latitude = parameters['latitude'].value
-        longitude = parameters['longitude'].value
-        panel_on_roof = parameters['panel_on_roof'].value
-        panel_on_wall = parameters['panel_on_wall'].value
-        solar_window_solstice = parameters['solar_window_solstice'].value
-        type_SCpanel = {'flat plate collectors': 'SC1',
-                        'evacuated tubes': 'SC2'}[parameters['type_SCpanel'].value]
-        # : flat plat collectors, SC2: evacuated tubes
-        min_radiation = parameters['min_radiation'].value
-
-        date_start = str(year) + '-01-01'
-
-        if weather_name in get_weather_names():
-            weather_path = get_weather_path(weather_name)
-
-        add_message('longitude: %s' % longitude)
-        add_message('latitude: %s' % latitude)
-
-        run_cli_arguments = [scenario_path, 'solar-collector',
-                             '--latitude', latitude,
-                             '--longitude', longitude,
-                             '--weather-path', weather_path,
-                             '--solar-window-solstice', solar_window_solstice,
-                             '--type-SCpanel', type_SCpanel,
-                             '--min-radiation', min_radiation,
-                             '--date-start', date_start,
-                             '--panel-on-roof', 'yes' if panel_on_roof else 'no',
-                             '--panel-on-wall', 'yes' if panel_on_wall else 'no']
-        run_cli(*run_cli_arguments)
-        return
-
-
-class PhotovoltaicThermalPanelsTool(object):
-    def __init__(self):
-        self.label = 'PVT Panels'
-        self.description = 'Calculate electricity & heat production from photovoltaic / thermal technologies'
-        self.category = 'Dynamic Supply Systems'
-        self.canRunInBackground = False
-
-    def getParameterInfo(self):
-        scenario_path = arcpy.Parameter(
-            displayName="Path to the scenario",
-            name="scenario_path",
-            datatype="DEFolder",
-            parameterType="Required",
-            direction="Input")
-
-        weather_name = arcpy.Parameter(
-            displayName="Weather file (use the same one for solar radiation calculation)",
-            name="weather_name",
-            datatype="String",
-            parameterType="Required",
-            direction="Input")
-        weather_name.filter.list = get_weather_names() + ['<choose path from below>']
-        weather_name.enabled = False
-
-        weather_path = arcpy.Parameter(
-            displayName="Path to .epw file",
-            name="weather_path",
-            datatype="DEFile",
-            parameterType="Optional",
-            direction="Input")
-        weather_path.filter.list = ['epw']
-        weather_path.enabled = False
-
-        year = arcpy.Parameter(
-            displayName="Year",
-            name="year",
-            datatype="GPLong",
-            parameterType="Required",
-            direction="Input")
-        year.value = 2014
-        year.enabled = False
-
-        latitude = arcpy.Parameter(
-            displayName="Latitude",
-            name="latitude",
-            datatype="GPDouble",
-            parameterType="Required",
-            direction="Input")
-        latitude.enabled = False
-
-        longitude = arcpy.Parameter(
-            displayName="Longitude",
-            name="longitude",
-            datatype="GPDouble",
-            parameterType="Required",
-            direction="Input")
-        longitude.enabled = False
-
-        panel_on_roof = arcpy.Parameter(
-            displayName="Consider panels on roofs",
-            name="panel_on_roof",
-            datatype="GPBoolean",
-            parameterType="Required",
-            direction="Input")
-        panel_on_roof.value = True
-        panel_on_roof.enabled = False
-
-        panel_on_wall = arcpy.Parameter(
-            displayName="Consider panels on walls",
-            name="panel_on_wall",
-            datatype="GPBoolean",
-            parameterType="Required",
-            direction="Input")
-        panel_on_wall.value = True
-        panel_on_wall.enabled = False
-
-        solar_window_solstice = arcpy.Parameter(
-            displayName="Desired hours of production on the winter solstice",
-            name="solar_window_solstice",
-            datatype="GPLong",
-            parameterType="Required",
-            direction="Input")
-        solar_window_solstice.value = 4
-        solar_window_solstice.enabled = False
-
-        type_SCpanel = arcpy.Parameter(
-            displayName="Solar collector technology to use",
-            name="type_SCpanel",
-            datatype="String",
-            parameterType="Required",
-            direction="Input")
-        type_SCpanel.filter.list = ['flat plate collectors', 'evacuated tubes']
-        type_SCpanel.enabled = False
-
-        type_PVpanel = arcpy.Parameter(
-            displayName="PV technology to use",
-            name="type_PVpanel",
-            datatype="String",
-            parameterType="Required",
-            direction="Input")
-        type_PVpanel.filter.list = ['monocrystalline', 'polycrystalline', 'amorphous']
-        type_PVpanel.enabled = False
-
-        min_radiation = arcpy.Parameter(
-            displayName="filtering surfaces with low radiation potential (% of the maximum radiation in the area)",
-            name="min_radiation",
-            datatype="GPDouble",
-            parameterType="Required",
-            direction="Input")
-        min_radiation.value = 0.75
-        min_radiation.enabled = False
-
-        return [scenario_path, weather_name, weather_path, year, latitude, longitude, panel_on_roof, panel_on_wall,
-                solar_window_solstice, type_PVpanel, type_SCpanel, min_radiation]
-
-    def updateParameters(self, parameters):
-        scenario_path = parameters[0].valueAsText
-        if scenario_path is None:
-            return
-        if not os.path.exists(scenario_path):
-            parameters[0].setErrorMessage('Scenario folder not found: %s' % scenario_path)
-            return
-
-        parameters = {p.name: p for p in parameters}
-        if not parameters['weather_name'].enabled:
-            # user just chose scenario, read in defaults etc.
-
-            radiation_csv = _cli_output(scenario_path, 'locate', 'get_radiation')
-            if not os.path.exists(radiation_csv):
-                parameters['scenario_path'].setErrorMessage("No radiation file found - please run radiation tool first")
-                return
-
-            latitude_parameter = parameters['latitude']
-            longitude_parameter = parameters['longitude']
-
-            latitude_value = float(_cli_output(scenario_path, 'latitude'))
-            longitude_value = float(_cli_output(scenario_path, 'longitude'))
-            if not latitude_parameter.enabled:
-                # only overwrite on first try
-                latitude_parameter.value = latitude_value
-
-            if not longitude_parameter.enabled:
-                # only overwrite on first try
-                longitude_parameter.value = longitude_value
-
-            # read values from scenario / or defaults
-            parameters['year'].value = _cli_output(scenario_path, 'read-config', '--section', 'solar',
-                                                   '--key', 'date-start')[:4]
-            parameters['panel_on_roof'].value = _cli_output(scenario_path, 'read-config', '--section', 'solar',
-                                                            '--key', 'panel-on-roof')
-            parameters['panel_on_wall'].value = _cli_output(scenario_path, 'read-config', '--section', 'solar',
-                                                            '--key', 'panel-on-wall')
-            pv_panel_types = {'PV1': 'monocrystalline', 'PV2': 'polycrystalline', 'PV3': 'amorphous'}
-            parameters['type_PVpanel'].value = pv_panel_types[
-                _cli_output(scenario_path, 'read-config', '--section', 'solar', '--key', 'type-PVpanel')]
-            sc_panel_types = {'SC1': 'flat plate collectors', 'SC2': 'evacuated tubes'}
-            parameters['type_SCpanel'].value = sc_panel_types[
-                _cli_output(scenario_path, 'read-config', '--section', 'solar', '--key', 'type-SCpanel')]
-            parameters['min_radiation'].value = _cli_output(scenario_path, 'read-config', '--section', 'solar',
-                                                            '--key', 'min-radiation')
-            parameters['solar_window_solstice'].value = _cli_output(scenario_path, 'read-config', '--section',
-                                                                    'solar',
-                                                                    '--key', 'solar-window-solstice')
-
-            weather_path = _cli_output(scenario_path, 'read-config', '--section', 'general', '--key', 'weather')
-            if is_db_weather(weather_path):
-                parameters['weather_name'].value = get_db_weather_name(weather_path)
-                parameters['weather_path'].value = ''
-            else:
-                parameters['weather_name'].value = '<choose path from below>'
-                parameters['weather_path'].value = weather_path
-
-            for p in parameters.values():
-                p.enabled = True
-            parameters['scenario_path'].enabled = False  # user need to re-open dialog to change scenario path...
-        parameters['weather_path'].enabled = parameters['weather_name'].value == '<choose path from below>'
-
-    def updateMessages(self, parameters):
-        scenario_path = parameters[0].valueAsText
-        if scenario_path is None:
-            return
-        if not os.path.exists(scenario_path):
-            parameters[0].setErrorMessage('Scenario folder not found: %s' % scenario_path)
-            return
-
-        radiation_csv = _cli_output(scenario_path, 'locate', 'get_radiation')
-        if not os.path.exists(radiation_csv):
-            parameters[0].setErrorMessage("No radiation file found - please run radiation tool first")
-            return
-
-    def execute(self, parameters, messages):
-        parameters = {p.name: p for p in parameters}
-        scenario_path = parameters['scenario_path'].valueAsText
-        weather_name = parameters['weather_name'].valueAsText
-        weather_path = parameters['weather_path'].valueAsText
-        year = parameters['year'].value
-        latitude = parameters['latitude'].value
-        longitude = parameters['longitude'].value
-        panel_on_roof = parameters['panel_on_roof'].value
-        panel_on_wall = parameters['panel_on_wall'].value
-        solar_window_solstice = parameters['solar_window_solstice'].value
-        type_PVpanel = {'monocrystalline': 'PV1',
-                        'polycrystalline': 'PV2',
-                        'amorphous': 'PV3'}[parameters['type_PVpanel'].value]
-        type_SCpanel = {'flat plate collectors': 'SC1',
-                        'evacuated tubes': 'SC2'}[parameters['type_SCpanel'].value]
-        min_radiation = parameters['min_radiation'].value
-
-        date_start = str(year) + '-01-01'
-
-        if weather_name in get_weather_names():
-            weather_path = get_weather_path(weather_name)
-
-        add_message('longitude: %s' % longitude)
-        add_message('latitude: %s' % latitude)
-
-        run_cli_arguments = [scenario_path, 'photovoltaic-thermal',
-                             '--latitude', latitude,
-                             '--longitude', longitude,
-                             '--weather-path', weather_path,
-                             '--solar-window-solstice', solar_window_solstice,
-                             '--type-PVpanel', type_PVpanel,
-                             '--type-SCpanel', type_SCpanel,
                              '--min-radiation', min_radiation,
                              '--date-start', date_start,
                              '--panel-on-roof', 'yes' if panel_on_roof else 'no',
