"""
ArcGIS Toolbox for integrating the CEA with ArcGIS.

ArcGIS starts by creating an instance of Toolbox, which in turn names the tools to include in the interface.

These tools shell out to ``cli.py`` because the ArcGIS python version is old and can't be updated. Therefore
we would decouple the python version used by CEA from the ArcGIS version.

See the script ``install_toolbox.py`` for the mechanics of installing the toolbox into the ArcGIS system.
"""
import os
import subprocess
import tempfile
import arcpy

__author__ = "Daren Thomas"
__copyright__ = "Copyright 2016, Architecture and Building Systems - ETH Zurich"
__credits__ = ["Daren Thomas", "Martin Mosteiro Romero", "Jimeno A. Fonseca"]
__license__ = "MIT"
__version__ = "0.1"
__maintainer__ = "Daren Thomas"
__email__ = "cea@arch.ethz.ch"
__status__ = "Production"


class Toolbox(object):
    """List the tools to show in the toolbox."""
    def __init__(self):
        self.label = 'City Energy Analyst'
        self.alias = 'cea'
<<<<<<< HEAD
        self.tools = [DemandTool, DataHelperTool, BenchmarkGraphsTool, OperationTool, EmbodiedTool, MobilityTool,
                      DemandGraphsTool, ScenarioPlotsTool, RadiationTool, HeatmapsTool, SolarTechnologyTool]
=======
        self.tools = [OperationCostsTool, RetrofitPotentialTool, DemandTool, DataHelperTool, BenchmarkGraphsTool,
                      OperationTool, EmbodiedTool, MobilityTool,
                      DemandGraphsTool, ScenarioPlotsTool, RadiationTool, HeatmapsTool]
>>>>>>> 870791c7


class OperationCostsTool(object):
    def __init__(self):
        self.label = 'Operation Costs'
        self.description = 'Calculate energy costs due to building operation'
        self.category = 'Cost Analysis'
        self.canRunInBackground = False

    def getParameterInfo(self):
        scenario_path = arcpy.Parameter(
            displayName="Path to the scenario",
            name="scenario_path",
            datatype="DEFolder",
            parameterType="Required",
            direction="Input")

        return [scenario_path]

    def execute(self, parameters, _):
        scenario_path = parameters[0].valueAsText
        run_cli(scenario_path, 'operation-costs')


class RetrofitPotentialTool(object):
    def __init__(self):
        self.label = 'Building Retrofit Potential'
        self.category = 'Retrofit Analysis'
        self.description = 'Select buildings according to specific criteria for retrofit'
        self.canRunInBackground = False

    def getParameterInfo(self):
        scenario_path = arcpy.Parameter(displayName="Path to the scenario", name="scenario_path", datatype="DEFolder",
                                        parameterType="Required", direction="Input")
        retrofit_target_date = arcpy.Parameter(displayName="Year when the retrofit will take place",
                                               name="retrofit_target_date", datatype="GPLong", parameterType="Required",
                                               direction="Input")
        retrofit_target_date.value = 2020

        keep_partial_matches = arcpy.Parameter(displayName="Keep buildings partially matching the selected criteria",
                                                               name="keep_partial_matches",
                                                  datatype="GPBoolean", parameterType="Required", direction="Input")
        keep_partial_matches.value = False

        name = arcpy.Parameter(displayName="Name for new scenario", name="name", datatype="String",
                               parameterType="Required", direction="Input")
        name.value = "retrofit_HVAC"

        cb_age_threshold = arcpy.Parameter(displayName="Enable threshold age of HVAC (built / retrofitted)",
                                           name="cb_age_threshold", datatype="GPBoolean", parameterType="Required",
                                           direction="Input", category="age")
        cb_age_threshold.value = False
        cb_age_threshold.enabled = False

        age_threshold = arcpy.Parameter(displayName="threshold age of HVAC (built / retrofitted)", name="age_threshold",
                                        datatype="GPLong", parameterType="Optional", direction="Input", category="age")
        age_threshold.value = 15
        age_threshold.enabled = False

        cb_eui_heating_threshold = arcpy.Parameter(displayName="Enable end use intensity threshold for heating",
                                                   name="cb_eui_heating_threshold", datatype="GPBoolean",
                                                   parameterType="Required", direction="Input",
                                                   category="end use intensity")
        cb_eui_heating_threshold.value = False
        cb_eui_heating_threshold.enabled = True

        eui_heating_threshold = arcpy.Parameter(displayName="End use intensity threshold for heating",
                                                name="eui_heating_threshold", datatype="GPLong",
                                                parameterType="Optional", direction="Input", category="end use intensity")
        eui_heating_threshold.value = 50
        eui_heating_threshold.enabled = False

        cb_eui_hot_water_threshold = arcpy.Parameter(displayName="Enable end use intensity threshold for hot water",
                                                     name="cb_eui_hot_water_threshold", datatype="GPBoolean",
                                                     parameterType="Required", direction="Input", category="end use intensity")
        cb_eui_hot_water_threshold.value = False
        cb_eui_hot_water_threshold.enabled = False

        eui_hot_water_threshold = arcpy.Parameter(displayName="End use intensity threshold for hot water",
                                                  name="eui_hot_water_threshold", datatype="GPLong",
                                                  parameterType="Optional", direction="Input", category="end use intensity")
        eui_hot_water_threshold.value = 50
        eui_hot_water_threshold.enabled = False

        cb_eui_cooling_threshold = arcpy.Parameter(displayName="Enable end use intensity threshold for cooling",
                                                   name="cb_eui_cooling_threshold", datatype="GPBoolean",
                                                   parameterType="Required", direction="Input", category="end use intensity")
        cb_eui_cooling_threshold.value = False
        cb_eui_cooling_threshold.enabled = False

        eui_cooling_threshold = arcpy.Parameter(displayName="End use intensity threshold for cooling",
                                                name="eui_cooling_threshold", datatype="GPLong",
                                                parameterType="Optional", direction="Input", category="end use intensity")
        eui_cooling_threshold.value = 4
        eui_cooling_threshold.enabled = False

        cb_eui_electricity_threshold = arcpy.Parameter(displayName="Enable end use intensity threshold for electricity",
                                                       name="cb_eui_electricity_threshold", datatype="GPBoolean",
                                                       parameterType="Required", direction="Input", category="end use intensity")
        cb_eui_electricity_threshold.value = False
        cb_eui_electricity_threshold.enabled = False

        eui_electricity_threshold = arcpy.Parameter(displayName="End use intensity threshold for electricity",
                                                    name="eui_electricity_threshold", datatype="GPLong",
                                                    parameterType="Optional", direction="Input", category="end use intensity")
        eui_electricity_threshold.value = 20
        eui_electricity_threshold.enabled = False

        cb_emissions_operation_threshold = arcpy.Parameter(
            displayName="Enable threshold for emissions due to operation", name="cb_emissions_operation_threshold",
            datatype="GPBoolean", parameterType="Required", direction="Input", category="emissions")
        cb_emissions_operation_threshold.value = False
        cb_emissions_operation_threshold.enabled = False

        emissions_operation_threshold = arcpy.Parameter(displayName="Threshold for emissions due to operation",
                                                        name="emissions_operation_threshold", datatype="GPLong",
                                                        parameterType="Optional", direction="Input", category="emissions")
        emissions_operation_threshold.value = 30
        emissions_operation_threshold.enabled = False

        cb_heating_costs_threshold = arcpy.Parameter(displayName="Enable threshold for heating costs",
                                                     name="cb_heating_costs_threshold", datatype="GPBoolean",
                                                     parameterType="Required", direction="Input", category="operation costs")
        cb_heating_costs_threshold.value = False
        cb_heating_costs_threshold.enabled = False

        heating_costs_threshold = arcpy.Parameter(displayName="Threshold for heating costs",
                                                  name="heating_costs_threshold", datatype="GPLong",
                                                  parameterType="Optional", direction="Input", category="operation costs")
        heating_costs_threshold.value = 2
        heating_costs_threshold.enabled = False

        cb_hot_water_costs_threshold = arcpy.Parameter(displayName="Enable threshold for hot water costs",
                                                       name="cb_hot_water_costs_threshold", datatype="GPBoolean",
                                                       parameterType="Required", direction="Input", category="operation costs")
        cb_hot_water_costs_threshold.value = False
        cb_hot_water_costs_threshold.enabled = False

        hot_water_costs_threshold = arcpy.Parameter(displayName="Threshold for hot water costs",
                                                    name="hot_water_costs_threshold", datatype="GPLong",
                                                    parameterType="Optional", direction="Input", category="operation costs")
        hot_water_costs_threshold.value = 2
        hot_water_costs_threshold.enabled = False

        cb_cooling_costs_threshold = arcpy.Parameter(displayName="Enable threshold for cooling costs",
                                                     name="cb_cooling_costs_threshold", datatype="GPBoolean",
                                                     parameterType="Required", direction="Input", category="operation costs")
        cb_cooling_costs_threshold.value = False
        cb_cooling_costs_threshold.enabled = False

        cooling_costs_threshold = arcpy.Parameter(displayName="Threshold for cooling costs",
                                                  name="cooling_costs_threshold", datatype="GPLong",
                                                  parameterType="Optional", direction="Input", category="operation costs")
        cooling_costs_threshold.value = 2
        cooling_costs_threshold.enabled = False

        cb_electricity_costs_threshold = arcpy.Parameter(displayName="Enable threshold for electricity costs",
                                                         name="cb_electricity_costs_threshold", datatype="GPBoolean",
                                                         parameterType="Required", direction="Input", category="operation costs")
        cb_electricity_costs_threshold.value = False
        cb_electricity_costs_threshold.enabled = False

        electricity_costs_threshold = arcpy.Parameter(displayName="Threshold for electricity costs",
                                                      name="electricity_costs_threshold", datatype="GPLong",
                                                      parameterType="Optional", direction="Input", category="operation costs")
        electricity_costs_threshold.value = 2
        electricity_costs_threshold.enabled = False

        cb_heating_losses_threshold = arcpy.Parameter(displayName="Enable threshold for HVAC system losses from heating",
                                                      name="cb_heating_losses_threshold", datatype="GPBoolean",
                                                      parameterType="Required", direction="Input", category="HVAC system losses")
        cb_heating_losses_threshold.value = False
        cb_heating_losses_threshold.enabled = False

        heating_losses_threshold = arcpy.Parameter(displayName="Threshold for HVAC system losses from heating",
                                                   name="heating_losses_threshold", datatype="GPLong",
                                                   parameterType="Optional", direction="Input", category="HVAC system losses")
        heating_losses_threshold.value = 15
        heating_losses_threshold.enabled = False

        cb_hot_water_losses_threshold = arcpy.Parameter(
            displayName="Enable threshold for HVAC system losses from hot water", name="cb_hot_water_losses_threshold",
            datatype="GPBoolean", parameterType="Required", direction="Input", category="HVAC system losses")
        cb_hot_water_losses_threshold.value = False
        cb_hot_water_losses_threshold.enabled = False

        hot_water_losses_threshold = arcpy.Parameter(displayName="Threshold for HVAC system losses from hot water",
                                                     name="hot_water_losses_threshold", datatype="GPLong",
                                                     parameterType="Optional", direction="Input", category="HVAC system losses")
        hot_water_losses_threshold.value = 15
        hot_water_losses_threshold.enabled = False

        cb_cooling_losses_threshold = arcpy.Parameter(displayName="Enable threshold for HVAC system losses from cooling",
                                                      name="cb_cooling_losses_threshold", datatype="GPBoolean",
                                                      parameterType="Required", direction="Input", category="HVAC system losses")
        cb_cooling_losses_threshold.value = False
        cb_cooling_losses_threshold.enabled = False

        cooling_losses_threshold = arcpy.Parameter(displayName="Threshold for HVAC system losses from cooling",
                                                   name="cooling_losses_threshold", datatype="GPLong",
                                                   parameterType="Optional", direction="Input", category="HVAC system losses")
        cooling_losses_threshold.value = 15
        cooling_losses_threshold.enabled = False

        return [scenario_path, retrofit_target_date, keep_partial_matches, name, cb_age_threshold, age_threshold,
                cb_eui_heating_threshold, eui_heating_threshold, cb_eui_hot_water_threshold, eui_hot_water_threshold,
                cb_eui_cooling_threshold, eui_cooling_threshold, cb_eui_electricity_threshold,
                eui_electricity_threshold, cb_emissions_operation_threshold, emissions_operation_threshold,
                cb_heating_costs_threshold, heating_costs_threshold, cb_hot_water_costs_threshold,
                hot_water_costs_threshold, cb_cooling_costs_threshold, cooling_costs_threshold,
                cb_electricity_costs_threshold, electricity_costs_threshold, cb_heating_losses_threshold,
                heating_losses_threshold, cb_hot_water_losses_threshold, hot_water_losses_threshold,
                cb_cooling_losses_threshold, cooling_losses_threshold]

    def updateParameters(self, parameters):
        # only enable fields if scenario_path is set
        for p in parameters[1:]:
            p.enabled = False

        scenario_path = parameters[0].valueAsText
        if scenario_path is None:
            return
        if not os.path.exists(scenario_path):
            parameters[0].setErrorMessage('Scenario folder not found: %s' % scenario_path)
            return
        # this only get's run if a scenario is chosen
        for p in parameters[1:]:
            p.enabled = True

        parameters = {p.name: p for p in parameters}
        for parameter_name in parameters.keys():
            if parameter_name.startswith('cb_'):
                parameters[parameter_name].setErrorMessage(parameter_name[3:])
                parameters[parameter_name[3:]].enabled = parameters[parameter_name].value

    def execute(self, parameters, _):
        scenario_path, retrofit_target_date, include_only_matches_to_all_criteria, name = parameters[:4]
        scenario_path = scenario_path.valueAsText
        retrofit_target_date = retrofit_target_date.value
        include_only_matches_to_all_criteria = include_only_matches_to_all_criteria.value
        name = name.valueAsText

        args = ['--retrofit-target-date', str(retrofit_target_date), '--name', name]
        if include_only_matches_to_all_criteria:
            args.append('--keep-partial-matches')

        parameters = {p.name: p for p in parameters[4:]}
        for p_name in parameters.keys():
            if p_name.startswith('cb_'):
                checkbox = parameters[p_name]
                parameter = parameters[p_name[3:]]
                if checkbox.value and (parameter.value is not None):
                    args.append('--%s' % parameter.name.replace('_', '-'))
                    args.append(str(parameter.value))

        run_cli(scenario_path, 'retrofit-potential', *args)

class DemandTool(object):
    """integrate the demand script with ArcGIS"""

    def __init__(self):
        self.label = 'Demand'
        self.description = 'Calculate the Demand'
        self.category = 'Dynamic Demand Forecasting'
        self.canRunInBackground = False

    def getParameterInfo(self):
        scenario_path = arcpy.Parameter(
            displayName="Path to the scenario",
            name="scenario_path",
            datatype="DEFolder",
            parameterType="Required",
            direction="Input")
        weather_name = arcpy.Parameter(
            displayName="Weather file (choose from list or enter full path to .epw file)",
            name="weather_name",
            datatype="String",
            parameterType="Required",
            direction="Input")
        weather_name.filter.list = get_weather_names()

        dynamic_infiltration = arcpy.Parameter(
            displayName="Use dynamic infiltration model (slower)",
            name="dynamic_infiltration",
            datatype="GPBoolean",
            parameterType="Required",
            direction="Input")
        dynamic_infiltration.value = False

        return [scenario_path, weather_name, dynamic_infiltration]

    def isLicensed(self):
        return True

    def updateParameters(self, parameters):
        return

    def updateMessages(self, parameters):
        scenario_path = parameters[0].valueAsText
        if scenario_path is None:
            return
        if not os.path.exists(scenario_path):
            parameters[0].setErrorMessage('Scenario folder not found: %s' % scenario_path)
            return
        if not os.path.exists(get_radiation(scenario_path)):
            parameters[0].setErrorMessage("No radiation data found for scenario. Run radiation script first.")
        if not os.path.exists(get_surface_properties(scenario_path)):
            parameters[0].setErrorMessage("No radiation data found for scenario. Run radiation script first.")
        return

    def execute(self, parameters, _):
        scenario_path = parameters[0].valueAsText
        weather_name = parameters[1].valueAsText
        if weather_name in get_weather_names():
            weather_path = get_weather_path(weather_name)
        elif os.path.exists(weather_name) and weather_name.endswith('.epw'):
            weather_path = weather_name
        else:
            weather_path = get_weather_path()

        use_dynamic_infiltration_calculation = parameters[2].value

        args = [scenario_path, 'demand', '--weather', weather_path]
        if use_dynamic_infiltration_calculation:
            args.append('--use-dynamic-infiltration-calculation')
        run_cli(*args)


class DataHelperTool(object):
    """
    integrate the cea/demand/preprocessing/properties.py script with ArcGIS.
    """

    def __init__(self):
        self.label = 'Data helper'
        self.description = 'Query characteristics of buildings and systems from statistical data'
        self.category = 'Data Management'
        self.canRunInBackground = False

    def getParameterInfo(self):
        scenario_path = arcpy.Parameter(
            displayName="Path to the scenario",
            name="scenario_path",
            datatype="DEFolder",
            parameterType="Required",
            direction="Input")
        prop_thermal_flag = arcpy.Parameter(
            displayName="Generate thermal properties",
            name="prop_thermal_flag",
            datatype="GPBoolean",
            parameterType="Required",
            direction="Input")
        prop_thermal_flag.value = True
        prop_architecture_flag = arcpy.Parameter(
            displayName="Generate architectural properties",
            name="prop_architecture_flag",
            datatype="GPBoolean",
            parameterType="Required",
            direction="Input")
        prop_architecture_flag.value = True
        prop_HVAC_flag = arcpy.Parameter(
            displayName="Generate technical systems properties",
            name="prop_HVAC_flag",
            datatype="GPBoolean",
            parameterType="Required",
            direction="Input")
        prop_HVAC_flag.value = True
        prop_comfort_flag = arcpy.Parameter(
            displayName="Generate comfort properties",
            name="prop_comfort_flag",
            datatype="GPBoolean",
            parameterType="Required",
            direction="Input")
        prop_comfort_flag.value = True
        prop_internal_loads_flag = arcpy.Parameter(
            displayName="Generate internal loads properties",
            name="prop_internal_loads_flag",
            datatype="GPBoolean",
            parameterType="Required",
            direction="Input")
        prop_internal_loads_flag.value = True
        return [scenario_path, prop_thermal_flag, prop_architecture_flag, prop_HVAC_flag, prop_comfort_flag,
                prop_internal_loads_flag]

    def execute(self, parameters, _):
        scenario_path = parameters[0].valueAsText
        flags = {'thermal': parameters[1].value,
                 'architecture': parameters[2].value,
                 'HVAC': parameters[3].value,
                 'comfort': parameters[4].value,
                 'internal-loads': parameters[5].value}
        archetypes = [key for key in flags.keys() if flags[key]]
        run_cli(scenario_path, 'data-helper', '--archetypes', *archetypes)


class BenchmarkGraphsTool(object):
    """Integrates the cea/analysis/benchmark.py tool with ArcGIS"""
    def __init__(self):
        self.label = '2000W Society Benchmark'
        self.description = 'Plot life cycle primary energy demand and emissions compared to an established benchmark'
        self.category = 'Benchmarking'
        self.canRunInBackground = False

    def getParameterInfo(self):
        scenarios = arcpy.Parameter(
            displayName="Path to the scenarios to plot",
            name="scenarios",
            datatype="DEFolder",
            parameterType="Required",
            direction="Input",
            multiValue=True)
        output_file = arcpy.Parameter(
            displayName="Path to output PDF",
            name="output_file",
            datatype="DEFile",
            parameterType="Required",
            direction="Output")
        output_file.filter.list = ['pdf']
        return [scenarios, output_file]

    def execute(self, parameters, messages):
        scenarios = parameters[0].valueAsText
        scenarios = scenarios.replace('"', '')
        scenarios = scenarios.replace("'", '')
        scenarios = scenarios.split(';')
        arcpy.AddMessage(scenarios)
        output_file = parameters[1].valueAsText
        run_cli(None, 'benchmark-graphs', '--output-file', output_file, '--scenarios', *scenarios)
        return


class OperationTool(object):
    def __init__(self):
        self.label = 'LCA Operation'
        self.description = 'Calculate emissions and primary energy due to building operation'
        self.category = 'Life Cycle Analysis'
        self.canRunInBackground = False

    def getParameterInfo(self):
        scenario_path = arcpy.Parameter(
            displayName="Path to the scenario",
            name="scenario_path",
            datatype="DEFolder",
            parameterType="Required",
            direction="Input")
        Qww_flag = arcpy.Parameter(
            displayName="Create a separate file with emissions due to hot water consumption.",
            name="Qww_flag",
            datatype="GPBoolean",
            parameterType="Required",
            direction="Input")
        Qww_flag.value = True
        Qhs_flag = arcpy.Parameter(
            displayName="Create a separate file with emissions due to space heating.",
            name="Qhs_flag",
            datatype="GPBoolean",
            parameterType="Required",
            direction="Input")
        Qhs_flag.value = True
        Qcs_flag = arcpy.Parameter(
            displayName="Create a separate file with emissions due to space cooling.",
            name="Qcs_flag",
            datatype="GPBoolean",
            parameterType="Required",
            direction="Input")
        Qcs_flag.value = True
        Qcdata_flag = arcpy.Parameter(
            displayName="Create a separate file with emissions due to servers cooling.",
            name="Qcdata_flag",
            datatype="GPBoolean",
            parameterType="Required",
            direction="Input")
        Qcdata_flag.value = True
        Qcrefri_flag = arcpy.Parameter(
            displayName="Create a separate file with emissions due to refrigeration.",
            name="Qcrefri_flag",
            datatype="GPBoolean",
            parameterType="Required",
            direction="Input")
        Qcrefri_flag.value = True
        Eal_flag = arcpy.Parameter(
            displayName="Create a separate file with emissions due to appliances and lighting.",
            name="Eal_flag",
            datatype="GPBoolean",
            parameterType="Required",
            direction="Input")
        Eal_flag.value = True
        Eaux_flag = arcpy.Parameter(
            displayName="Create a separate file with emissions due to auxiliary electricity.",
            name="Eaux_flag",
            datatype="GPBoolean",
            parameterType="Required",
            direction="Input")
        Eaux_flag.value = True
        Epro_flag = arcpy.Parameter(
            displayName="Create a separate file with emissions due to electricity in industrial processes.",
            name="Epro_flag",
            datatype="GPBoolean",
            parameterType="Required",
            direction="Input")
        Epro_flag.value = True
        Edata_flag = arcpy.Parameter(
            displayName="Create a separate file with emissions due to electricity consumption in data centers.",
            name="Edata_flag",
            datatype="GPBoolean",
            parameterType="Required",
            direction="Input")
        Edata_flag.value = True

        return [scenario_path, Qww_flag, Qhs_flag, Qcs_flag, Qcdata_flag, Qcrefri_flag, Eal_flag, Eaux_flag, Epro_flag,
                Edata_flag]

    def execute(self, parameters, _):
        scenario_path = parameters[0].valueAsText
        flags = {
            'Qww': parameters[1].value,
            'Qhs': parameters[2].value,
            'Qcs': parameters[3].value,
            'Qcdata': parameters[4].value,
            'Qcrefri': parameters[5].value,
            'Eal': parameters[6].value,
            'Eaux': parameters[7].value,
            'Epro': parameters[8].value,
            'Edata': parameters[9].value,
        }
        extra_files_to_create = [key for key in flags if flags[key]]
        run_cli(scenario_path, 'emissions', '--extra-files-to-create', *extra_files_to_create)


class EmbodiedTool(object):
    def __init__(self):
        self.label = 'LCA Construction'
        self.description = 'Calculate the emissions and primary energy for building construction and decommissioning'
        self.category = 'Life Cycle Analysis'
        self.canRunInBackground = False

    def getParameterInfo(self):
        yearcalc = arcpy.Parameter(
            displayName="Year to calculate",
            name="yearcalc",
            datatype="GPLong",
            parameterType="Required",
            direction="Input")
        yearcalc.value = 2014

        scenario_path = arcpy.Parameter(
            displayName="Path to the scenario",
            name="scenario_path",
            datatype="DEFolder",
            parameterType="Required",
            direction="Input")

        return [yearcalc, scenario_path]

    def execute(self, parameters, _):
        year_to_calculate = int(parameters[0].valueAsText)
        scenario_path = parameters[1].valueAsText
        run_cli(scenario_path, 'embodied-energy', '--year-to-calculate', year_to_calculate)


class MobilityTool(object):
    """Integrates the cea/analysis/mobility.py script with ArcGIS."""
    def __init__(self):
        self.label = 'LCA Mobility'
        self.description = 'Calculate emissions and primary energy due to mobility'
        self.category = 'Life Cycle Analysis'
        self.canRunInBackground = False

    def getParameterInfo(self):

        scenario_path = arcpy.Parameter(
            displayName="Path to the scenario",
            name="scenario_path",
            datatype="DEFolder",
            parameterType="Required",
            direction="Input")

        return [scenario_path]

    def execute(self, parameters, messages):
        scenario_path = parameters[0].valueAsText
        run_cli(scenario_path, 'mobility')


class DemandGraphsTool(object):
    def __init__(self):
        self.label = 'Plots'
        self.description = 'Plot demand time-series data'
        self.category = 'Dynamic Demand Forecasting'
        self.canRunInBackground = False

    def getParameterInfo(self):
        scenario_path = arcpy.Parameter(
            displayName="Path to the scenario",
            name="scenario_path",
            datatype="DEFolder",
            parameterType="Required",
            direction="Input")
        analysis_fields = arcpy.Parameter(
            displayName="Variables to analyse",
            name="analysis_fields",
            datatype="String",
            parameterType="Required",
            multiValue=True,
            direction="Input")
        analysis_fields.filter.list = []
        return [scenario_path, analysis_fields]

    def updateParameters(self, parameters):
        scenario_path = parameters[0].valueAsText
        if not os.path.exists(scenario_path):
            parameters[0].setErrorMessage('Scenario folder not found: %s' % scenario_path)
            return
        analysis_fields = parameters[1]
        fields = _cli_output(scenario_path, 'demand-graphs', '--list-fields').split()
        analysis_fields.filter.list = list(fields)
        return

    def execute(self, parameters, messages):
        scenario_path = parameters[0].valueAsText
        analysis_fields = parameters[1].valueAsText.split(';')[:4]  # max 4 fields for analysis
        run_cli(scenario_path, 'demand-graphs', '--analysis-fields', *analysis_fields)


class ScenarioPlotsTool(object):
    def __init__(self):
        self.label = 'Scenario plots'
        self.description = 'Create summary plots of scenarios in a folder'
        self.category = 'Mapping and Visualization'
        self.canRunInBackground = False

    def getParameterInfo(self):
        scenarios = arcpy.Parameter(
            displayName="Path to the scenarios to plot",
            name="scenarios",
            datatype="DEFolder",
            parameterType="Required",
            direction="Input",
            multiValue=True)
        output_file = arcpy.Parameter(
            displayName="Path to output PDF",
            name="output_file",
            datatype="DEFile",
            parameterType="Required",
            direction="Output")
        output_file.filter.list = ['pdf']
        return [scenarios, output_file]

    def execute(self, parameters, messages):
        scenarios = parameters[0].valueAsText
        scenarios = scenarios.replace("'", "")
        scenarios = scenarios.replace('"', '')
        scenarios = scenarios.split(';')
        output_file = parameters[1].valueAsText
        add_message(scenarios)
        run_cli(None, 'scenario-plots', '--output-file', output_file, '--scenarios', *scenarios)


class SolarTechnologyTool(object):
    def __init__(self):
        self.label = 'Solar Technologies'
        self.description = 'Calculate heat and electricity production from solar energy technologies'
        self.canRunInBackground = False

    def getParameterInfo(self):
        scenario_path = arcpy.Parameter(
            displayName="Path to the scenario",
            name="scenario_path",
            datatype="DEFolder",
            parameterType="Required",
            direction="Input")

        weather_name = arcpy.Parameter(
            displayName="Weather file (use the same one for solar radiation calculation)",
            name="weather_name",
            datatype="String",
            parameterType="Required",
            direction="Input")
        weather_name.filter.list = get_weather_names()
        weather_name.enabled = False

        year = arcpy.Parameter(
            displayName="Year",
            name="year",
            datatype="GPLong",
            parameterType="Required",
            direction="Input")
        year.value = 2014
        year.enabled = False

        latitude = arcpy.Parameter(
            displayName="Latitude",
            name="latitude",
            datatype="GPDouble",
            parameterType="Required",
            direction="Input")
        latitude.enabled = False

        longitude = arcpy.Parameter(
            displayName="Longitude",
            name="longitude",
            datatype="GPDouble",
            parameterType="Required",
            direction="Input")
        longitude.enabled = False

        pvonroof = arcpy.Parameter(
            displayName="Considering panels on roofs",
            name="pvonroof",
            datatype="GPBoolean",
            parameterType="Required",
            direction="Input")
        pvonroof.value = True

        pvonwall = arcpy.Parameter(
            displayName="Considering panels on walls",
            name="pvonwall",
            datatype="GPBoolean",
            parameterType="Required",
            direction="Input")
        pvonwall.value = True

        worst_hour = arcpy.Parameter(
            displayName="worst hour (the hour of sunrise on the solar solstice at the site)",
            name="worst_hour",
            datatype="GPLong",
            parameterType="Required",
            direction="Input")
        worst_hour.value = 8744

        type_PVpanel = arcpy.Parameter(
            displayName="PV technology to use",
            name="type_PVpanel",
            datatype="String",
            parameterType="Required",
            direction="Input")
        type_PVpanel.filter.list = ['monocrystalline', 'polycrystalline', 'amorphous']

        min_radiation = arcpy.Parameter(
            displayName="filtering surfaces with low radiation potential (% of the maximum radiation in the area)",
            name="min_radiation",
            datatype="GPDouble",
            parameterType="Required",
            direction="Input")
        min_radiation.value = 0.75

        return [scenario_path, weather_name, year, latitude, longitude, pvonroof, pvonwall, worst_hour,
                type_PVpanel, min_radiation]

    def updateParameters(self, parameters):
        scenario_path = parameters[0].valueAsText
        if scenario_path is None:
            return
        if not os.path.exists(scenario_path):
            parameters[0].setErrorMessage('Scenario folder not found: %s' % scenario_path)
            return

        radiation_csv = _cli_output(scenario_path, 'locate', 'get_radiation')
        if not os.path.exists(radiation_csv):
            parameters[0].setErrorMessage("No radiation file found - please run radiation tool first")
            return

        # scenario passes test
        weather_parameter = parameters[1]
        year_parameter = parameters[2]
        latitude_parameter = parameters[3]
        longitude_parameter = parameters[4]

        weather_parameter.enabled = True
        year_parameter.enabled = True

        latitude_value = float(_cli_output(scenario_path, 'latitude'))
        longitude_value = float(_cli_output(scenario_path, 'longitude'))
        if not latitude_parameter.enabled:
            # only overwrite on first try
            latitude_parameter.value = latitude_value
            latitude_parameter.enabled = True

        if not longitude_parameter.enabled:
            # only overwrite on first try
            longitude_parameter.value = longitude_value
            longitude_parameter.enabled = True
        return

    def updateMessages(self, parameters):
        scenario_path = parameters[0].valueAsText
        if scenario_path is None:
            return
        if not os.path.exists(scenario_path):
            parameters[0].setErrorMessage('Scenario folder not found: %s' % scenario_path)
            return

        radiation_csv = _cli_output(scenario_path, 'locate', 'get_radiation')
        if not os.path.exists(radiation_csv):
            parameters[0].setErrorMessage("No radiation file found - please run radiation tool first")
            return

    def execute(self, parameters, messages):
        scenario_path = parameters[0].valueAsText
        weather_name = parameters[1].valueAsText
        year = parameters[2].value
        latitude = parameters[3].value
        longitude = parameters[4].value
        pvonroof = parameters[5].value
        pvonwall = parameters[6].value
        worst_hour = parameters[7].value
        type_PVpanel = {'monocrystalline': 'PV1',
                        'polycrystalline': 'PV2',
                        'amorphous': 'PV3'}[parameters[8].value]
        min_radiation = parameters[9].value

        date_start = str(year) + '-01-01'

        if weather_name in get_weather_names():
            weather_path = get_weather_path(weather_name)
        elif os.path.exists(weather_name) and weather_name.endswith('.epw'):
            weather_path = weather_name
        else:
            weather_path = get_weather_path('.')

        add_message('longitude: %s' % longitude)
        add_message('latitude: %s' % latitude)

        run_cli_arguments = [scenario_path, 'photovoltaic', '--latitude', latitude, '--longitude', longitude,
                             '--weather-path', weather_path, '--worst-hour', worst_hour, '--type-PVpanel', type_PVpanel,
                             '--min-radiation', min_radiation, '--date-start', date_start]
        if pvonroof:
            run_cli_arguments.append('--pvonroof')
        if pvonwall:
            run_cli_arguments.append('--pvonwall')

        run_cli(*run_cli_arguments)
        return


class RadiationTool(object):
    def __init__(self):
        self.label = 'Solar Insolation'
        self.category= 'Renewable Energy Assessment'
        self.description = 'Create radiation file'
        self.canRunInBackground = False

    def getParameterInfo(self):
        scenario_path = arcpy.Parameter(
            displayName="Path to the scenario",
            name="scenario_path",
            datatype="DEFolder",
            parameterType="Required",
            direction="Input")

        weather_name = arcpy.Parameter(
            displayName="Weather file (choose from list or enter full path to .epw file)",
            name="weather_name",
            datatype="String",
            parameterType="Required",
            direction="Input")
        weather_name.filter.list = get_weather_names()
        weather_name.enabled = False

        year = arcpy.Parameter(
            displayName="Year",
            name="year",
            datatype="GPLong",
            parameterType="Required",
            direction="Input")
        year.value = 2014
        year.enabled = False

        latitude = arcpy.Parameter(
            displayName="Latitude",
            name="latitude",
            datatype="GPDouble",
            parameterType="Required",
            direction="Input")
        latitude.enabled = False

        longitude = arcpy.Parameter(
            displayName="Longitude",
            name="longitude",
            datatype="GPDouble",
            parameterType="Required",
            direction="Input")
        longitude.enabled = False

        return [scenario_path, weather_name, year, latitude, longitude]

    def updateParameters(self, parameters):
        scenario_path = parameters[0].valueAsText
        if scenario_path is None:
            return
        if not os.path.exists(scenario_path):
            parameters[0].setErrorMessage('Scenario folder not found: %s' % scenario_path)
            return

        weather_parameter = parameters[1]
        year_parameter = parameters[2]
        latitude_parameter = parameters[3]
        longitude_parameter = parameters[4]

        weather_parameter.enabled = True
        year_parameter.enabled = True

        latitude_value = float(_cli_output(scenario_path, 'latitude'))
        longitude_value = float(_cli_output(scenario_path, 'longitude'))
        if not latitude_parameter.enabled:
            # only overwrite on first try
            latitude_parameter.value = latitude_value
            latitude_parameter.enabled = True

        if not longitude_parameter.enabled:
            # only overwrite on first try
            longitude_parameter.value = longitude_value
            longitude_parameter.enabled = True
        return

    def execute(self, parameters, messages):
        scenario_path = parameters[0].valueAsText
        weather_name = parameters[1].valueAsText
        year = parameters[2].value
        latitude = parameters[3].value
        longitude = parameters[4].value

        if weather_name in get_weather_names():
            weather_path = get_weather_path(weather_name)
        elif os.path.exists(weather_name) and weather_name.endswith('.epw'):
            weather_path = weather_name
        else:
            weather_path = get_weather_path('.')

        # FIXME: use current arcgis databases...
        path_arcgis_db = os.path.expanduser(os.path.join('~', 'Documents', 'ArcGIS', 'Default.gdb'))

        add_message('longitude: %s' % longitude)
        add_message('latitude: %s' % latitude)

        run_cli(scenario_path, 'radiation', '--arcgis-db', path_arcgis_db, '--latitude', latitude,
                '--longitude', longitude, '--year', year, '--weather-path', weather_path)
        return


def add_message(msg, **kwargs):
    """Log to arcpy.AddMessage() instead of print to STDOUT"""
    if len(kwargs):
        msg %= kwargs
    arcpy.AddMessage(msg)
    log_file = os.path.join(tempfile.gettempdir(), 'cea.log')
    with open(log_file, 'a') as log:
        log.write(str(msg))


def get_weather_names():
    """Shell out to cli.py and collect the list of weather files registered with the CEA"""
    def get_weather_names_inner():
        startupinfo = subprocess.STARTUPINFO()
        startupinfo.dwFlags |= subprocess.STARTF_USESHOWWINDOW
        command = [get_python_exe(), '-u', '-m', 'cea.cli', 'weather-files']
        p = subprocess.Popen(command, stdout=subprocess.PIPE, startupinfo=startupinfo)
        while True:
            line = p.stdout.readline()
            if line == '':
                # end of input
                break
            yield line.rstrip()
    return list(get_weather_names_inner())


def get_weather_path(weather_name='default'):
    """Shell out to cli.py and find the path to the weather file"""
    return _cli_output(None, 'weather-path', weather_name)


def get_radiation(scenario_path):
    """Shell out to cli.py and find the path to the ``radiation.csv`` file for the scenario."""
    return _cli_output(scenario_path, 'locate', 'get_radiation')


def get_surface_properties(scenario_path):
    """Shell out to cli.py and find the path to the ``surface_properties.csv`` file for the scenario."""
    return _cli_output(scenario_path, 'locate', 'get_surface_properties')


def get_python_exe():
    """Return the path to the python interpreter that was used to install CEA"""
    try:
        with open(os.path.expanduser('~/cea_python.pth'), 'r') as f:
            python_exe = f.read().strip()
            return python_exe
    except:
        raise AssertionError("Could not find 'cea_python.pth' in home directory.")


def get_environment():
    """Return the system environment to use for the execution - this is based on the location of the python
    interpreter in ``get_python_exe``"""
    root_dir = os.path.dirname(get_python_exe())
    scripts_dir = os.path.join(root_dir, 'Scripts')
    os.environ['PATH'] = ';'.join((root_dir, scripts_dir, os.environ['PATH']))
    return os.environ


def _cli_output(scenario_path=None, *args):
    """Run the CLI in a subprocess without showing windows and return the output as a string, whitespace
    is stripped from the output"""
    startupinfo = subprocess.STARTUPINFO()
    startupinfo.dwFlags |= subprocess.STARTF_USESHOWWINDOW

    command = [get_python_exe(), '-m', 'cea.cli']
    if scenario_path:
        command.append('--scenario')
        command.append(scenario_path)
    command.extend(args)

    result = subprocess.check_output(command, startupinfo=startupinfo, env=get_environment())
    return result.strip()


def run_cli(scenario_path=None, *args):
    """Run the CLI in a subprocess without showing windows"""
    startupinfo = subprocess.STARTUPINFO()
    startupinfo.dwFlags |= subprocess.STARTF_USESHOWWINDOW

    command = [get_python_exe(), '-u', '-m', 'cea.cli']
    if scenario_path:
        command.append('--scenario')
        command.append(scenario_path)
    command.extend(map(str, args))
    add_message(command)
    process = subprocess.Popen(command, startupinfo=startupinfo, stdout=subprocess.PIPE, stderr=subprocess.PIPE,
                               env=get_environment())
    while True:
        next_line = process.stdout.readline()
        if next_line == '' and process.poll() is not None:
            break
        add_message(next_line.rstrip())
    stdout, stderr = process.communicate()
    add_message(stdout)
    add_message(stderr)


class HeatmapsTool(object):
    def __init__(self):
        self.label = 'Heatmaps'
        self.description = 'Generate maps representing hot and cold spots of energy consumption'
        self.category = 'Mapping and Visualization'
        self.canRunInBackground = False

    def getParameterInfo(self):
        scenario_path = arcpy.Parameter(
            displayName="Path to the scenario",
            name="scenario_path",
            datatype="DEFolder",
            parameterType="Required",
            direction="Input")
        path_variables = arcpy.Parameter(
            displayName="Choose the file to analyse",
            name="path_variables",
            datatype="String",
            parameterType="Required",
            direction="Input")
        path_variables.filter.list = []
        analysis_fields = arcpy.Parameter(
            displayName="Variables to analyse",
            name="analysis_fields",
            datatype="String",
            parameterType="Required",
            multiValue=True,
            direction="Input")
        analysis_fields.filter.list = []
        analysis_fields.parameterDependencies = ['path_variables']

        return [scenario_path, path_variables, analysis_fields]


    def updateParameters(self, parameters):
        # scenario_path
        scenario_path = parameters[0].valueAsText
        if not os.path.exists(scenario_path):
            parameters[0].setErrorMessage('Scenario folder not found: %s' % scenario_path)
            return
        # path_variables
        file_names = [os.path.basename(_cli_output(scenario_path, 'locate', 'get_total_demand'))]
        file_names.extend(
            [f for f in os.listdir(_cli_output(scenario_path, 'locate', 'get_lca_emissions_results_folder'))
             if f.endswith('.csv')])
        path_variables = parameters[1]
        if not path_variables.value or path_variables.value not in file_names:
            path_variables.filter.list = file_names
            path_variables.value = file_names[0]
        # analysis_fields
        analysis_fields = parameters[2]
        if path_variables.value == file_names[0]:
            file_to_analyze = _cli_output(scenario_path, 'locate', 'get_total_demand')
        else:
            file_to_analyze = os.path.join(_cli_output(scenario_path, 'locate', 'get_lca_emissions_results_folder'),
                                           path_variables.value)
        import pandas as pd
        df = pd.read_csv(file_to_analyze)
        fields = df.columns.tolist()
        fields.remove('Name')
        analysis_fields.filter.list = list(fields)
        return

    def execute(self, parameters, _):
        scenario_path = parameters[0].valueAsText
        file_to_analyze = parameters[1].valueAsText
        analysis_fields = parameters[2].valueAsText.split(';')

        if file_to_analyze == os.path.basename(_cli_output(scenario_path, 'locate', 'get_total_demand')):
            file_to_analyze = _cli_output(scenario_path, 'locate', 'get_total_demand')
        else:
            file_to_analyze = os.path.join(_cli_output(scenario_path, 'locate', 'get_lca_emissions_results_folder'),
                                           file_to_analyze)
        run_cli(scenario_path, 'heatmaps', '--file-to-analyze', file_to_analyze, '--analysis-fields', *analysis_fields)<|MERGE_RESOLUTION|>--- conflicted
+++ resolved
@@ -28,15 +28,9 @@
     def __init__(self):
         self.label = 'City Energy Analyst'
         self.alias = 'cea'
-<<<<<<< HEAD
-        self.tools = [DemandTool, DataHelperTool, BenchmarkGraphsTool, OperationTool, EmbodiedTool, MobilityTool,
-                      DemandGraphsTool, ScenarioPlotsTool, RadiationTool, HeatmapsTool, SolarTechnologyTool]
-=======
         self.tools = [OperationCostsTool, RetrofitPotentialTool, DemandTool, DataHelperTool, BenchmarkGraphsTool,
-                      OperationTool, EmbodiedTool, MobilityTool,
+                      OperationTool, EmbodiedTool, MobilityTool,SolarTechnologyTool,
                       DemandGraphsTool, ScenarioPlotsTool, RadiationTool, HeatmapsTool]
->>>>>>> 870791c7
-
 
 class OperationCostsTool(object):
     def __init__(self):
@@ -698,6 +692,7 @@
     def __init__(self):
         self.label = 'Solar Technologies'
         self.description = 'Calculate heat and electricity production from solar energy technologies'
+        self.category = 'Dynamic Supply Systems'
         self.canRunInBackground = False
 
     def getParameterInfo(self):
