# describes the input databases
zone:
  parent: zone
  pk: Name
  type: shp  # shp or dbf
  location: get_zone_geometry
  fields:
  - name: Name
    type: str
  - name: floors_bg
    type: int
  - name: floors_ag
    type: int
  - name: height_bg
    type: float
  - name: height_ag
    type: float
  - name: REFERENCE
    type: str
surroundings:
  parent: None
  pk: Name
  type: shp  # shp or dbf
  location: get_surroundings_geometry
  fields:
  - name: Name
    type: str
  - name: floors_ag
    type: int
  - name: height_ag
    type: float
  - name: REFERENCE
    type: str
typology:
  parent: zone
  pk: Name
  type: dbf
  location: get_building_typology
  fields:
  - name: Name
    type: str
  - name: YEAR
    type: year
  - name: STANDARD
    type: choice
<<<<<<< HEAD
    location:
      path: get_database_construction_standards
      sheet: STANDARD_DEFINITION
      column: STANDARD
=======
    choice_properties:
      lookup:
        path: get_archetypes_properties
        sheet: STANDARD_DEFINITION
        column: STANDARD
>>>>>>> 6ea895a2
  - name: 1ST_USE
    type: choice
    choice_properties:
      lookup:
        path: get_use_types_properties
        sheet: INTERNAL_LOADS
        column: code
      none_value: NONE
  - name: 1ST_USE_R
    type: float
    constraints:
      max: 1
  - name: 2ND_USE
    type: choice
    choice_properties:
      lookup:
        path: get_use_types_properties
        sheet: INTERNAL_LOADS
        column: code
      none_value: NONE
  - name: 2ND_USE_R
    type: float
    constraints:
      max: 1
  - name: 3RD_USE
    type: choice
    choice_properties:
      lookup:
        path: get_use_types_properties
        sheet: INTERNAL_LOADS
        column: code
      none_value: NONE
  - name: 3RD_USE_R
    type: float
    constraints:
      max: 1
  - name: REFERENCE
    type: str
internal-loads:
  parent: zone
  pk: Name
  type: dbf
  location: get_building_internal
  fields:
  - name: Name
    type: str
  - name: Occ_m2pax
    type: float
  - name: Qs_Wpax
    type: float
  - name: X_ghpax
    type: float
  - name: Ea_Wm2
    type: float
  - name: El_Wm2
    type: float
  - name: Epro_Wm2
    type: float
  - name: Qcre_Wm2
    type: float
  - name: Ed_Wm2
    type: float
  - name: Qcpro_Wm2
    type: float
  - name: Qhpro_Wm2
    type: float
  - name: Vww_lpdpax
    type: float
  - name: Vw_lpdpax
    type: float
supply-systems:
  parent: zone
  pk: Name
  type: dbf
  location: get_building_supply
  fields:
  - name: Name
    type: str
  - name: type_cs
    type: choice
    choice_properties:
      lookup:
        path: get_database_assemblies
        sheet: COOLING
        column: code
  - name: type_dhw
    type: choice
    choice_properties:
      lookup:
        path: get_database_assemblies
        sheet: HOT_WATER
        column: code
  - name: type_el
    type: choice
    choice_properties:
      lookup:
        path: get_database_assemblies
        sheet: ELECTRICITY
        column: code
  - name: type_hs
    type: choice
    choice_properties:
      lookup:
        path: get_database_assemblies
        sheet: HEATING
        column: code
architecture:
  parent: zone
  pk: Name
  type: dbf
  location: get_building_architecture
  fields:
  - name: Name
    type: str
  - name: void_deck
    type: int
  - name: Es
    type: float
    constraints:
      max: 1
  - name: Hs_ag
    type: float
    constraints:
      max: 1
  - name: Hs_bg
    type: float
    constraints:
      max: 1
  - name: Ns
    type: float
    constraints:
      max: 1
  - name: wwr_north
    type: float
    constraints:
      max: 1
  - name: wwr_east
    type: float
    constraints:
      max: 1
  - name: wwr_south
    type: float
    constraints:
      max: 1
  - name: wwr_west
    type: float
    constraints:
      max: 1
  - name: type_cons
    type: choice
    choice_properties:
      lookup:
        path: get_database_envelope_systems
        sheet: CONSTRUCTION
        column: code
  - name: type_leak
    type: choice
    choice_properties:
      lookup:
        path: get_database_envelope_systems
        sheet: LEAKAGE
        column: code
  - name: type_roof
    type: choice
    choice_properties:
      lookup:
        path: get_database_envelope_systems
        sheet: ROOF
        column: code
  - name: type_shade
    type: choice
    choice_properties:
      lookup:
        path: get_database_envelope_systems
        sheet: SHADING
        column: code
  - name: type_wall
    type: choice
    choice_properties:
      lookup:
        path: get_database_envelope_systems
        sheet: WALL
        column: code
  - name: type_win
    type: choice
    choice_properties:
      lookup:
        path: get_database_envelope_systems
        sheet: WINDOW
        column: code
indoor-comfort:
  parent: zone
  pk: Name
  type: dbf
  location: get_building_comfort
  fields:
  - name: Name
    type: str
  - name: Ths_set_C
    type: float
  - name: Ths_setb_C
    type: float
  - name: Tcs_set_C
    type: float
  - name: Tcs_setb_C
    type: float
  - name: RH_min_pc
    type: float
  - name: RH_max_pc
    type: float
  - name: Ve_lpspax
    type: float
air-conditioning-systems:
  parent: zone
  pk: Name
  type: dbf
  location: get_building_air_conditioning
  fields:
    - name: Name
      type: str
    - name: type_cs
      type: choice
      choice_properties:
        lookup:
          path: get_database_air_conditioning_systems
          sheet: COOLING
          column: code
    - name: type_hs
      type: choice
      choice_properties:
        lookup:
          path: get_database_air_conditioning_systems
          sheet: HEATING
          column: code
    - name: type_dhw
      type: choice
      choice_properties:
        lookup:
          path: get_database_air_conditioning_systems
          sheet: HOT_WATER
          column: code
    - name: type_ctrl
      type: choice
      choice_properties:
        lookup:
          path: get_database_air_conditioning_systems
          sheet: CONTROLLER
          column: code
    - name: type_vent
      type: choice
      choice_properties:
        lookup:
          path: get_database_air_conditioning_systems
          sheet: VENTILATION
          column: code
    - name: heat_starts
      type: date
    - name: heat_ends
      type: date
    - name: cool_starts
      type: date
    - name: cool_ends
      type: date
emission-intensity:
  parent: zone
  pk: Name
  type: dbf
  location: get_building_emission_intensity
  fields:
  - name: Name
    type: str
  - name: W_e_ag_kgm2
    type: float
  - name: W_e_bg_kgm2
    type: float
  - name: W_i_ag_kgm2
    type: float
  - name: W_i_bg_kgm2
    type: float
  - name: Win_kgm2
    type: float
  - name: F_i_kgm2
    type: float
  - name: F_e_kgm2
    type: float
  - name: R_kgm2
    type: float
  - name: Tech_kgm2
    type: float
  - name: Exca_kgm2
    type: float
  - name: Mobi_kgm2
    type: float


<|MERGE_RESOLUTION|>--- conflicted
+++ resolved
@@ -43,18 +43,10 @@
     type: year
   - name: STANDARD
     type: choice
-<<<<<<< HEAD
     location:
       path: get_database_construction_standards
       sheet: STANDARD_DEFINITION
       column: STANDARD
-=======
-    choice_properties:
-      lookup:
-        path: get_archetypes_properties
-        sheet: STANDARD_DEFINITION
-        column: STANDARD
->>>>>>> 6ea895a2
   - name: 1ST_USE
     type: choice
     choice_properties:
