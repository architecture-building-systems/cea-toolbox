# describes the input databases
zone:
  parent: zone
  pk: Name
  type: shp  # shp or dbf
  location: get_zone_geometry
  fields:
  - name: Name
    type: str
  - name: floors_bg
    type: int
  - name: floors_ag
    type: int
  - name: height_bg
    type: float
  - name: height_ag
    type: float
  - name: REFERENCE
    type: str
surroundings:
  parent: None
  pk: Name
  type: shp  # shp or dbf
  location: get_surroundings_geometry
  fields:
  - name: Name
    type: str
  - name: floors_ag
    type: int
  - name: height_ag
    type: float
  - name: REFERENCE
    type: str
typology:
  parent: zone
  pk: Name
  type: dbf
  location: get_building_typology
  fields:
  - name: Name
    type: str
  - name: YEAR
    type: year
  - name: STANDARD
    type: choice
<<<<<<< HEAD
    choice_properties:
      lookup:
        path: get_archetypes_properties
        sheet: ENVELOPE_COMPONENTS
        column: STANDARD
=======
    location:
      path: get_archetypes_properties
      sheet: STANDARD_DEFINITION
      column: STANDARD
>>>>>>> f2aaf064
  - name: 1ST_USE
    type: choice
    choice_properties:
      lookup:
        path: get_use_types_properties
        sheet: INTERNAL_LOADS
        column: code
      none_value: NONE
  - name: 1ST_USE_R
    type: float
    constraints:
      max: 1
  - name: 2ND_USE
    type: choice
    choice_properties:
      lookup:
        path: get_use_types_properties
        sheet: INTERNAL_LOADS
        column: code
      none_value: NONE
  - name: 2ND_USE_R
    type: float
    constraints:
      max: 1
  - name: 3RD_USE
    type: choice
    choice_properties:
      lookup:
        path: get_use_types_properties
        sheet: INTERNAL_LOADS
        column: code
      none_value: NONE
  - name: 3RD_USE_R
    type: float
    constraints:
      max: 1
  - name: REFERENCE
    type: str
internal-loads:
  parent: zone
  pk: Name
  type: dbf
  location: get_building_internal
  fields:
  - name: Name
    type: str
  - name: Occ_m2pax
    type: float
  - name: Qs_Wpax
    type: float
  - name: X_ghpax
    type: float
  - name: Ea_Wm2
    type: float
  - name: El_Wm2
    type: float
  - name: Epro_Wm2
    type: float
  - name: Qcre_Wm2
    type: float
  - name: Ed_Wm2
    type: float
  - name: Qcpro_Wm2
    type: float
  - name: Qhpro_Wm2
    type: float
  - name: Vww_lpdpax
    type: float
  - name: Vw_lpdpax
    type: float
supply-systems:
  parent: zone
  pk: Name
  type: dbf
  location: get_building_supply
  fields:
  - name: Name
    type: str
  - name: type_cs
    type: choice
    choice_properties:
      lookup:
        path: get_database_assemblies
        sheet: COOLING
        column: code
  - name: type_dhw
    type: choice
    choice_properties:
      lookup:
        path: get_database_assemblies
        sheet: HOT_WATER
        column: code
  - name: type_el
    type: choice
    choice_properties:
      lookup:
        path: get_database_assemblies
        sheet: ELECTRICITY
        column: code
  - name: type_hs
    type: choice
    choice_properties:
      lookup:
        path: get_database_assemblies
        sheet: HEATING
        column: code
architecture:
  parent: zone
  pk: Name
  type: dbf
  location: get_building_architecture
  fields:
  - name: Name
    type: str
  - name: void_deck
    type: int
  - name: Es
    type: float
    constraints:
      max: 1
  - name: Hs_ag
    type: float
    constraints:
      max: 1
  - name: Hs_bg
    type: float
    constraints:
      max: 1
  - name: Ns
    type: float
    constraints:
      max: 1
  - name: wwr_north
    type: float
    constraints:
      max: 1
  - name: wwr_east
    type: float
    constraints:
      max: 1
  - name: wwr_south
    type: float
    constraints:
      max: 1
  - name: wwr_west
    type: float
    constraints:
      max: 1
  - name: type_cons
    type: choice
    choice_properties:
      lookup:
        path: get_database_envelope_systems
        sheet: CONSTRUCTION
        column: code
  - name: type_leak
    type: choice
    choice_properties:
      lookup:
        path: get_database_envelope_systems
        sheet: LEAKAGE
        column: code
  - name: type_roof
    type: choice
    choice_properties:
      lookup:
        path: get_database_envelope_systems
        sheet: ROOF
        column: code
  - name: type_shade
    type: choice
    choice_properties:
      lookup:
        path: get_database_envelope_systems
        sheet: SHADING
        column: code
  - name: type_wall
    type: choice
    choice_properties:
      lookup:
        path: get_database_envelope_systems
        sheet: WALL
        column: code
  - name: type_win
    type: choice
    choice_properties:
      lookup:
        path: get_database_envelope_systems
        sheet: WINDOW
        column: code
indoor-comfort:
  parent: zone
  pk: Name
  type: dbf
  location: get_building_comfort
  fields:
  - name: Name
    type: str
  - name: Ths_set_C
    type: float
  - name: Ths_setb_C
    type: float
  - name: Tcs_set_C
    type: float
  - name: Tcs_setb_C
    type: float
  - name: RH_min_pc
    type: float
  - name: RH_max_pc
    type: float
  - name: Ve_lpspax
    type: float
air-conditioning-systems:
  parent: zone
  pk: Name
  type: dbf
  location: get_building_air_conditioning
  fields:
    - name: Name
      type: str
    - name: type_cs
      type: choice
      choice_properties:
        lookup:
          path: get_database_air_conditioning_systems
          sheet: COOLING
          column: code
    - name: type_hs
      type: choice
      choice_properties:
        lookup:
          path: get_database_air_conditioning_systems
          sheet: HEATING
          column: code
    - name: type_dhw
      type: choice
      choice_properties:
        lookup:
          path: get_database_air_conditioning_systems
          sheet: HOT_WATER
          column: code
    - name: type_ctrl
      type: choice
      choice_properties:
        lookup:
          path: get_database_air_conditioning_systems
          sheet: CONTROLLER
          column: code
    - name: type_vent
      type: choice
      choice_properties:
        lookup:
          path: get_database_air_conditioning_systems
          sheet: VENTILATION
          column: code
    - name: heat_starts
      type: date
    - name: heat_ends
      type: date
    - name: cool_starts
      type: date
    - name: cool_ends
      type: date
emission-intensity:
  parent: zone
  pk: Name
  type: dbf
  location: get_building_emission_intensity
  fields:
  - name: Name
    type: str
  - name: W_e_ag_kgm2
    type: float
  - name: W_e_bg_kgm2
    type: float
  - name: W_i_ag_kgm2
    type: float
  - name: W_i_bg_kgm2
    type: float
  - name: Win_kgm2
    type: float
  - name: F_i_kgm2
    type: float
  - name: F_e_kgm2
    type: float
  - name: R_kgm2
    type: float
  - name: Tech_kgm2
    type: float
  - name: Exca_kgm2
    type: float
  - name: Mobi_kgm2
    type: float


<|MERGE_RESOLUTION|>--- conflicted
+++ resolved
@@ -43,18 +43,11 @@
     type: year
   - name: STANDARD
     type: choice
-<<<<<<< HEAD
     choice_properties:
       lookup:
         path: get_archetypes_properties
-        sheet: ENVELOPE_COMPONENTS
-        column: STANDARD
-=======
-    location:
-      path: get_archetypes_properties
-      sheet: STANDARD_DEFINITION
-      column: STANDARD
->>>>>>> f2aaf064
+          sheet: STANDARD_DEFINITION
+          column: STANDARD
   - name: 1ST_USE
     type: choice
     choice_properties:
