import glob
import json
import os
import shutil
import tempfile
import traceback
<<<<<<< HEAD
from contextlib import asynccontextmanager
from typing import Dict, Any, Optional, List, Union
=======
from typing import Dict, Any, Optional, List
from osgeo import gdal
>>>>>>> 6792b3f6

import geopandas
import pandas as pd
from fastapi import APIRouter, UploadFile, Form, HTTPException, status, Request, Path, Depends
from geopandas import GeoDataFrame
from starlette.datastructures import UploadFile as _UploadFile
from pydantic import BaseModel
from shapely.geometry import shape
from typing_extensions import Annotated

import cea.config
import cea.api
import cea.inputlocator
from cea.databases import get_regions, databases_folder_path
import geopandas as gpd
from cea.datamanagement.databases_verification import verify_input_geometry_zone, verify_input_geometry_surroundings, \
    verify_input_typology, COLUMNS_ZONE_TYPOLOGY, COLUMNS_ZONE_GEOMETRY, verify_input_terrain
from cea.datamanagement.surroundings_helper import generate_empty_surroundings
from cea.interfaces.dashboard.dependencies import CEAConfig, CEAProjectRoot
from cea.interfaces.dashboard.utils import secure_path, OutsideProjectRootError
from cea.utilities.dbf import dbf_to_dataframe

from cea.utilities.standardize_coordinates import get_geographic_coordinate_system, raster_to_WSG_and_UTM

router = APIRouter()

# PATH_REGEX = r'(^[a-zA-Z]:\\[\\\S|*\S]?.*$)|(^(/[^/ ]*)+/?$)'

GENERATE_ZONE_CEA = 'generate-zone-cea'
GENERATE_SURROUNDINGS_CEA = 'generate-surroundings-cea'
GENERATE_TYPOLOGY_CEA = 'generate-typology-cea'
GENERATE_TERRAIN_CEA = 'generate-terrain-cea'
GENERATE_STREET_CEA = 'generate-street-cea'
EMTPY_GEOMETRY = 'none'


class ScenarioPath(BaseModel):
    project: str
    scenario_name: str


class NewProject(BaseModel):
    project_name: str
    project_root: str


class CreateScenario(BaseModel):
    project: str
    scenario_name: str
    database: Union[str, UploadFile]
    user_zone: Union[str, UploadFile]
    user_surroundings: Union[str, UploadFile]
    generate_zone: Optional[str] = None
    generate_surroundings: Optional[int] = None
    typology: Optional[Union[str, UploadFile]] = None
    weather: Union[str, UploadFile]
    terrain: Union[str, UploadFile]
    street: Union[str, UploadFile]

    @staticmethod
    async def _get_file_path(file: Union[str, UploadFile], directory: str, filename: str) -> str:
        if isinstance(file, str):
            return file

        elif isinstance(file, _UploadFile):
            filepath = os.path.join(directory, filename)
            with open(filepath, "wb") as f:
                f.write(await file.read())
            return filepath

        else:
            raise HTTPException(
                status_code=status.HTTP_400_BAD_REQUEST,
                detail=f'Could not retrieve {filename}',
            )

    @staticmethod
    async def _get_geometry_data(file: Union[str, UploadFile], filename: str) -> GeoDataFrame:
        source = file

        with tempfile.TemporaryDirectory() as tmpdir:
            if isinstance(source, _UploadFile):

                def extract_zip(filestream: bytes, destination: str) -> None:
                    import zipfile
                    from io import BytesIO

                    with zipfile.ZipFile(BytesIO(filestream)) as zf:
                        zf.extractall(destination)

                extract_zip(await source.read(), tmpdir)

                source = os.path.join(tmpdir, filename)
                if not os.path.exists(source):
                    raise HTTPException(
                        status_code=status.HTTP_400_BAD_REQUEST,
                        detail=f'Could not find {filename} in zip file',
                    )

            data = geopandas.read_file(source).to_crs(get_geographic_coordinate_system())
        return data

    async def get_zone_file(self):
        return await self._get_geometry_data(self.user_zone, "zone.shp")

    async def get_surroundings_file(self):
        return await self._get_geometry_data(self.user_surroundings, "surroundings.shp")

    async def get_street_file(self):
        return await self._get_geometry_data(self.street, "street.shp")

    @asynccontextmanager
    async def get_weather_file(self):
        with tempfile.TemporaryDirectory() as tmpdir:
            yield await self._get_file_path(self.weather, tmpdir, "weather.epw")

    @asynccontextmanager
    async def get_terrain_file(self):
        with tempfile.TemporaryDirectory() as tmpdir:
            yield await self._get_file_path(self.terrain, tmpdir, "terrain.tif")

    def should_generate_zone(self) -> bool:
        return self.user_zone == GENERATE_ZONE_CEA

    def should_generate_surroundings(self) -> bool:
        return self.user_surroundings == GENERATE_SURROUNDINGS_CEA

    def should_generate_typology(self) -> bool:
        return self.typology == GENERATE_TYPOLOGY_CEA

    def should_generate_terrain(self) -> bool:
        return self.terrain == GENERATE_TERRAIN_CEA

    def should_generate_street(self) -> bool:
        return self.street == GENERATE_STREET_CEA


class ProjectInfo(BaseModel):
    name: str
    project: str
    scenarios_list: List[str]


class ConfigProjectInfo(BaseModel):
    project: str
    scenario: str


@router.get('/config')
async def config_project_info(config: CEAConfig) -> ConfigProjectInfo:
    """Return the current project and scenario in the config"""
    return ConfigProjectInfo(
        project=config.project,
        scenario=config.scenario_name,
    )


@router.get('/')
async def get_project_info(project_root: CEAProjectRoot, project: str) -> ProjectInfo:
    if project_root is None:
        project_root = ""

    try:
        cea_project = secure_path(os.path.join(project_root, project))
    except OutsideProjectRootError as e:
        raise HTTPException(
            status_code=status.HTTP_400_BAD_REQUEST,
            detail=str(e),
        )

    if not os.path.exists(cea_project):
        raise HTTPException(
            status_code=status.HTTP_400_BAD_REQUEST,
            detail=f'Project: "{project}" does not exist',
        )

    config = cea.config.Configuration(cea.config.DEFAULT_CONFIG)
    config.project = project

    project_info = {
        'name': os.path.basename(config.project),
        'project': project,
        'scenarios_list': list_scenario_names_for_project(config)
    }

    return ProjectInfo(**project_info)


@router.post('/')
async def create_new_project(new_project: NewProject):
    """
    Create new project folder
    """
    try:
        project = secure_path(os.path.join(new_project.project_root, new_project.project_name))
    except OutsideProjectRootError as e:
        raise HTTPException(
            status_code=status.HTTP_400_BAD_REQUEST,
            detail=str(e),
        )
    try:
        os.makedirs(project, exist_ok=True)
    except OSError as e:
        raise HTTPException(
            status_code=status.HTTP_400_BAD_REQUEST,
            detail=str(e),
        )

    return {'message': 'Project folder created', 'project': project}


@router.put('/')
async def update_project(config: CEAConfig, scenario_path: ScenarioPath):
    """
    Update Project info in config
    """
    project = secure_path(scenario_path.project)
    scenario_name = scenario_path.scenario_name

    if project and scenario_name:
        # Project path must exist but scenario does not have to
        if os.path.exists(project):
            config.project = project
            config.scenario_name = scenario_name
            await config.save()
            return {'message': 'Updated project info in config', 'project': project, 'scenario_name': scenario_name}
        else:
            raise HTTPException(
                status_code=status.HTTP_400_BAD_REQUEST,
                detail=f'project: "{project}" does not exist',
            )
    else:
        raise HTTPException(
            status_code=status.HTTP_400_BAD_REQUEST,
            detail=f'Parameters not valid - project: {project}, scenario_name: {scenario_name}',
        )


# TODO: Rename this endpoint once the old one is removed
# Temporary endpoint to prevent breaking existing frontend
@router.post('/scenario/v2')
async def create_new_scenario_v2(scenario_form: Annotated[CreateScenario, Form()]):
    new_scenario_path = secure_path(os.path.join(scenario_form.project, str(scenario_form.scenario_name).strip()))

    if os.path.exists(new_scenario_path):
        raise HTTPException(
            status_code=status.HTTP_400_BAD_REQUEST,
            detail=f'Scenario already exists - project: {scenario_form.project}, scenario_name: {scenario_form.scenario_name}',
        )

<<<<<<< HEAD
    async def create_zone(scenario_form, locator):
        # Generate / Copy zone and surroundings
=======
    def create_zone(scenario_form, locator):
        # Generate zone from OSM
>>>>>>> 6792b3f6
        if scenario_form.should_generate_zone():
            site_geojson = json.loads(scenario_form.generate_zone)
            site_df = geopandas.GeoDataFrame(crs=get_geographic_coordinate_system(),
                                             geometry=[shape(site_geojson['features'][0]['geometry'])])
            site_path = locator.get_site_polygon()
            locator.ensure_parent_folder_exists(site_path)
            site_df.to_file(site_path)
            # Generate using zone helper
            cea.api.zone_helper(config)

            # Ensure that zone exists
            zone_df = geopandas.read_file(locator.get_zone_geometry())

        # Copy zone from user-input
        else:
            # Copy zone using path
            zone_df = await scenario_form.get_zone_file()

            # Make sure zone column names are in correct case
            zone_df.columns = [col.lower() for col in zone_df.columns]
            rename_dict = {col.lower(): col for col in COLUMNS_ZONE_GEOMETRY}
            zone_df.rename(columns=rename_dict, inplace=True)

            verify_input_geometry_zone(zone_df)

            # Replace invalid characters in building name (characters that would affect path and csv files)
            zone_df["name"] = zone_df["name"].str.replace(r'[\\\/\.,\s]', '_', regex=True)

            zone_path = locator.get_zone_geometry()
            locator.ensure_parent_folder_exists(zone_path)
            zone_df[COLUMNS_ZONE_GEOMETRY + ['geometry']].to_file(zone_path)

        return zone_df

    async def create_surroundings(scenario_form, zone_df, locator):
        if scenario_form.should_generate_surroundings():
            # Generate using surroundings helper
            config.surroundings_helper.buffer = scenario_form.generate_surroundings
            cea.api.surroundings_helper(config)
        elif scenario_form.user_surroundings == EMTPY_GEOMETRY:
            # Generate empty surroundings
            surroundings_df = generate_empty_surroundings(zone_df.crs)

            surroundings_path = locator.get_surroundings_geometry()
            locator.ensure_parent_folder_exists(surroundings_path)
            surroundings_df.to_file(surroundings_path)
        else:
            # Copy surroundings using path
            surroundings_df = await scenario_form.get_surroundings_file()
            verify_input_geometry_surroundings(surroundings_df)

            surroundings_path = locator.get_surroundings_geometry()
            locator.ensure_parent_folder_exists(surroundings_path)
            surroundings_df.to_file(surroundings_path)

    def add_typology(typology_path, locator):

        # Load the shapefile into a GeoDataFrame
        zone_gdf = gpd.read_file(locator.get_zone_geometry())

        if not os.path.isfile(typology_path):
            raise Exception(f"Typology at {typology_path} does not exist")

        _, ext = os.path.splitext(typology_path)

        if ext == ".dbf":
            df = dbf_to_dataframe(typology_path)
        elif ext == ".xlsx":
            df = pd.read_excel(typology_path)
        else:
            raise Exception("Typology file must be a .dbf or .xlsx file")

        df = df[COLUMNS_ZONE_TYPOLOGY]
        # verify if input file is correct for CEA, if not an exception will be released
        verify_input_typology(df)

        # merge the typology with the zone
        merged_gdf = zone_gdf.merge(df, on='name', how='left')

        # create new file
        merged_gdf.to_file(locator.get_zone_geometry(), driver='ESRI Shapefile')


    def create_typology(scenario_form, locator):
        # Only process typology if zone is not generated from OSM
        if scenario_form.should_generate_zone():
            return

        if scenario_form.typology is not None:
            # Copy typology using path
            _, extension = os.path.splitext(scenario_form.typology)
            if extension == ".xlsx":
                typology_df = pd.read_excel(scenario_form.typology)
            else:
                typology_df = geopandas.read_file(scenario_form.typology)

            # Make sure typology column names are in correct case
            typology_df.columns = [col.lower() for col in typology_df.columns]
            rename_dict = {col.lower(): col for col in COLUMNS_ZONE_TYPOLOGY}
            typology_df.rename(columns=rename_dict, inplace=True)

            verify_input_typology(typology_df)

            # Check if typology index matches zone
            zone_names = set(zone_df["name"])
            typology_names = set(typology_df["name"])
            if not zone_names == typology_names:
                only_in_zone = zone_names.difference(typology_names)
                only_in_typology = typology_names.difference(zone_names)

                zone_message = f'zone has additional names: {", ".join(only_in_zone)} ' if only_in_zone else ''
                typology_message = f'typology has additional names: {", ".join(only_in_typology)}' if only_in_typology else ''

                raise HTTPException(
                    status_code=status.HTTP_400_BAD_REQUEST,
                    detail='Building names found in Building geometries (zone) and Building information (typology) do not match. '
                           'Ensure the `name` columns of the two files are identical. '
                           f'{zone_message}{"," if zone_message and typology_message else ""}{typology_message}',
                )

            add_typology(scenario_form.typology, locator)
        else:
            raise HTTPException(status_code=status.HTTP_400_BAD_REQUEST,
                                detail='User to provide Building information: construction year, '
                                       'construction type, use types and their ratios.',
                                )

    def copy_terrain(terrain_path, locator, lat, lon):
        terrain = raster_to_WSG_and_UTM(terrain_path, lat, lon)
        locator.ensure_parent_folder_exists(locator.get_terrain())
        driver = gdal.GetDriverByName('GTiff')
        verify_input_terrain(terrain)
        driver.CreateCopy(locator.get_terrain(), terrain)

    async def create_terrain(scenario_form, zone_df, locator):
        if scenario_form.should_generate_terrain():
            # Run terrain helper
            cea.api.terrain_helper(config)
        else:
            # Copy terrain using path
            centroid = zone_df.dissolve().centroid.values[0]
            lat, lon = centroid.y, centroid.x
            locator.ensure_parent_folder_exists(locator.get_terrain())

            async with scenario_form.get_terrain_file() as terrain_path:
                copy_terrain(terrain_path, locator, lat, lon)

    async def create_street(scenario_form, locator):
        if scenario_form.should_generate_street():
            # Run street helper
            cea.api.streets_helper(config)
        elif scenario_form.street != EMTPY_GEOMETRY:
            # Copy street using path
            street_df = await scenario_form.get_street_file()
            locator.ensure_parent_folder_exists(locator.get_street_network())
            street_df.to_file(locator.get_street_network())

    with tempfile.TemporaryDirectory() as tmp:
        # Create temporary project before copying to actual scenario path
        config = cea.config.Configuration(cea.config.DEFAULT_CONFIG)
        config.project = tmp
        config.scenario_name = "temp_scenario"
        locator = cea.inputlocator.InputLocator(config.scenario)

        try:
            # Run database-helper to copy databases to input
            cea.api.database_helper(config, databases_path=scenario_form.database)

            # Generate / Copy zone
            zone_df = await create_zone(scenario_form, locator)

            # Generate / Copy typology
            create_typology(scenario_form, locator)

            # Generate / Copy surroundings
            await create_surroundings(scenario_form, zone_df, locator)

            # Run weather helper
            async with scenario_form.get_weather_file() as weather_path:
                config.weather_helper.weather = weather_path
                cea.api.weather_helper(config)

            # Generate / Copy terrain
            await create_terrain(scenario_form, zone_df, locator)

            # Generate / Copy street
            await create_street(scenario_form, locator)

            # Run archetypes mapper
            cea.api.archetypes_mapper(config)

            # Move temp scenario to correct path
            print(f"Moving from {config.scenario} to {new_scenario_path}")
            shutil.move(config.scenario, new_scenario_path)
        except HTTPException as e:
            raise e from e
        except Exception as e:
            raise HTTPException(
                status_code=status.HTTP_500_INTERNAL_SERVER_ERROR,
                detail=f'Uncaught exception: {e}',
            ) from e

    return {
        'message': 'Scenario created successfully',
        'project': scenario_form.project,
        'scenario_name': scenario_form.scenario_name
    }


@router.post('/scenario/')
async def create_new_scenario(config: CEAConfig, payload: Dict[str, Any]):
    """
    Create new scenario
    """
    project = secure_path(payload.get('project'))
    scenario_name = payload.get('scenario_name')
    if scenario_name is None:
        raise HTTPException(
            status_code=status.HTTP_500_INTERNAL_SERVER_ERROR,
            detail='scenario_name parameter cannot be empty',
        )

    databases_path = payload.get('databases_path')
    input_data = payload.get('input_data')

    # Ignore using secure databases_path and only allow the default databases_path
    if databases_path not in (os.path.join(databases_folder_path, region) for region in get_regions()):
        raise HTTPException(
            status_code=status.HTTP_400_BAD_REQUEST,
            detail=f'Invalid databases_path: {databases_path}',
        )

    with tempfile.TemporaryDirectory() as tmp:
        config.project = tmp
        config.scenario_name = "temp_scenario"

        _project = project or config.project

        locator = cea.inputlocator.InputLocator(config.scenario)

        # Run database-helper to copy databases to input
        if databases_path is not None:
            try:
                cea.api.database_helper(config, databases_path=databases_path)
            except Exception as e:
                raise HTTPException(
                    status_code=status.HTTP_500_INTERNAL_SERVER_ERROR,
                    detail=f'database_helper: {e}',
                ) from e

        if input_data == 'import':
            files = payload.get('files')
            if files is not None:
                try:
                    output_path, project_name = os.path.split(config.project)
                    cea.api.create_new_scenario(config,
                                                output_path=output_path,
                                                project=project_name,
                                                scenario=config.scenario_name,
                                                zone=files.get('zone'),
                                                surroundings=files.get('surroundings'),
                                                streets=files.get('streets'),
                                                terrain=files.get('terrain'),
                                                typology=files.get('typology'))
                except Exception as e:
                    raise HTTPException(
                        status_code=status.HTTP_500_INTERNAL_SERVER_ERROR,
                        detail=f'create_new_scenario: {e}',
                    ) from e

        elif input_data == 'copy':
            source_scenario_name = payload.get('copy_scenario')
            source_scenario = secure_path(os.path.join(_project, source_scenario_name))
            os.makedirs(locator.get_input_folder(), exist_ok=True)
            shutil.copytree(cea.inputlocator.InputLocator(source_scenario).get_input_folder(),
                            locator.get_input_folder())

        elif input_data == 'generate':
            tools = payload.get('tools', [])
            for tool in tools:
                try:
                    if tool == 'zone':
                        # FIXME: Setup a proper endpoint for site creation
                        site_geojson = payload.get('geojson')
                        if site_geojson is None:
                            raise ValueError('Could not find GeoJson for site polygon')
                        site = geopandas.GeoDataFrame(crs=get_geographic_coordinate_system(),
                                                      geometry=[shape(site_geojson['features'][0]['geometry'])])
                        site_path = locator.get_site_polygon()
                        locator.ensure_parent_folder_exists(site_path)
                        site.to_file(site_path)
                        print(f'site.shp file created at {site_path}')
                        cea.api.zone_helper(config)
                    elif tool == 'surroundings':
                        cea.api.surroundings_helper(config)
                    elif tool == 'streets':
                        cea.api.streets_helper(config)
                    elif tool == 'terrain':
                        cea.api.terrain_helper(config)
                    elif tool == 'weather':
                        # Fetch weather as default if weather is not set
                        # (old versions of GUI might return empty string as default)
                        if config.weather_helper.weather == "":
                            config.weather_helper.weather = "climate.onebuilding.org"
                        cea.api.weather_helper(config)
                except Exception as e:
                    raise HTTPException(
                        status_code=status.HTTP_500_INTERNAL_SERVER_ERROR,
                        detail=f'{tool}_helper: {e}',
                    ) from e

        # Move temp scenario to correct path
        new_scenario_path = secure_path(os.path.join(_project, str(scenario_name).strip()))
        print(f"Moving from {config.scenario} to {new_scenario_path}")
        shutil.move(config.scenario, new_scenario_path)

    return {'scenarios_list': list_scenario_names_for_project(config)}


def glob_shapefile_auxilaries(shapefile_path):
    """Returns a list of files in the same folder as ``shapefile_path``, but allows for varying extensions.
    This gets the .dbf, .shx, .prj, .shp and .cpg files"""
    return glob.glob('{basepath}.*'.format(basepath=os.path.splitext(shapefile_path)[0]))


def list_scenario_names_for_project(config):
    with config.ignore_restrictions():
        return config.get_parameter('general:scenario-name')._choices


async def check_scenario_exists(request: Request, config: CEAConfig, scenario: str = Path()):
    try:
        data = await request.json()
    except Exception:
        data = None

    if len(data):
        try:
            config.project = data["project"]
        except Exception:
            pass
    choices = list_scenario_names_for_project(config)
    if scenario not in choices:
        raise HTTPException(
            status_code=status.HTTP_400_BAD_REQUEST,
            detail='Scenario does not exist.',
        )


# FIXME: Potential Issue. Need to check if the scenario being deleted/renamed is running in scripts.
@router.get('/scenario/{scenario}', dependencies=[Depends(check_scenario_exists)])
async def get(scenario: str):
    """Scenario details"""
    return {'name': scenario}


@router.put('/scenario/{scenario}', dependencies=[Depends(check_scenario_exists)])
async def put(config: CEAConfig, scenario: str, payload: Dict[str, Any]):
    """Update scenario"""
    scenario_path = secure_path(os.path.join(config.project, scenario))
    new_scenario_name: str = payload.get('name')
    try:
        if new_scenario_name is not None:
            new_path = secure_path(os.path.join(config.project, new_scenario_name))
            os.rename(scenario_path, new_path)
            if config.scenario_name == scenario:
                config.scenario_name = new_scenario_name
                await config.save()
            return {'name': new_scenario_name}
    except OSError:
        raise HTTPException(
            status_code=status.HTTP_400_BAD_REQUEST,
            detail='Make sure that the scenario you are trying to rename is not open in any application. '
                   'Try and refresh the page again.',
        )


@router.delete('/scenario/{scenario}', dependencies=[Depends(check_scenario_exists)])
async def delete(config: CEAConfig, scenario: str):
    """Delete scenario from project"""
    scenario_path = secure_path(os.path.join(config.project, scenario))
    try:
        shutil.rmtree(scenario_path)
        return {'scenarios': list_scenario_names_for_project(config)}
    except OSError:
        traceback.print_exc()
        raise HTTPException(
            status_code=status.HTTP_400_BAD_REQUEST,
            detail='Make sure that the scenario you are trying to delete is not open in any application. '
                   'Try and refresh the page again.',
        )


class ZoneFileNotFound(ValueError):
    """Raised when a zone file is not found."""<|MERGE_RESOLUTION|>--- conflicted
+++ resolved
@@ -4,13 +4,9 @@
 import shutil
 import tempfile
 import traceback
-<<<<<<< HEAD
 from contextlib import asynccontextmanager
 from typing import Dict, Any, Optional, List, Union
-=======
-from typing import Dict, Any, Optional, List
 from osgeo import gdal
->>>>>>> 6792b3f6
 
 import geopandas
 import pandas as pd
@@ -261,13 +257,8 @@
             detail=f'Scenario already exists - project: {scenario_form.project}, scenario_name: {scenario_form.scenario_name}',
         )
 
-<<<<<<< HEAD
     async def create_zone(scenario_form, locator):
         # Generate / Copy zone and surroundings
-=======
-    def create_zone(scenario_form, locator):
-        # Generate zone from OSM
->>>>>>> 6792b3f6
         if scenario_form.should_generate_zone():
             site_geojson = json.loads(scenario_form.generate_zone)
             site_df = geopandas.GeoDataFrame(crs=get_geographic_coordinate_system(),
