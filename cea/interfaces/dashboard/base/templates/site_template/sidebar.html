--- conflicted
+++ resolved
@@ -1,12 +1,7 @@
 <div class="left_col scroll-view">
   <div class="navbar nav_title" style="border: 0;">
-<<<<<<< HEAD
-    <a href="/" class="site_title"><img src="/static/images/cea-logo.png" height="30px" />
-      <span style="font-size: large;">City Energy Analyst</span></a>
-=======
     <a href="/" class="site_title"><img src="/static/images/cea-logo.png" height="40px" />
       <span asdfstyle="font-size: 0.8em">CEA</span></a>
->>>>>>> 2d5f4925
   </div>
 
   <div class="clearfix"></div>
