--- conflicted
+++ resolved
@@ -175,7 +175,7 @@
             os.makedirs(solar_radiation_folder)
         return os.path.join(solar_radiation_folder, 'properties_surfaces.csv')
 
-<<<<<<< HEAD
+
     def get_radiation_metadata(self, building_name):
         """scenario/2-results/2-demand/1-timeseries/{building_name}.csv"""
         radiation_results_folder = self.get_radiation_folder()
@@ -210,7 +210,7 @@
         """scenario/outputs/data/potentials/solar/{building_name}_PV.csv"""
         solar_potential_folder = self.get_solar_potential_folder()
         return os.path.join(solar_potential_folder, '%s_sensors.csv' % building_name)
-=======
+
     def get_sensitivity_output(self, method, samples):
         """scenario/outputs/data/sensitivity-analysis/sensitivity_${METHOD}_${SAMPLES}.xls"""
         return os.path.join(self.scenario_path, 'outputs', 'data', 'sensitivity-analysis', 'sensitivity_'+ method + '_%s.xls' % samples)
@@ -219,7 +219,7 @@
         """scenario/outputs/plots/sensitivity/${PARAMETER}.pdf"""
         return os.path.join(self.scenario_path, 'outputs', 'plots', 'sensitivity', '%s.pdf' % parameter)
 
->>>>>>> 249e5dae
+
 
     ##DEMAND
     def get_demand_results_folder(self):
