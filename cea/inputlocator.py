--- conflicted
+++ resolved
@@ -318,7 +318,6 @@
     def get_default_weather(self):
         """weather/Zug-2010.epw
         path to database of archetypes file Archetypes_properties.xlsx"""
-<<<<<<< HEAD
         import cea.config
         config = cea.config.Configuration(self.scenario_path)
         if not os.path.exists(config.weather):
@@ -327,11 +326,7 @@
             else:
                 return self.get_weather(self.get_weather_names()[0])
         return config.weather
-=======
-
-        return os.path.join(self.weather_path, 'Zug.epw')
-
->>>>>>> a9a5aaf6
+
 
     def get_weather(self, name):
         """weather/{name}.epw"""
