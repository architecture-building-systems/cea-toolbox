--- conflicted
+++ resolved
@@ -13,11 +13,13 @@
 __email__ = "cea@arch.ethz.ch"
 __status__ = "Production"
 
+
 class InputLocator(object):
     """The InputLocator locates files and folders for input to the scripts. This works, because we
     have a convention for the folder structure of a scenario.
     It also provides locations of other files, such as those in the databases folder (e.g. archetypes).
     """
+
     # SCENARIO
     def __init__(self, scenario_path):
         self.scenario_path = scenario_path
@@ -166,67 +168,67 @@
         """scenario/outputs/data/optimization/network/layout/DH_EdgeNode.csv or DC_EdgeNode.csv
         Edge-node matrix for a heating or cooling network
         """
-        return os.path.join(self.get_optimization_network_layout_folder(), network+"_EdgeNode.csv")
+        return os.path.join(self.get_optimization_network_layout_folder(), network + "_EdgeNode.csv")
 
     def get_optimization_network_node_list_file(self, network):
         """scenario/outputs/data/optimization/network/layout/DH_AllNodes.csv or DC_AllNodes.csv
         List of plant and consumer nodes in a district heating or cooling network and their building names
         """
-        return os.path.join(self.get_optimization_network_layout_folder(), network+"_AllNodes.csv")
+        return os.path.join(self.get_optimization_network_layout_folder(), network + "_AllNodes.csv")
 
     def get_optimization_network_edge_list_file(self, network):
         """scenario/outputs/data/optimization/network/layout/DH_AllEdges.csv or DC_AllEdges.csv
         List of edges in a district heating or cooling network and their start and end nodes
         """
-        return os.path.join(self.get_optimization_network_layout_folder(), network+"_AllEdges.csv")
+        return os.path.join(self.get_optimization_network_layout_folder(), network + "_AllEdges.csv")
 
     def get_optimization_network_layout_massflow_file(self, network):
         """scenario/outputs/data/optimization/network/layout/DH_MassFlow.csv or DC_MassFlow.csv
         Mass flow rates at each edge in a district heating or cooling network
         """
-        return os.path.join(self.get_optimization_network_layout_folder(), network+"_MassFlow_kgs.csv")
+        return os.path.join(self.get_optimization_network_layout_folder(), network + "_MassFlow_kgs.csv")
 
     def get_optimization_network_layout_supply_temperature_file(self, network):
         """scenario/outputs/data/optimization/network/layout/DH_T_Supply.csv or DC_T_Supply.csv
         Supply temperatures at each node for each time step for a district heating or cooling network
         """
-        return os.path.join(self.get_optimization_network_layout_folder(), network+"_T_Supply_K.csv")
+        return os.path.join(self.get_optimization_network_layout_folder(), network + "_T_Supply_K.csv")
 
     def get_optimization_network_layout_return_temperature_file(self, network):
         """scenario/outputs/data/optimization/network/layout/DH_T_Return.csv or DC_T_Return.csv
         Return temperatures at each node for each time step for a district heating or cooling network
         """
-        return os.path.join(self.get_optimization_network_layout_folder(), network+"_T_Return_K.csv")
+        return os.path.join(self.get_optimization_network_layout_folder(), network + "_T_Return_K.csv")
 
     def get_optimization_network_layout_qloss_file(self, network):
         """scenario/outputs/data/optimization/network/layout/DH_T_Return.csv or DC_T_Return.csv
         Return temperatures at each node for each time step for a district heating or cooling network
         """
-        return os.path.join(self.get_optimization_network_layout_folder(), network+"_qloss_Supply_kW.csv")
+        return os.path.join(self.get_optimization_network_layout_folder(), network + "_qloss_Supply_kW.csv")
 
     def get_optimization_network_layout_supply_pressure_file(self, network):
         """scenario/outputs/data/optimization/network/layout/DH_P_Supply.csv or DC_P_Supply.csv
         Supply side pressure for each node in a district heating or cooling network at each time step
         """
-        return os.path.join(self.get_optimization_network_layout_folder(), network+"_P_Supply_Pa.csv")
+        return os.path.join(self.get_optimization_network_layout_folder(), network + "_P_Supply_Pa.csv")
 
     def get_optimization_network_layout_return_pressure_file(self, network):
         """scenario/outputs/data/optimization/network/layout/DH_P_Return.csv or DC_P_Return.csv
         Supply side pressure for each node in a district heating or cooling network at each time step
         """
-        return os.path.join(self.get_optimization_network_layout_folder(), network+"_P_Return_Pa.csv")
+        return os.path.join(self.get_optimization_network_layout_folder(), network + "_P_Return_Pa.csv")
 
     def get_optimization_network_layout_pressure_drop_file(self, network):
         """scenario/outputs/data/optimization/network/layout/DH_P_DeltaP.csv or DC_P_DeltaP.csv
         Pressure drop over an entire district heating or cooling network at each time step
         """
-        return os.path.join(self.get_optimization_network_layout_folder(), network+"_P_DeltaP_Pa.csv")
+        return os.path.join(self.get_optimization_network_layout_folder(), network + "_P_DeltaP_Pa.csv")
 
     def get_optimization_network_layout_plant_heat_requirement_file(self, network):
         """scenario/outputs/data/optimization/network/layout/DH_Plant_heat_requirement.csv or DC_Plant_heat_requirement.csv
         Heat requirement at from the plants in a district heating or cooling network
         """
-        return os.path.join(self.get_optimization_network_layout_folder(), network+"_Plant_heat_requirement_kW.csv")
+        return os.path.join(self.get_optimization_network_layout_folder(), network + "_Plant_heat_requirement_kW.csv")
 
     def get_optimization_network_totals_folder(self):
         """scenario/outputs/data/optimization/network/totals
@@ -242,7 +244,7 @@
     def get_optimization_checkpoint(self, generation):
         """scenario/outputs/data/calibration/clustering/checkpoints/..."""
         return os.path.join(self.get_optimization_master_results_folder(),
-                            'CheckPoint_'+str(generation))
+                            'CheckPoint_' + str(generation))
 
     def get_optimization_checkpoint_initial(self):
         """scenario/outputs/data/calibration/clustering/checkpoints/..."""
@@ -257,12 +259,12 @@
     def get_uncertainty_checkpoint(self, generation):
         """scenario/outputs/data/calibration/clustering/checkpoints/..."""
         return os.path.join(self.get_uncertainty_results_folder(),
-                            'CheckPoint_uncertainty_'+str(generation))
+                            'CheckPoint_uncertainty_' + str(generation))
 
     def get_measurements(self):
         """scenario/inputs/
         Operation pattern for disconnected buildings"""
-        return self._ensure_folder(self.scenario_path, 'inputs', 'building-metering',)
+        return self._ensure_folder(self.scenario_path, 'inputs', 'building-metering', )
 
     def get_optimization_disconnected_result_file(self, building_name):
         """scenario/outputs/data/optimization/disconnected/DiscOp_${building_name}_result.csv"""
@@ -276,11 +278,11 @@
 
     def get_optimization_substations_results_file(self, building_name):
         """scenario/outputs/data/optimization/substations/${building_name}_result.csv"""
-        return os.path.join(self.get_optimization_substations_folder(),  "%(building_name)s_result.csv" % locals())
+        return os.path.join(self.get_optimization_substations_folder(), "%(building_name)s_result.csv" % locals())
 
     def get_optimization_substations_total_file(self, genome):
         """scenario/outputs/data/optimization/substations/Total_${genome}.csv"""
-        return os.path.join(self.get_optimization_substations_folder(),  "Total_%(genome)s.csv" % locals())
+        return os.path.join(self.get_optimization_substations_folder(), "Total_%(genome)s.csv" % locals())
 
     def get_optimization_clustering_folder(self):
         """scenario/outputs/data/optimization/clustering_sax
@@ -312,7 +314,7 @@
 
     def get_retrofit_filters(self, name_retrofit):
         """scenario/outputs/data/potentials/retrofit.csv"""
-        return os.path.join(self.get_potentials_retrofit_folder(), "potential_"+name_retrofit+".csv")
+        return os.path.join(self.get_potentials_retrofit_folder(), "potential_" + name_retrofit + ".csv")
 
     def get_weather_folder(self):
         return self._ensure_folder(self.get_input_folder(), "weather")
@@ -321,13 +323,8 @@
     def get_default_weather(self):
         """weather/Zug-2010.epw
         path to database of archetypes file Archetypes_properties.xlsx"""
-<<<<<<< HEAD
-        ##return os.path.join(self.get_weather_folder(), 'weather.epw')
-=======
-
->>>>>>> c794b227
+
         return os.path.join(self.weather_path, 'Zug.epw')
-
 
     def get_weather(self, name):
         """weather/{name}.epw"""
@@ -361,15 +358,15 @@
 
     def get_technical_emission_systems(self):
         """databases/CH/Systems/emission_systems.csv"""
-        return os.path.join(self.db_path, 'systems',  'emission_systems.xls')
+        return os.path.join(self.db_path, 'systems', 'emission_systems.xls')
 
     def get_envelope_systems(self):
         """databases/CH/Systems/emission_systems.csv"""
-        return os.path.join(self.db_path, 'systems',  'envelope_systems.xls')
+        return os.path.join(self.db_path, 'systems', 'envelope_systems.xls')
 
     def get_thermal_networks(self):
         """db/Systems/thermal_networks.xls"""
-        return os.path.join(self.db_path, 'systems',  'thermal_networks.xls')
+        return os.path.join(self.db_path, 'systems', 'thermal_networks.xls')
 
     def get_data_benchmark(self):
         """databases/CH/Benchmarks/benchmark_targets.xls"""
@@ -392,7 +389,7 @@
 
     def get_supply_systems_database(self):
         """databases/CH/Systems/etechnologies.xls"""
-        return os.path.join(self.db_path, 'systems',  'supply_systems.xls')
+        return os.path.join(self.db_path, 'systems', 'supply_systems.xls')
 
     # INPUTS
 
@@ -473,28 +470,29 @@
         """scenario/outputs/data/optimization/network/layout/DH_PipesData.csv or DC_PipesData.csv
         Network layout files for pipes of district heating or cooling networks
         """
-        return os.path.join(self.get_optimization_network_layout_folder(), "PipesData_"+network+".csv")
+        return os.path.join(self.get_optimization_network_layout_folder(), "PipesData_" + network + ".csv")
 
     def get_network_layout_nodes_csv_file(self, network):
         """scenario/outputs/data/optimization/network/layout/DH_NodesData.csv or DC_NodesData.csv
         Network layout files for nodes of district heating or cooling networks
         """
-        return os.path.join(self.get_optimization_network_layout_folder(), "NodesData_"+network+".csv")
+        return os.path.join(self.get_optimization_network_layout_folder(), "NodesData_" + network + ".csv")
 
     def get_edge_mass_flow_csv_file(self, network_type):
         """scenario/outputs/data/optimization/network/layout/DH_NodesData.csv or DC_NodesData.csv
         Network layout files for nodes of district heating or cooling networks
         """
         return os.path.join(self.get_optimization_network_layout_folder(), 'NominalEdgeMassFlow_' +
-                             network_type + '.csv')
+                            network_type + '.csv')
 
     def get_daysim_mat(self):
         """this gets the file that documents all of the radiance/default_materials"""
         return os.path.join(self.get_solar_radiation_folder(), 'materials.rad')
+
     # OUTPUTS
 
-    ##SOLAR-RADIATION
-    def get_radiation(self):  #todo: delete if not used
+    #SOLAR-RADIATION
+    def get_radiation(self):  # todo: delete if not used
         """scenario/outputs/data/solar-radiation/radiation.csv"""
         return os.path.join(self._ensure_folder(self.get_solar_radiation_folder()), 'radiation.csv')
 
@@ -504,11 +502,11 @@
 
     def get_radiation_building(self, building_name):
         """scenario/outputs/data/solar-radiation/radiation.csv"""
-        return os.path.join(self.get_solar_radiation_folder(), '%s_insolation_Whm2.json' %building_name)
+        return os.path.join(self.get_solar_radiation_folder(), '%s_insolation_Whm2.json' % building_name)
 
     def get_radiation_metadata(self, building_name):
         """scenario/outputs/data/solar-radiation/{building_name}_geometrgy.csv"""
-        return os.path.join(self.get_solar_radiation_folder(), '%s_geometry.csv' %building_name)
+        return os.path.join(self.get_solar_radiation_folder(), '%s_geometry.csv' % building_name)
 
     def get_building_list(self):
         """scenario/outputs/data/solar-radiation/radiation.csv"""
@@ -535,7 +533,7 @@
     ## POTENTIALS #FIXME: find better placement for these two locators
 
     def solar_potential_folder(self):
-        return self._ensure_folder(self.scenario_path, 'outputs', 'data', 'potentials','solar')
+        return self._ensure_folder(self.scenario_path, 'outputs', 'data', 'potentials', 'solar')
 
     def PV_results(self, building_name):
         """scenario/outputs/data/potentials/solar/{building_name}_PV.csv"""
@@ -543,7 +541,7 @@
 
     def PV_metadata_results(self, building_name):
         """scenario/outputs/data/potentials/solar/{building_name}_PV_sensors.csv"""
-        solar_potential_folder = os.path.join(self.scenario_path, 'outputs', 'data', 'potentials','solar')
+        solar_potential_folder = os.path.join(self.scenario_path, 'outputs', 'data', 'potentials', 'solar')
         return os.path.join(solar_potential_folder, '%s_PV_sensors.csv' % building_name)
 
     def SC_results(self, building_name):
@@ -552,7 +550,7 @@
 
     def SC_metadata_results(self, building_name):
         """scenario/outputs/data/potentials/solar/{building_name}_SC_sensors.csv"""
-        solar_potential_folder = os.path.join(self.scenario_path, 'outputs', 'data', 'potentials','solar')
+        solar_potential_folder = os.path.join(self.scenario_path, 'outputs', 'data', 'potentials', 'solar')
         return os.path.join(solar_potential_folder, '%s_SC_sensors.csv' % building_name)
 
     def PVT_results(self, building_name):
@@ -561,10 +559,8 @@
 
     def PVT_metadata_results(self, building_name):
         """scenario/outputs/data/potentials/solar/{building_name}_SC_sensors.csv"""
-        solar_potential_folder = os.path.join(self.scenario_path, 'outputs', 'data', 'potentials','solar')
+        solar_potential_folder = os.path.join(self.scenario_path, 'outputs', 'data', 'potentials', 'solar')
         return os.path.join(solar_potential_folder, '%s_PVT_sensors.csv' % building_name)
-
-
 
     # DEMAND
 
@@ -628,13 +624,13 @@
         """scenario/outputs/data/calibration/clustering/checkpoints/..."""
         file = self.get_calibration_folder()
         return os.path.join(self.get_calibration_cluster_opt_checkpoint_folder(),
-                            'cp_gen_'+str(generation)+'_building_'+building)
+                            'cp_gen_' + str(generation) + '_building_' + building)
 
     def get_calibration_cluster_mcda_folder(self):
         return self._ensure_folder(self.get_calibration_clustering_folder(), "multicriteria")
 
     def get_calibration_cluster_mcda(self, generation):
-        return os.path.join(self.get_calibration_cluster_mcda_folder(), "mcda_gen_"+str(generation)+".csv")
+        return os.path.join(self.get_calibration_cluster_mcda_folder(), "mcda_gen_" + str(generation) + ".csv")
 
     def get_calibration_clusters_names(self):
         """scenario/outputs/data/demand/{sax_name}.csv"""
@@ -642,7 +638,8 @@
 
     def get_calibration_clustering_plots_folder(self):
         return self._ensure_folder(self.get_calibration_clustering_folder(), "plots")
-    ##EMISSIONS
+
+    #EMISSIONS
     def get_lca_emissions_results_folder(self):
         """scenario/outputs/data/emissions"""
         lca_emissions_results_folder = os.path.join(self.scenario_path, 'outputs', 'data', 'emissions')
@@ -662,28 +659,25 @@
         """scenario/outputs/data/emissions/Total_LCA_mobility.csv"""
         return os.path.join(self.get_lca_emissions_results_folder(), 'Total_LCA_mobility.csv')
 
-
-    ##COSTS
+    #COSTS
     def get_costs_folder(self):
         """scenario/outputs/data/costs"""
         return self._ensure_folder(self.scenario_path, 'outputs', 'data', 'costs')
 
     def get_costs_operation_file(self, load):
         """scenario/outputs/data/costs/{load}_cost_operation.pdf"""
-        return os.path.join(self.get_costs_folder(), '%(load)s_cost_operation.csv' %locals())
-
-
-    ##RETROFIT POTENTIAL
+        return os.path.join(self.get_costs_folder(), '%(load)s_cost_operation.csv' % locals())
+
+    #RETROFIT POTENTIAL
     def get_costs_folder(self):
         """scenario/outputs/data/costs"""
         return self._ensure_folder(self.scenario_path, 'outputs', 'data', 'costs')
 
     def get_costs_operation_file(self, load):
         """scenario/outputs/data/costs/{load}_cost_operation.pdf"""
-        return os.path.join(self.get_costs_folder(), '%(load)s_cost_operation.csv' %locals())
-
-
-    ##GRAPHS
+        return os.path.join(self.get_costs_folder(), '%(load)s_cost_operation.csv' % locals())
+
+    #GRAPHS
     def get_demand_plots_folder(self):
         """scenario/outputs/plots/timeseries"""
         return self._ensure_folder(self.scenario_path, 'outputs', 'plots', 'timeseries')
@@ -704,7 +698,6 @@
     def get_optimization_plots_folder(self):
         """scenario/outputs/plots/graphs/Benchmark_scenarios.pdf"""
         return os.path.join(self._ensure_folder(self.scenario_path, 'outputs', 'plots', 'graphs'))
-
 
     # HEATMAPS
     def get_heatmaps_demand_folder(self):
