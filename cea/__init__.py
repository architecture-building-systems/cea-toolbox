<<<<<<< HEAD
from __future__ import absolute_import
from __future__ import division
from __future__ import print_function
__version__ = "3.3.0"
=======
__version__ = "3.4.0"
>>>>>>> 0db546a6


class ConfigError(Exception):
    """Raised when the configuration of a tool contains some invalid values."""
    rc = 100  # sys.exit(rc)


class CustomDatabaseNotFound(Exception):
    """Raised when the InputLocator can't find a user-provided database (region=='custom')"""
    rc = 101  # sys.exit(rc)


class ScriptNotFoundException(Exception):
    """Raised when an invalid script name is used."""
    rc = 102  # sys.exit(rc)


class MissingInputDataException(Exception):
    """Raised when a script can't run because some information is missing"""
    rc = 103


class InvalidOccupancyNameException(Exception):
    """Raised when the occupancy.dbf has an invalid / unknown occupancy column"""
    rc = 104


def suppres_3rd_party_debug_loggers():
    """set logging level to WARN for fiona and shapely and others"""
    import logging
    loggers_to_silence = ["shapely", "Fiona", "fiona", "matplotlib", "urllib3.connectionpool"]
    for log_name in loggers_to_silence:
        log = logging.getLogger(log_name)
        log.setLevel(logging.ERROR)<|MERGE_RESOLUTION|>--- conflicted
+++ resolved
@@ -1,11 +1,7 @@
-<<<<<<< HEAD
 from __future__ import absolute_import
 from __future__ import division
 from __future__ import print_function
-__version__ = "3.3.0"
-=======
 __version__ = "3.4.0"
->>>>>>> 0db546a6
 
 
 class ConfigError(Exception):
