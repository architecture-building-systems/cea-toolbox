--- conflicted
+++ resolved
@@ -1,5 +1 @@
-<<<<<<< HEAD
-__version__ = "2.5rc6"
-=======
-__version__ = "2.5a4"
->>>>>>> 0d823ec0
+__version__ = "2.5a4"