from __future__ import print_function

"""
Manage configuration information for the CEA. See the cascading configuration files section in the documentation
for more information on configuration files.
"""
import os
import sys
import ConfigParser

__author__ = "Daren Thomas"
__copyright__ = "Copyright 2017, Architecture and Building Systems - ETH Zurich"
__credits__ = ["Daren Thomas"]
__license__ = "MIT"
__version__ = "0.1"
__maintainer__ = "Daren Thomas"
__email__ = "cea@arch.ethz.ch"
__status__ = "Production"

DEFAULT_CONFIG = os.path.join(os.path.dirname(__file__), 'default.config')
CEA_CONFIG = os.path.expanduser('~/cea.config')


class Configuration(object):
    def __init__(self, config_file=None):
        """
        Read in the configuration file and configure the sections and parameters.
        As a first step, the ``default.config`` is read to build the structure of the file.
        Next, the ``cea.config`` file is parsed to update user-specific parameter values.
        Finally apply any command line arguments.
        """
        self._sections = {}
        self._parser = ConfigParser.SafeConfigParser()
        self._read_default_config()
        self._copy_general()
        if not config_file:
            config_file = CEA_CONFIG
        if not os.path.exists(config_file):
            self.save(config_file)
        self._parser.read(config_file)
        normalize = lambda x: os.path.normpath(os.path.normcase(x))
        if normalize(config_file) != normalize(DEFAULT_CONFIG):
            self.save(config_file)

    def _read_default_config(self):
        """Read in the ``default.config`` file and build the parameters and sections with the appropriate types"""
        self._parser.readfp(open(DEFAULT_CONFIG))
        for section_name in self._parser.sections():
            section_class = create_section_type(self._parser, section_name)
            section = section_class(name=section_name, config=self)
            setattr(self, python_identifier(section_name), section)
            self._sections[section_name] = section



    def apply_command_line_args(self, args, option_list):
        """Apply the command line args as passed to cea.interfaces.cli.cli (the ``cea`` command). Each argument
        is assumed to follow this pattern: ``--PARAMETER-NAME VALUE``,  with ``PARAMETER-NAME`` being one of the options
        in the config file and ``VALUE`` being the value to override that option with."""
        if not len(args):
            # no arguments to apply
            return
        if args[0].endswith('.py'):
            # remove script name from list of arguments
            args = args[1:]
        command_line_args = self._parse_command_line_args(args)

        for section, parameter in self._matching_parameters(option_list):
            if parameter.name in command_line_args:
                try:
                    parameter.__set__(section, parameter.decode(command_line_args[parameter.name], self._parser))
                except:
                    print('ERROR setting %s:%s to %s' % (
                          section._name, parameter.name, command_line_args[parameter.name]))
                    raise
                del command_line_args[parameter.name]
        assert len(command_line_args) == 0, 'Unexpected parameters: %s' % command_line_args

    def _matching_parameters(self, option_list):
        """Return a tuple (Section, Parameter) for all parameters that match the parameters in the ``option_list``.
        ``option_list`` is a sequence of parameter names in the form ``section[:parameter]``
        if only a section is mentioned, all the parameters of that section are added. Otherwise, only the specified
        parameter is added to the resulting list.
        """
        for option in option_list:
            if ':' in option:
                section_name, parameter_name = option.split(':')
                section = self._sections[section_name]
                parameter = section._parameters[parameter_name]
                yield (section, parameter)
            else:
                section = self._sections[option]
                for parameter in section._parameters.values():
                    yield (section, parameter)



    def _parse_command_line_args(self, args):
        """Group the arguments into a dictionary: parameter-name -> value"""
        parameters = {}
        values = []
        argument_stack = list(args)
        while len(argument_stack):
            token = argument_stack.pop()
            if token.startswith('--'):
                parameter_name = token[2:]
                parameters[parameter_name] = ' '.join(reversed(values))
                values = []
            else:
                values.append(token)
        assert len(values) == 0, 'Bad arguments: %s' % args
        return parameters

    def _copy_general(self):
        """Copy parameters from the 'general' section to self for easy access"""
        general_section = self._sections['general']
        for parameter in general_section._parameters.values():
            setattr(self.__class__, python_identifier(parameter.name),
                    general_section._parameters[parameter.name])
            pass

    def save(self, config_file):
        """Save the sections and properties to a config file. This does not save all the type info
        in the default.config..."""
        parser = ConfigParser.SafeConfigParser()
        for section in self._sections.values():
            parser.add_section(section._name)
            for parameter in section._parameters.values():
                parser.set(section._name, parameter.name, parameter.encode(parameter.__get__(self), self._parser))
        with open(config_file, 'w') as f:
            parser.write(f)

    def __getstate__(self):
        """make sure we don't save the copies of the general section - we'll add them afterwards again"""
        import StringIO
        config_data = StringIO.StringIO()
        self._parser.write(config_data)
        return {'config_data': config_data.getvalue()}

    def __setstate__(self, state):
        """re-create the sections as attributes"""
        self._sections = {}
        self._parser = ConfigParser.SafeConfigParser()
        self._read_default_config()
        self._copy_general()

        # read in state data
        import StringIO
        config_data = StringIO.StringIO(state['config_data'])
        self._parser.readfp(config_data)



def config_identifier(python_identifier):
    """For vanity, keep keys and section names in the config file with dashes instead of underscores and
    all-lowercase"""
    return python_identifier.lower().replace('_', '-')


def python_identifier(config_identifier):
    """For vanity, keep keys and section names in the config file with dashes instead of underscores and
    all-lowercase, but use underscores for python identifiers"""
    return config_identifier.lower().replace('-', '_')


def create_section_type(parser, section_name):
    """Create a subclass of ``Section`` with properties for each parameter in the section"""
    section_class = type('Section_' + python_identifier(section_name), (Section,), {'_parameters': {}})
    for parameter_name in parser.options(section_name):
        if '.' in parameter_name:
            # ignore the 'parameter.type', 'parameter.help' etc. keys - they're not parameter names
            continue
        try:
            parameter_type = parser.get(section_name, parameter_name + '.type')
        except ConfigParser.NoOptionError:
            parameter_type = 'StringParameter'
        assert parameter_type in globals(), 'Bad parameter type in default.config: %(section_name)s/%(parameter_name)s=%(parameter_type)s' % locals()
        parameter = globals()[parameter_type](parameter_name, section_name, parser)
        setattr(section_class, python_identifier(parameter.name), parameter)
        section_class._parameters[parameter.name] = parameter

        section_class.__reduce__ = lambda self: (create_section_instance, (parser, section_name))
    return section_class


def create_section_instance(parser, section_name):
    """Return a new instance of the custom type for the section in the config file"""
    section_class = create_section_type(parser, section_name)
    section = section_class(section_name)
    return section

class Section(object):
    """Instances of ``Section`` describe a section in the configuration file."""
    def __init__(self, name, config):
        self._name = name
        self._config = config

class Parameter(object):
    def __init__(self, name, section, parser):
        self.name = name
        self.section = section
        self.initialize(parser)

    def initialize(self, parser):
        """
<<<<<<< HEAD
        return {
            'n_build_in_chunk': self._parser.getint('radiation-daysim', 'n-buildings-in-chunk'),
            'multiprocessing': self._parser.getboolean('radiation-daysim', 'multiprocessing'),
            'run_all_buildings': self._parser.getboolean('radiation-daysim', 'run_all_buildings')
        }

    @property
    def simplification_parameters(self):
        """geometry simplification:
        - zone_geometry: level of simplification of the zone geometry
        - surrounding_geometry: level of simplification of the district geometry
        - consider_windows: boolean to consider or not windows in the geometry
        - consider_floors: boolean to consider or not floors in the geometry
=======
        Override this function to initialize a parameter with values as read from
        the default.config
>>>>>>> f4441716
        """

    def encode(self, value, parser):
        """Encode ``value`` to a string representation for writing to the configuration file"""
        return str(value)

    def decode(self, value, parser):
        """Decode ``value`` to the type supported by this Parameter"""
        return value

    def __get__(self, obj, objtype=None):
        """Make the property a "descriptor" so we can get/set values. It can either be on a Constructor or on a Section
        instance (depending if 'general' or not..."""
        if isinstance(obj, Configuration):
            parser = obj._parser
        else:
            parser = obj._config._parser

        return self.decode(parser.get(self.section, self.name), parser)


    def __set__(self, obj, value):
        if isinstance(obj, Configuration):
            parser = obj._parser
        else:
            parser = obj._config._parser

        parser.set(self.section, self.name, self.encode(value, parser))



class PathParameter(Parameter):
    pass


class RelativePathParameter(PathParameter):
    """A PathParameter that is relative to the scenario."""
    def initialize(self, parser):
        # allow the relative-to option to be set to something other than general:scenario
        try:
            self._relative_to_section, self._relative_to_option = parser.get(self.section,
                                                                             self.name + '.relative-to').split(':')
        except ConfigParser.NoOptionError:
            self._relative_to_section = 'general'
            self._relative_to_option = 'scenario'

    def decode(self, value, parser):
        """return a full path"""
        return os.path.normpath(os.path.join(parser.get(self._relative_to_section,
                                                             self._relative_to_option), value))


class WeatherPathParameter(Parameter):
    def decode(self, value, _):
        import cea.inputlocator
        locator = cea.inputlocator.InputLocator(None)
        if value in locator.get_weather_names():
            weather_path = locator.get_weather(value)
        elif os.path.exists(value) and value.endswith('.epw'):
                weather_path = value
        else:
            weather_path = locator.get_weather('Zug')
        return weather_path


class BooleanParameter(Parameter):
    """Read / write boolean parameters to the config file."""
    _boolean_states = {'1': True, 'yes': True, 'true': True, 'on': True,
                       '0': False, 'no': False, 'false': False, 'off': False}
    def encode(self, value, _):
        return 'true' if value else 'false'

    def decode(self, value, _):
        return self._boolean_states[value.lower()]


class IntegerParameter(Parameter):
    """Read / write integer parameters to the config file."""
    def encode(self, value, _):
        try:
            return str(int(value))
        except TypeError:
            return ''

    def decode(self, value, _):
        try:
            return int(value)
        except ValueError:
            return None

class RealParameter(Parameter):
    """Read / write floating point parameters to the config file."""
    def initialize(self, parser):
        # allow user to override the amount of decimal places to use
        try:
            self._decimal_places = int(parser.get(self.section, self.name + '.decimal-places'))
        except ConfigParser.NoOptionError:
            self._decimal_places = 4

    def encode(self, value, _):
        try:
            return format(value, ".%i" % self._decimal_places)
        except ValueError:
            return 'None'

    def decode(self, value, _):
        try:
            return float(value)
        except ValueError:
            return None

class ListParameter(Parameter):
    """A parameter that is a list of whitespace-separated strings. An error is raised when writing
    strings that contain whitespace themselves."""
    def encode(self, value, _):
        if isinstance(value, basestring):
            # should be a list
            value = value.split()
        strings = [str(s).strip() for s in value]
        for s in strings:
            assert len(s.split()) == 1, 'No whitespace allowed in values of ListParameter'
        return ' '.join(strings)

    def decode(self, value, _):
        return value.split()

class StringParameter(Parameter):
    pass

class DateParameter(Parameter):
    pass

class ChoiceParameter(Parameter):
    """A parameter that can only take on values from a specific set of values"""
    def initialize(self, parser):
        # when called for the first time, make sure there is a `.choices` parameter
        self._choices = parser.get(self.section, self.name + '.choices').split()

    def encode(self, value, _):
        assert str(value) in self._choices, 'Invalid parameter, choose from: %s' % self._choices
        return str(value)

    def decode(self, value, _):
        assert str(value) in self._choices, 'Invalid parameter, choose from: %s' % self._choices
        return str(value)

if __name__ == '__main__':
    config = Configuration()
    print(config.general.scenario)
    print(config.general.multiprocessing)
    #print(config.demand.heating_season_start)
    print(config.scenario)
    print(config.weather)
    print(config.sensitivity_demand.samples_folder)
    print(config.heatmaps.file_to_analyze)

    # make sure the config can be pickled (for multiprocessing)
    import pickle
    pickle.loads(pickle.dumps(config))
    # config = pickle.loads(pickle.dumps(config))

    # test overriding
    args = ['--weather', 'Zurich',
            '--scenario', 'C:\\reference-case-test\\baseline']
    config.apply_command_line_args(args, ['general', 'sensitivity-demand'])

    # make sure the WeatherPathParameter resolves weather names...
    assert config.general.weather.endswith('Zurich.epw'), config.general.weather
    assert config.weather.endswith('Zurich.epw'), config.weather

    config.weather = 'Zug'
    assert config.general.weather.endswith('Zug.epw')
    print(config.general.weather)

    # test if pickling keeps state
    config.weather = 'Singapore'
    print(config.weather)
    config = pickle.loads(pickle.dumps(config))
    print(config.weather)

    # test changing scenario (and resulting RelativePathParameters)
    config.scenario = r'C:\reference-case-open'
    print(config.heatmaps.file_to_analyze)<|MERGE_RESOLUTION|>--- conflicted
+++ resolved
@@ -203,24 +203,8 @@
 
     def initialize(self, parser):
         """
-<<<<<<< HEAD
-        return {
-            'n_build_in_chunk': self._parser.getint('radiation-daysim', 'n-buildings-in-chunk'),
-            'multiprocessing': self._parser.getboolean('radiation-daysim', 'multiprocessing'),
-            'run_all_buildings': self._parser.getboolean('radiation-daysim', 'run_all_buildings')
-        }
-
-    @property
-    def simplification_parameters(self):
-        """geometry simplification:
-        - zone_geometry: level of simplification of the zone geometry
-        - surrounding_geometry: level of simplification of the district geometry
-        - consider_windows: boolean to consider or not windows in the geometry
-        - consider_floors: boolean to consider or not floors in the geometry
-=======
         Override this function to initialize a parameter with values as read from
         the default.config
->>>>>>> f4441716
         """
 
     def encode(self, value, parser):
