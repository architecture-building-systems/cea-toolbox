--- conflicted
+++ resolved
@@ -20,22 +20,14 @@
             option_list = cea_script.parameters
             config.restrict_to(option_list)
             for section, parameter in config.matching_parameters(option_list):
-<<<<<<< HEAD
-                parameter_py_name = parameter.name.replace('-', '_')
-                if parameter_py_name in kwargs:
-                    parameter.set(kwargs[parameter_py_name])
-            cea_script.print_script_configuration(config)
+                if parameter.py_name in kwargs:
+                    parameter.set(kwargs[parameter.py_name])
             if list(cea_script.missing_input_files(config)):
                 cea_script.print_missing_input_files(config)
                 return
             # run the script
-=======
-                if parameter.py_name in kwargs:
-                    parameter.set(kwargs[parameter.py_name])
-            # run the script
             cea_script.print_script_configuration(config)
             t0 = datetime.datetime.now()
->>>>>>> 3cd69051
             script_module.main(config)
 
             # print success message
