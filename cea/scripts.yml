Data Management:

  - name: archetypes-mapper
    label: Archetypes Mapper
    description: Assign building properties and systems types from the Archetypes DataBase
    interfaces: [cli, arcgis, dashboard]
    module: cea.datamanagement.archetypes_mapper
    parameters: ['general:scenario', archetypes-mapper]
    input-files:
      - [get_zone_geometry]
      - [get_building_typology]

  - name: weather-helper
    label: Weather helper
    description: Sets the weather file to use for simulation for a scenario
    interfaces: [cli, arcgis, dashboard]
    module: cea.datamanagement.weather_helper
    parameters: ['general:scenario', weather-helper]

  - name: surroundings-helper
    label: Surroundings helper
    description: Query geometry of surrounding buildings from Open Street Maps
    interfaces: [cli, arcgis, dashboard]
    module: cea.datamanagement.surroundings_helper
    parameters: ['general:scenario', surroundings-helper]
    input-files:
      - [get_zone_geometry]

  - name: terrain-helper
    label: Terrain helper
    description: Query topography with a fixed elevation
    interfaces: [cli, arcgis, dashboard]
    module: cea.datamanagement.terrain_helper
    parameters: ['general:scenario', terrain-helper]
    input-files:
      - [get_zone_geometry]
      - [get_surroundings_geometry]

  - name: streets-helper
    label: Streets helper
    description: Query streets geometry from Open Street Maps
    interfaces: [cli, arcgis, dashboard]
    module: cea.datamanagement.streets_helper
    parameters: ['general:scenario', streets-helper]
    input-files:
      - [get_surroundings_geometry]

Demand forecasting:
  - name: radiation
    label: Building Solar radiation
    description: Use Daysim to calculate solar radiation for a scenario
    interfaces: [cli, arcgis, dashboard]
    module: cea.resources.radiation_daysim.radiation_main
    parameters: ['general:scenario', 'general:multiprocessing', 'general:number-of-cpus-to-keep-free', 'general:debug',
                 radiation]
    input-files:
      - [get_database_envelope_systems]
      - [get_surroundings_geometry]
      - [get_building_architecture]
      - [get_zone_geometry]
      - [get_terrain]
      - [get_weather_file]

  - name: schedule-maker
    label: Building Schedules
    description: Use CEA models and input schedules to estimate the occupancy profile of buildings
    interfaces: [dashboard, cli]
    module: cea.demand.schedule_maker.schedule_maker
    parameters: ['general:scenario',
                 'general:multiprocessing',
                 'general:number-of-cpus-to-keep-free',
                 'general:debug',
                 schedule-maker]
    input-files:
      - [get_database_envelope_systems]
      - [get_surroundings_geometry]
      - [get_building_architecture]
      - [get_zone_geometry]
      - [get_terrain]
      - [get_weather_file]

  - name: demand
    label: Building Energy demand
    description: Calculate the Demand
    interfaces: [cli, arcgis, dashboard]
    module: cea.demand.demand_main
    parameters: ['general:scenario',
                 'general:multiprocessing',
                 'general:number-of-cpus-to-keep-free',
                 'general:debug',
                 demand]
    input-files:
      - [get_weather_file]
      - [get_database_envelope_systems]
      - [get_database_air_conditioning_systems]
      - [get_building_comfort]
      - [get_building_internal]
      - [get_building_architecture]
      - [get_building_typology]
      - [get_building_air_conditioning]
      - [get_building_supply]
      - [get_building_weekly_schedules, building_name]
      - [get_zone_geometry]
      - [get_radiation_metadata, building_name]
      - [get_radiation_building, building_name]
      - [get_schedule_model_file, building_name]

Life Cycle Analysis:

  - name: emissions
    label: Emissions
    description: Calculate emissions and primary energy due to building, construction, operation, dismantling and induced mobility
    interfaces: [cli, arcgis, dashboard]
    module: cea.analysis.lca.main
    parameters: ['general:scenario', emissions]
    input-files:
      - [get_total_demand]
      - [get_building_architecture]
      - [get_building_typology]
      - [get_zone_geometry]
      - [get_building_supply]
      - [get_building_emission_intensity]

  - name: system-costs
    label: System Costs
    description: Calculate costs due to supply systems
    interfaces: [cli, arcgis, dashboard]
    module: cea.analysis.costs.system_costs
    parameters: ['general:scenario', costs]
    input-files:
      - [get_total_demand]
      - [get_building_supply]

Energy potentials:
  - name: shallow-geothermal-potential
    label: Shallow geothermal potential
    description: Calculate the heat extracted from a geothermal probes (up to 50 m length)
    interfaces: [cli, arcgis, dashboard]
    module: cea.resources.geothermal
    parameters: ['general:scenario', shallow-geothermal]

  - name: water-body-potential
    label: Water body potential
    description: Calculate the heat extracted from a lake or a water body
    interfaces: [cli, arcgis, dashboard]
    module: cea.resources.water_body_potential
    parameters: ['general:scenario', water-body]

  - name: photovoltaic-thermal
    label: Photovoltaic-thermal Panels
    description: Calculate electricity & heat production from photovoltaic / thermal technologies
    interfaces: [cli, arcgis, dashboard]
    module: cea.technologies.solar.photovoltaic_thermal
    parameters: ['general:scenario',
                 'general:multiprocessing',
                 'general:number-of-cpus-to-keep-free',
                 'solar:buildings',
                 'solar:type-pvpanel',
                 'solar:type-scpanel',
                 'solar:panel-on-roof',
                 'solar:panel-on-wall',
                 'solar:annual-radiation-threshold',
                 'solar:solar-window-solstice',
                 'solar:t-in-pvt']
    input-files:
      - [get_radiation_metadata, building_name]
      - [get_zone_geometry]
      - [get_radiation_building, building_name]
      - [get_database_conversion_systems]
      - [get_weather_file]

  - name: photovoltaic
    label: Photovoltaic panels
    description: Calculate electricity production from solar photovoltaic technologies
    interfaces: [cli, arcgis, dashboard]
    module: cea.technologies.solar.photovoltaic
    parameters: ['general:scenario', 'general:multiprocessing', 'solar:type-pvpanel',
                 'general:number-of-cpus-to-keep-free',
                 'solar:panel-on-roof', 'solar:panel-on-wall', 'solar:annual-radiation-threshold',
                 'solar:solar-window-solstice']
    input-files:
      - [get_radiation_metadata, building_name]
      - [get_zone_geometry]
      - [get_radiation_building, building_name]
      - [get_database_conversion_systems]
      - [get_weather_file]

  - name: sewage-potential
    label: Sewage heat potential
    description: Calculate the heat extracted from the sewage heat exchanger.
    interfaces: [cli, arcgis, dashboard]
    module: cea.resources.sewage_heat_exchanger
    parameters: ['general:scenario', sewage]
    input-files:
      - [get_total_demand]
      - [get_demand_results_file, building_name]

  - name: solar-collector
    label: Solar collectors
    description: Calculate heat production from solar collector technologies
    interfaces: [cli, arcgis, dashboard]
    module: cea.technologies.solar.solar_collector
    parameters: ['general:scenario', 'general:multiprocessing',
                 'general:number-of-cpus-to-keep-free', 'solar:type-scpanel',
                 'solar:panel-on-roof', 'solar:panel-on-wall', 'solar:annual-radiation-threshold',
                 'solar:solar-window-solstice', 'solar:t-in-sc', 'solar:buildings']
    input-files:
      - [get_radiation_metadata, building_name]
      - [get_zone_geometry]
      - [get_radiation_building, building_name]
      - [get_database_conversion_systems]
      - [get_weather_file]

Networks:

  - name: network-layout
    label: Thermal Network Part I (Layout)
    description: Create a potential layout of the network with the minimum spanning tree
    interfaces: [cli, arcgis, dashboard]
    module: cea.technologies.network_layout.main
    parameters: ['general:scenario', network-layout]
    input-files:
      - [get_street_network]
      - [get_total_demand]
      - [get_zone_geometry]

  - name: thermal-network
    label: Thermal Network Part II (simulation)
    description: Solve the thermal hydraulic network
    interfaces: [cli, arcgis, dashboard]
    module: cea.technologies.thermal_network.thermal_network
    parameters: ['general:scenario', 'general:multiprocessing',
                 'general:number-of-cpus-to-keep-free', 'thermal-network',
                 'thermal-network-optimization:use-representative-week-per-month']
    input-files:
      - [get_network_layout_nodes_shapefile, "thermal-network:network-type"]
      - [get_demand_results_file, building_name]
      - [get_database_conversion_systems]
      - [get_weather_file]

Optimization:

  - name: thermal-network-optimization
    label: Thermal network optimization
    description: Optimize network design variables (plant locations, layout,...)
    interfaces: [cli]
    module: cea.technologies.thermal_network.thermal_network_optimization
    parameters: ['general:scenario', 'general:multiprocessing', 'general:number-of-cpus-to-keep-free',
                 thermal-network-optimization]

  - name: decentralized
    label: Supply System Part I (decentralized)
    description: Run optimization for decentralized operation
    interfaces: [cli, arcgis, dashboard]
    module: cea.optimization.preprocessing.decentralized_building_main
    parameters: ['general:scenario', 'decentralized', 'general:multiprocessing', 'general:number-of-cpus-to-keep-free']

  - name: optimization
    label: Supply System Part II (centralized)
    description: Run optimization for centralized operation
    interfaces: [cli, arcgis, dashboard]
    module: cea.optimization.optimization_main
    parameters: ['general:debug', 'general:scenario', 'general:multiprocessing', 'general:number-of-cpus-to-keep-free', optimization]
    input-files:
      - [get_street_network]
      - [get_total_demand]
      - [get_water_body_potential]
      - [get_sewage_heat_potential]
      - [get_geothermal_potential]
      - [PV_totals]

Utilities:

  - name: dbf-to-excel-to-dbf
    label: DBF to Excel to DBF
    description: dbf => xls => DBF
    interfaces: [cli, arcgis, dashboard]
    module: cea.utilities.dbf
    parameters: ['general:scenario', 'dbf-tools:input-file', 'dbf-tools:output-path','dbf-tools:output-file-name' ]

  - name: data-initializer
    label: Database Initializer
    description: Initialize databases for CEA
    interfaces: [cli, arcgis, dashboard]
    module: cea.datamanagement.data_initializer
    parameters: ['general:scenario', data-initializer]

  - name: rename-building
    label: Rename building
    description: Renames a building in the input files
    interfaces: [cli, arcgis, dashboard]
    module: cea.utilities.rename_building
    parameters: ['general:scenario', rename-building]
    input-files:
      - [get_zone_geometry]

<<<<<<< HEAD
  - name: create-mixed-use-type
    label: Create mixed use type
    description: Creates a new use-type by aggregating values from a list of different use-types
    interfaces: [cli, dashboard]
    module: cea.utilities.create_mixed_use_type
    parameters: ['general:scenario', create-mixed-use-type]
    input-files:
      - [get_use_types_properties]
=======
  - name: test
    label: Test CEA
    description: Run some tests on the CEA
    interfaces: [cli, arcgis dashboard]
    module: cea.tests.dodo
    parameters: [test]
>>>>>>> cdc9b43f

default:

  - name: multi-criteria-analysis
    label: Multicriteria analysis
    description: Multicriteria analysis
    interfaces: [cli, arcgis]
    module: cea.analysis.multicriteria.main
    parameters: ['general:scenario', multi-criteria]

  - name: zone-helper
    label: Zone helper
    description: Query zone geometry from Open Street Maps
    interfaces: [cli, arcgis]
    module: cea.datamanagement.zone_helper
    parameters: ['general:scenario', zone-helper]

  - name: plots
    label: Plots basic
    description: Create plots for the default energy system of an urban scenario
    interfaces: [cli, arcgis]
    module: cea.plots.plots_main
    parameters: ['general:scenario', plots]

  - name: compile
    label: compile
    description: compile
    interfaces: [cli]
    module: cea.utilities.compile_pyd_files
    parameters: []

  - name: dashboard
    label: dashboard
    description: dashboard
    interfaces: [cli]
    module: cea.interfaces.dashboard.dashboard
    parameters: ['general:debug']

  - name: install-arcgis
    label: install-arcgis
    description: install-arcgis
    interfaces: [cli]
    module: cea.interfaces.arcgis.install_toolbox
    parameters: ['general:debug']

  - name: excel-to-shapefile
    label: excel-to-shapefile
    description: excel-to-shapefile
    interfaces: [cli]
    module: cea.interfaces.cli.excel_to_shapefile
    parameters: [shapefile-tools]

  - name: extract-reference-case
    label: extract-reference-case
    description: extract-reference-case
    interfaces: [cli]
    module: cea.examples.extract_reference_case
    parameters: [extract-reference-case]

  - name: install-grasshopper
    label: install-grasshopper
    description: install-grasshopper
    interfaces: [cli]
    module: cea.interfaces.grasshopper.install_grasshopper
    parameters: ['general:debug']

  - name: list-demand-graphs-fields
    label: list-demand-graphs-fields
    description: list-demand-graphs-fields
    interfaces: [cli]
    module: cea.interfaces.cli.list_demand_graphs_fields
    parameters: ['general:scenario']

  - name: shapefile-to-excel
    label: shapefile-to-excel
    description: shapefile-to-excel
    interfaces: [cli]
    module: cea.interfaces.cli.shapefile_to_excel
    parameters: [shapefile-tools]

  - name: trace-inputlocator
    label: trace-inputlocator
    description: trace all calls to the InputLocator for a script
    interfaces: [cli]
    module: cea.tests.trace_inputlocator
    parameters: ['general:scenario', trace-inputlocator]

  - name: workflow
    lable: Workflow
    description: Run a workflow.yml file from start to end
    interfaces: [cli]
    module: cea.workflows.workflow
    parameters: [workflow]

Documentation:
  - name: html
    label: html
    description: Run all documentation methods via the command line
    interfaces: [doc]
    module: cea.utilities.doc_html
    parameters: []

  - name: graphviz
    label: graphviz
    description: Render the graphviz.gv files for all scripts in the schema data
    interfaces: [doc]
    module: cea.utilities.doc_graphviz
    parameters: []

  - name: update-naming
    label: update-naming
    description: Updates the naming.csv using the schemas.yml
    interfaces: [doc]
    module: cea.utilities.doc_update_naming
    parameters: []

  - name: glossary
    label: glossary
    description: Updates the glossary documentation
    interfaces: [doc]
    module: cea.utilities.doc_glossary
    parameters: []<|MERGE_RESOLUTION|>--- conflicted
+++ resolved
@@ -294,7 +294,6 @@
     input-files:
       - [get_zone_geometry]
 
-<<<<<<< HEAD
   - name: create-mixed-use-type
     label: Create mixed use type
     description: Creates a new use-type by aggregating values from a list of different use-types
@@ -303,14 +302,13 @@
     parameters: ['general:scenario', create-mixed-use-type]
     input-files:
       - [get_use_types_properties]
-=======
+
   - name: test
     label: Test CEA
     description: Run some tests on the CEA
     interfaces: [cli, arcgis dashboard]
     module: cea.tests.dodo
     parameters: [test]
->>>>>>> cdc9b43f
 
 default:
 
