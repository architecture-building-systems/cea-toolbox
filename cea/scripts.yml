Analysis:

  - name: multi-criteria-analysis
    label: Multicriteria analysis
    description: Multicriteria analysis
    interfaces: [cli, arcgis, dashboard]
    module: cea.analysis.multicriteria.main
    parameters: ['general:scenario', multi-criteria]


  - name: emissions
    label: Life Cycle Analysis (zone)
    description: Calculate emissions and primary energy due to building, construction, operation, dismantling and induced mobility
    interfaces: [cli, arcgis, dashboard]
    module: cea.analysis.lca.main
    parameters: ['general:scenario', emissions]
    input-files:
      - [get_total_demand]
      - [get_building_age]
      - [get_building_architecture]
      - [get_building_occupancy]
      - [get_zone_geometry]
      - [get_data_benchmark]
      - [get_building_supply]
      - [get_life_cycle_inventory_building_systems]
      - [get_life_cycle_inventory_supply_systems]


  - name: operation-costs
    label: Costs Analysis (buildings)
    description: Calculate energy costs due to building operation
    interfaces: [cli, arcgis, dashboard]
    module: cea.analysis.costs.operation_costs
    parameters: ['general:scenario']
    input-files:
      - [get_total_demand]
      - [get_building_supply]
      - [get_life_cycle_inventory_supply_systems]


  - name: sensitivity-demand-samples
    label: Sensitivity Analysis I (DOE)
    description: Create samples for sensitivity analysis
    interfaces: [cli, arcgis, dashboard]
    module: cea.analysis.sensitivity.sensitivity_demand_samples
    parameters: ['general:scenario', 'sensitivity-demand:num-samples', 'sensitivity-demand:samples-folder',
                 'sensitivity-demand:method', 'sensitivity-demand:calc-second-order',
                 'sensitivity-demand:num-levels', 'sensitivity-demand:variable-groups']

  - name: sensitivity-demand-simulate
    label: Sensitivity Analysis II (simulation)
    description: Simulate demand for sensitivity analysis samples
    interfaces: [cli, arcgis, dashboard]
    module: cea.analysis.sensitivity.sensitivity_demand_simulate
    parameters: ['general:scenario', 'general:weather', 'general:multiprocessing',
                 'sensitivity-demand:samples-folder', 'sensitivity-demand:simulation-folder',
                 'sensitivity-demand:output-parameters', 'sensitivity-demand:number-of-simulations',
                 'sensitivity-demand:sample-index', 'demand']

  - name: sensitivity-demand-analyze
    label: Sensitivity Analysis III (analysis)
    description: Analyze the results in the samples folder and write them out to an Excel file.
    interfaces: [cli, arcgis, dashboard]
    module: cea.analysis.sensitivity.sensitivity_demand_analyze
    parameters: ['sensitivity-demand:samples-folder', 'sensitivity-demand:temporal-scale']


Data Management:

  - name: terrain-helper
    label: Terrain helper
    description: Creates a fixed elevation terrain file (good for most applications)
    interfaces: [cli, arcgis, dashboard]
    module: cea.datamanagement.terrain_helper
    parameters: ['general:scenario', terrain-helper]

  - name: district-helper
    label: District helper
    description: Query district geometry from Open Street Maps
    interfaces: [cli, arcgis, dashboard]
    module: cea.datamanagement.district_geometry_helper
    parameters: ['general:scenario', district-helper]

  - name: zone-helper
    label: Zone helper
    description: Query zone geometry from Open Street Maps
    interfaces: [cli, arcgis, dashboard]
    module: cea.datamanagement.zone_helper
    parameters: ['general:scenario', zone-helper]

  - name: streets-helper
    label: Streets helper
    description: Query streets geometry from Open Street Maps
    interfaces: [cli, arcgis, dashboard]
    module: cea.datamanagement.streets_helper
    parameters: ['general:scenario', streets-helper]

  - name: data-helper
    label: Data helper
    description: Query characteristics of buildings and systems from statistical data
    interfaces: [cli, arcgis, dashboard]
    module: cea.datamanagement.data_helper
    parameters: ['general:scenario', data-helper]
    input-files:
      - [get_building_age]
      - [get_building_occupancy]

Demand forecasting:

  - name: demand
    label: Building Energy demand
    description: Calculate the Demand
    interfaces: [cli, arcgis, dashboard]
    module: cea.demand.demand_main
    parameters: ['general:scenario', 'general:weather', 'general:multiprocessing',
                 'general:number-of-cpus-to-keep-free', demand, 'general:debug']
    input-files:
      - [get_envelope_systems]
      - [get_building_comfort]
      - [get_archetypes_system_controls]
      - [get_building_internal]
      - [get_building_age]
      - [get_radiation_metadata, building_name]
      - [get_building_architecture]
      - [get_building_occupancy]
      - [get_archetypes_schedules]
      - [get_zone_geometry]
      - [get_radiation_building, building_name]
      - [get_archetypes_properties]
      - [get_building_hvac]
      - [get_technical_emission_systems]
      - [get_building_supply]
      - [get_life_cycle_inventory_supply_systems]


Energy potentials:

  - name: lake-potential
    label: Lake potential
    description: Calculate the heat extracted from the Lake
    interfaces: [cli, arcgis, dashboard]
    module: cea.resources.lake_potential
    parameters: ['general:scenario', lake]

  - name: photovoltaic-thermal
    label: Photovoltaic-thermal Panels
    description: Calculate electricity & heat production from photovoltaic / thermal technologies
    interfaces: [cli, arcgis, dashboard]
    module: cea.technologies.solar.photovoltaic_thermal
    parameters: ['general:scenario',
                 'general:weather',
                 'general:multiprocessing',
                 'general:number-of-cpus-to-keep-free',
                 'solar:buildings',
                 'solar:type-pvpanel',
                 'solar:type-scpanel',
                 'solar:panel-on-roof',
                 'solar:panel-on-wall',
                 'solar:annual-radiation-threshold',
                 'solar:solar-window-solstice',
                 'solar:t-in-pvt']
    input-files:
      - [get_radiation_metadata, building_name]
      - [get_zone_geometry]
      - [get_radiation_building, building_name]
      - [get_supply_systems]

  - name: photovoltaic
    label: Photovoltaic panels
    description: Calculate electricity production from solar photovoltaic technologies
    interfaces: [cli, arcgis, dashboard]
    module: cea.technologies.solar.photovoltaic
    parameters: ['general:scenario', 'general:weather', 'solar:type-pvpanel',
                 'solar:panel-on-roof', 'solar:panel-on-wall', 'solar:annual-radiation-threshold',
                 'solar:solar-window-solstice']
    input-files:
      - [get_radiation_metadata, building_name]
      - [get_zone_geometry]
      - [get_radiation_building, building_name]
      - [get_supply_systems]

  - name: sewage-potential
    label: Sewage heat potential
    description: Calculate the heat extracted from the sewage heat exchanger.
    interfaces: [cli, arcgis, dashboard]
    module: cea.resources.sewage_heat_exchanger
    parameters: ['general:scenario', sewage]
    input-files:
      - [get_total_demand]
      - [get_demand_results_file, building_name]

  - name: solar-collector
    label: Solar collectors
    description: Calculate heat production from solar collector technologies
    interfaces: [cli, arcgis, dashboard]
    module: cea.technologies.solar.solar_collector
    parameters: ['general:scenario', 'general:weather', 'general:multiprocessing',
                 'general:number-of-cpus-to-keep-free', 'solar:type-scpanel',
                 'solar:panel-on-roof', 'solar:panel-on-wall', 'solar:annual-radiation-threshold',
                 'solar:solar-window-solstice', 'solar:t-in-sc', 'solar:buildings']
    input-files:
      - [get_radiation_metadata, building_name]
      - [get_zone_geometry]
      - [get_radiation_building, building_name]
      - [get_supply_systems]

  - name: radiation-daysim
    label: Solar radiation
    description: Use Daysim to calculate solar radiation for a scenario
    interfaces: [cli, arcgis, dashboard]
    module: cea.resources.radiation_daysim.radiation_main
    parameters: ['general:scenario', 'general:multiprocessing', 'general:debug',
                 radiation-daysim]
    input-files:
      - [get_envelope_systems]
      - [get_district_geometry]
      - [get_building_architecture]
      - [get_zone_geometry]
      - [get_terrain]

Optimization:

  - name: thermal-network-optimization
    label: Thermal network optimization
    description: Optimize network design variables (plant locations, layout,...)
    interfaces: [cli, arcgis, dashboard]
    module: cea.technologies.thermal_network.thermal_network_optimization
    parameters: ['general:scenario', 'general:weather', thermal-network-optimization]

  - name: optimization
    label: Central supply system
    description: Run optimization for the given scenario
    interfaces: [cli, arcgis, dashboard]
    module: cea.optimization.optimization_main
    parameters: ['general:scenario', 'general:weather', 'thermal-network:network-type', 'thermal-network:network-names',
                 'optimization', 'decentralized', 'general:multiprocessing']

  - name: decentralized
    label: Decentralized supply system
    description: Run decentralized building optimization
    interfaces: [cli, arcgis, dashboard]
    module: cea.optimization.preprocessing.decentralized_building_main
    parameters: ['general:scenario', 'general:weather', 'decentralized']


  - name: supply-system-simulation
    label: Supply system simulation
    description: Simulate the performances of a single supply system configuration
    interfaces: [cli, arcgis, dashboard]
    module: cea.supply.supply_system_simulation
    parameters: ['general:scenario', 'general:weather', 'supply-system-simulation',
                 'general:district-heating-network', 'general:district-cooling-network',
                 'thermal-network:network-type', 'thermal-network:network-names', 'decentralized']

Thermal networks:

  - name: network-layout
    label: Thermal Network I (Layout)
    description: Create a potential layout of the network with the minimum spanning tree
    interfaces: [cli, arcgis, dashboard]
    module: cea.technologies.network_layout.main
    parameters: ['general:scenario', network-layout]
    input-files:
      - [get_street_network]
      - [get_total_demand]
      - [get_zone_geometry]

  - name: thermal-network
    label: Thermal Network II (simulation)
    description: Solve the thermal hydraulic network
    interfaces: [cli, arcgis, dashboard]
    module: cea.technologies.thermal_network.thermal_network
    parameters: ['general:scenario', 'general:weather', 'general:multiprocessing',
                 'general:number-of-cpus-to-keep-free', 'thermal-network',
                 'thermal-network-optimization:use-representative-week-per-month']
    input-files:
      - [get_network_layout_nodes_shapefile, "thermal-network:network_type", "thermal-network:network_name"]
      - [get_demand_results_file, building_name]
      - [get_thermal_networks]
      - [get_supply_systems]

Utilities:

  - name: dbf-to-excel-to-dbf
    label: DBF to Excel to DBF
    description: dbf => xls => DBF
    interfaces: [cli, arcgis, dashboard]
    module: cea.utilities.dbf
    parameters: ['general:scenario', 'dbf-tools:input-file', 'dbf-tools:output-path','dbf-tools:output-file-name' ]

  - name: test
    label: Test CEA
    description: Run some tests on the CEA
    interfaces: [cli, arcgis, dashboard]
    module: cea.tests.dodo
    parameters: [test]

<<<<<<< HEAD
  - name: rename-building
    label: Rename building
    description: Renames a building in the input files
    interfaces: [cli, dashboard]
    module: cea.utilities.rename_building
    parameters: ['general:scenario', rename-building]


default:


=======
>>>>>>> e5c81db0
  - name: plots
    label: Plots basic
    description: Create plots for the default energy system of an urban scenario
    interfaces: [cli, arcgis, dashboard]
    module: cea.plots.plots_main
    parameters: ['general:scenario', 'general:weather', plots]

  - name: plots-scenario-comparisons
    label: Plots comparison
    description: Plots comparing urban scenarios and supply system configurations
    interfaces: [cli, arcgis, dashboard]
    module: cea.plots.comparisons.main
    parameters: [plots-scenario-comparisons]

#  - name: plots-supply-system
#    label: Plots optimization detailed
#    description: Create plots for a supply system (default or optimal) of an urban scenario
#    interfaces: [cli, arcgis, dashboard]
#    module: cea.plots.supply_system.main
#    parameters: ['general:scenario', plots-supply-system]
#
#  - name: plots-optimization
#    label: Plots optimization overview
#    description: Create plots for the results of the optimzation of an urban scenario
#    interfaces: [cli, arcgis, dashboard]
#    module: cea.plots.optimization.main
#    parameters: ['general:scenario', plots-optimization, 'general:detailed-electricity-pricing']


  - name: benchmark-graphs
    label: benchmark-graphs
    description: benchmark-graphs
    interfaces: [cli]
    module: cea.analysis.benchmark
    parameters: [benchmark-graphs]

  - name: compile
    label: compile
    description: compile
    interfaces: [cli]
    module: cea.utilities.compile_pyd_files
    parameters: []

  - name: dashboard
    label: dashboard
    description: dashboard
    interfaces: [cli]
    module: cea.interfaces.dashboard.dashboard
    parameters: ['general:debug']

  - name: install-arcgis
    label: install-arcgis
    description: install-arcgis
    interfaces: [cli]
    module: cea.interfaces.arcgis.install_toolbox
    parameters: ['general:debug']

  - name: excel-to-shapefile
    label: excel-to-shapefile
    description: excel-to-shapefile
    interfaces: [cli]
    module: cea.interfaces.cli.excel_to_shapefile
    parameters: [shapefile-tools]

  - name: extract-reference-case
    label: extract-reference-case
    description: extract-reference-case
    interfaces: [cli]
    module: cea.examples.extract_reference_case
    parameters: [extract-reference-case]

  - name: install-grasshopper
    label: install-grasshopper
    description: install-grasshopper
    interfaces: [cli]
    module: cea.interfaces.grasshopper.install_grasshopper
    parameters: ['general:debug']

  - name: list-demand-graphs-fields
    label: list-demand-graphs-fields
    description: list-demand-graphs-fields
    interfaces: [cli]
    module: cea.interfaces.cli.list_demand_graphs_fields
    parameters: ['general:scenario']

  - name: shapefile-to-excel
    label: shapefile-to-excel
    description: shapefile-to-excel
    interfaces: [cli]
    module: cea.interfaces.cli.shapefile_to_excel
    parameters: [shapefile-tools]

  - name: trace-inputlocator
    label: trace-inputlocator
    description: trace all calls to the InputLocator for a script
    interfaces: [cli]
    module: cea.tests.trace_inputlocator
    parameters: ['general:scenario', trace-inputlocator]

  - name: workflow
    lable: Workflow
    description: Run a workflow.yml file from start to end
    interfaces: [cli]
    module: cea.tests.workflow
    parameters: [workflow]


Documentation:
  - name: html
    label: html
    description: Run all documentation methods via the command line
    interfaces: [doc]
    module: cea.utilities.doc_html
    parameters: []

  - name: graphviz
    label: graphviz
    description: Render the graphviz.gv files for all scripts in the schema data
    interfaces: [doc]
    module: cea.utilities.doc_graphviz
    parameters: []

  - name: update-naming
    label: update-naming
    description: Updates the naming.csv using the schema.yml
    interfaces: [doc]
    module: cea.utilities.doc_update_naming
    parameters: []

  - name: glossary
    label: glossary
    description: Updates the glossary documentation
    interfaces: [doc]
    module: cea.utilities.doc_glossary
    parameters: []<|MERGE_RESOLUTION|>--- conflicted
+++ resolved
@@ -295,7 +295,6 @@
     module: cea.tests.dodo
     parameters: [test]
 
-<<<<<<< HEAD
   - name: rename-building
     label: Rename building
     description: Renames a building in the input files
@@ -307,8 +306,6 @@
 default:
 
 
-=======
->>>>>>> e5c81db0
   - name: plots
     label: Plots basic
     description: Create plots for the default energy system of an urban scenario
