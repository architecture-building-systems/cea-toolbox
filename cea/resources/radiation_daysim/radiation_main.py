--- conflicted
+++ resolved
@@ -246,7 +246,7 @@
     sensor_file.close()
     rad.sensor_file_path = sensor_file_path
 
-def radiation_multiprocessing(rad, simul_params, bldg_dict_list, aresults_path, rad_params, aweatherfile_path, gv):
+def radiation_multiprocessing(rad, simul_params, bldg_dict_list, aresults_path, rad_params, aweatherfile_path):
 
     # get chunks to iterate and start multiprocessing
     chunks = [bldg_dict_list[i:i +simul_params['n_build_in_chunk']] for i in range(0, len(bldg_dict_list),
@@ -260,16 +260,12 @@
     for process in processes:
         process.join()
 
-def radiation_singleprocessing(rad, bldg_dict_list, aresults_path, rad_params, aweatherfile_path, gv):
+def radiation_singleprocessing(rad, bldg_dict_list, aresults_path, rad_params, aweatherfile_path):
 
     num_buildings = len(bldg_dict_list)
     chunk_n = None
     for i, bldg_dict in enumerate(bldg_dict_list):
         isolation_daysim(chunk_n, rad, bldg_dict, aresults_path, rad_params, aweatherfile_path)
-<<<<<<< HEAD
-        gv.log('Building No. %(bno)i completed out of %(num_buildings)i', bno=i + 1, num_buildings=num_buildings)
-=======
->>>>>>> 28ff8170
 
 def isolation_daysim(chunk_n, rad, bldg_dict_list, aresults_path, rad_params, aweatherfile_path):
 
@@ -408,7 +404,7 @@
         srf_solar_results = pd.DataFrame(zipped_solar_res[1:], columns=zipped_solar_res[0])
         srf_solar_results.to_csv(os.path.join(aresults_path, bldg_name + '_insolation_Whm2.csv'), index=None)
 
-def radiation_daysim_main(weatherfile_path, locator, gv):
+def radiation_daysim_main(weatherfile_path, locator):
     """
     This function makes the calculation of solar insolation in X sensor points for every building in the zone
     of interest. the number of sensor points depends on the size of the grid selected in the SETTINGS.py file and
@@ -445,20 +441,14 @@
     print "Daysim simulation starts"
     time1 = time.time()
 
-<<<<<<< HEAD
-    if gv.multiprocessing and mp.cpu_count() > 1:
-        radiation_multiprocessing(rad, settings.SIMUL_PARAMS, bldg_dict_list, results_path, settings.RAD_PARMS,
-                                  weatherfile_path, gv)
-=======
     if (settings.SIMUL_PARAMS['multiprocessing'] and mp.cpu_count() > 1):
         radiation_multiprocessing(rad, settings.SIMUL_PARAMS, bldg_dict_list, results_path, settings.RAD_PARMS, weatherfile_path)
->>>>>>> 28ff8170
     else:
         radiation_singleprocessing(rad, bldg_dict_list, results_path, settings.RAD_PARMS, weatherfile_path)
 
     print "Daysim simulation finished in ", (time.time() - time1) / 60.0, " mins"
 
-def main(locator, weather_path, gv):
+def main(locator, weather_path):
 
     # Create City GML file (this is necesssary only once).
     output_folder = locator.get_building_geometry_citygml()
@@ -472,7 +462,7 @@
 
     # calculate solar radiation
     time1 = time.time()
-    radiation_daysim_main(weather_path, locator, gv)
+    radiation_daysim_main(weather_path, locator)
     print "Daysim simulation finished in ", (time.time() - time1) / 60.0, " mins"
 
 if __name__ == '__main__':
@@ -482,4 +472,4 @@
     locator = cea.inputlocator.InputLocator(scenario_path=scenario_path)
     weather_path = locator.get_default_weather()
 
-    main(locator=locator, weather_path=weather_path, gv=gv)+    main(locator=locator, weather_path=weather_path)