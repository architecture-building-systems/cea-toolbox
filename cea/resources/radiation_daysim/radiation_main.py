--- conflicted
+++ resolved
@@ -177,28 +177,7 @@
     for chunk_n, building_dict in enumerate(chunks):
         daysim_main.isolation_daysim(chunk_n, rad, building_dict, locator, weather_path, settings)
 
-<<<<<<< HEAD
-    if settings.simulation_parameters['run_all_buildings']:
-        # get chunks of buildings to iterate
-        chunks = [bldg_dict_list[i:i + settings.simulation_parameters['n_build_in_chunk']] for i in
-                range(0, len(bldg_dict_list),
-                        settings.simulation_parameters['n_build_in_chunk'])]
-
-    else:
-        list_of_building_names = selected_buildings
-        chunks = []
-        for bldg_dict in bldg_dict_list:
-            if bldg_dict['name'] in list_of_building_names:
-                chunks.append([bldg_dict])
-
-    for chunk_n, bldg_dict in enumerate(chunks):
-        daysim_main.isolation_daysim(chunk_n, rad, bldg_dict, locator, weather_path, settings)
-
-
-def main(locator, weather_path, selected_buildings):
-=======
 def main(config):
->>>>>>> f4441716
     """
     This function makes the calculation of solar insolation in X sensor points for every building in the zone
     of interest. the number of sensor points depends on the size of the grid selected in the SETTINGS.py file and
