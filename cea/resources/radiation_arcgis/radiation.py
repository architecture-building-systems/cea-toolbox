"""
Solar vertical insolation algorithm based on ArcGIS Solar Analyst
"""
from __future__ import division

import datetime
import os
import traceback

import numpy as np
import pandas as pd
from simpledbf import Dbf5
<<<<<<< HEAD
import traceback
=======
from timezonefinder import TimezoneFinder
import pytz
from astral import Location
>>>>>>> 08f4c819

from cea.interfaces.arcgis.modules import arcpy
from cea.utilities import epwreader

__author__ = "Jimeno A. Fonseca"
__copyright__ = "Copyright 2013, Architecture and Building Systems - ETH Zurich"
__credits__ = ["Jimeno A. Fonseca", "Daren Thomas"]
__license__ = "MIT"
__version__ = "0.1"
__maintainer__ = "Daren Thomas"
__email__ = "cea@arch.ethz.ch"
__status__ = "Production"


def solar_radiation_vertical(locator, path_arcgis_db, latitude, longitude, year, gv, weather_path):
    """
    algorithm to calculate the hourly solar isolation in vertical building surfaces.
    The algorithm is based on the Solar Analyst Engine of ArcGIS 10.
    For more info check the integrated demand model of Fonseca et al. 2015. Appl. energy.

    :param locator: input locator for file paths
    :type locator: cea.inputlocator.InputLocator

    :param path_arcgis_db:  path to default database of Arcgis. E.g.``c:\users\your_name\Documents\Arcgis\Default.gdb``
    :type path_arcgis_db: str

    :param latitude: latitude north  at the centre of the location
    :type latitude: float

    :param longitude: latitude north
    :type longitude: float

    :param year: year of calculation
    :type year: int

    :param gv: global context and constants
    :type gv: cea.globalvar.GlobalVariables

    :param weather_path: path to the weather file
    :type weather_path: str

    :returns: produces ``radiation.csv``, solar radiation file in vertical surfaces of buildings.
    """
    print(weather_path)
    # Set environment settings
    arcpy.env.workspace = path_arcgis_db
    arcpy.env.overwriteOutput = True
    arcpy.CheckOutExtension("spatial")

    # local variables
    aspect_slope = "FROM_DEM"
    heightoffset = 1
    simple_cq_shp = locator.get_temporary_file('Simple_CQ_shp.shp')
    simple_context_shp = locator.get_temporary_file('Simple_Context.shp')
    dem_rasterfinal_path = os.path.join(path_arcgis_db, 'DEM_All2')
    observers_path = os.path.join(path_arcgis_db, 'observers')
    data_factors_boundaries_csv = locator.get_temporary_file('DataFactorsBoundaries.csv')
    data_factors_centroids_csv = locator.get_temporary_file('DataFactorsCentroids.csv')

    # calculate sunrise
    sunrise = calc_sunrise(range(1, 366), year, longitude, latitude)

    # calcuate daily transmissivity and daily diffusivity
    weather_data = epwreader.epw_reader(weather_path)[['dayofyear', 'exthorrad_Whm2',
                                                       'glohorrad_Whm2', 'difhorrad_Whm2']]
    weather_data['diff'] = weather_data.difhorrad_Whm2 / weather_data.glohorrad_Whm2
    weather_data = weather_data[np.isfinite(weather_data['diff'])]
    T_G_day = np.round(weather_data.groupby(['dayofyear']).mean(), 2)
    T_G_day['diff'] = T_G_day['diff'].replace(1, 0.90)
    T_G_day['trr'] = (1 - T_G_day['diff'])

    # Simplify building's geometry
    elevRaster = arcpy.sa.Raster(locator.get_terrain())
    dem_raster_extent = elevRaster.extent
    arcpy.SimplifyBuilding_cartography(locator.get_building_geometry(), simple_cq_shp,
                                       simplification_tolerance=7, minimum_area=None)
    arcpy.SimplifyBuilding_cartography(locator.get_district(), simple_context_shp,
                                       simplification_tolerance=7, minimum_area=None)

    # # burn buildings into raster
    Burn(simple_context_shp, locator.get_terrain(), dem_rasterfinal_path, locator.get_temporary_folder(), dem_raster_extent, gv)

    # Calculate boundaries of buildings
    CalcBoundaries(simple_cq_shp, locator.get_temporary_folder(), path_arcgis_db,
<<<<<<< HEAD
                   data_factors_centroids_csv, data_factors_boundaries_csv, gv)
=======
                  data_factors_centroids_csv, data_factors_boundaries_csv, gv)
>>>>>>> 08f4c819

    # calculate observers_path
    CalcObservers(simple_cq_shp, observers_path, data_factors_boundaries_csv, path_arcgis_db, gv)

    # Calculate radiation
    CalcRadiationAllDays(T_G_day, aspect_slope, dem_rasterfinal_path, heightoffset, latitude, locator,
                         observers_path, path_arcgis_db)

    gv.log('complete raw radiation files')

    sunny_hours_of_year = calculate_sunny_hours_of_year(locator, sunrise)

    gv.log('complete transformation radiation files')

    # Assign radiation to every surface of the buildings
    Data_radiation = CalcRadiationSurfaces(observers_path, data_factors_centroids_csv, sunny_hours_of_year,
                                           locator.get_temporary_folder(), path_arcgis_db)

    # get solar insolation @ daren: this is a A BOTTLE NECK
    CalcIncidentRadiation(Data_radiation, locator.get_radiation(), locator.get_surface_properties(), gv)
    gv.log('done')


def CalcRadiationAllDays(T_G_day, aspect_slope, dem_rasterfinal_path, heightoffset, latitude, locator,
                         observers_path, path_arcgis_db):

    # let's just be sure this is set
    arcpy.env.workspace = path_arcgis_db
    arcpy.env.overwriteOutput = True
    arcpy.CheckOutExtension("spatial")

    T_G_day_path = locator.get_temporary_file('T_G_day.pickle')
    T_G_day.to_pickle(T_G_day_path)

    temporary_folder = locator.get_temporary_folder()
<<<<<<< HEAD

    import multiprocessing
    process = multiprocessing.Process(target=_CalcRadiationAllDays, args=(
        T_G_day_path, aspect_slope, dem_rasterfinal_path, heightoffset, latitude, observers_path, path_arcgis_db,
        temporary_folder))
    process.start()
    process.join()  ## block until process terminates
    if process.exitcode != 0:
        raise AssertionError('_CalcRadiationAllDays failed...')



def _CalcRadiationAllDays(T_G_day_path, aspect_slope, dem_rasterfinal_path, heightoffset, latitude, observers_path,
                          path_arcgis_db, temporary_folder):
    try:
        T_G_day = pd.read_pickle(T_G_day_path)
        for day in range(1, 366):
            CalcRadiation(day, dem_rasterfinal_path, observers_path, T_G_day, latitude,
                          temporary_folder, aspect_slope, heightoffset, path_arcgis_db)
    except:
        print(traceback.format_exc())
        raise
=======
    T_G_day = pd.read_pickle(T_G_day_path)
    for day in range(1, 366):
        CalcRadiation(day, dem_rasterfinal_path, observers_path, T_G_day, latitude,
                      temporary_folder, aspect_slope, heightoffset, path_arcgis_db)
>>>>>>> 08f4c819


def calculate_sunny_hours_of_year(locator, sunrise):
    # run the transformation of files appending all and adding non-sunshine hours
    temporary_folder = locator.get_temporary_folder()
    result_file_path = os.path.join(temporary_folder, 'sunny_hours_of_year.pickle')

    import multiprocessing
    process = multiprocessing.Process(target=_calculate_sunny_hours_of_year,
                                      args=(sunrise, temporary_folder, result_file_path))
    process.start()
    process.join()  ## block until process terminates

    sunny_hours_of_year = pd.read_pickle(result_file_path)
    return sunny_hours_of_year


def _calculate_sunny_hours_of_year(sunrise, temporary_folder, result_file_path):
    """Run this code in separate process to avoid MemoryError of #661"""
    sunny_hours_per_day = []
    for day in range(1, 366):
        result = calculate_sunny_hours_of_day(day, sunrise, temporary_folder)
        result = result.apply(pd.to_numeric, downcast='integer')
        sunny_hours_per_day.append(result)
    sunny_hours_of_year = sunny_hours_per_day[0]
    for df in sunny_hours_per_day[1:]:
        for column in df.columns:
            if column.startswith('T'):
                sunny_hours_of_year[column] = df[column].copy()
                # sunny_hours_of_year = sunny_hours_of_year.merge(df, on='ID', how='outer')
    sunny_hours_of_year = sunny_hours_of_year.fillna(value=0)
    sunny_hours_of_year.to_pickle(result_file_path)
    return None


def CalcIncidentRadiation(radiation, path_radiation_year_final, surface_properties, gv):

    # export surfaces properties
    # radiation['Awall_all'] = radiation['Shape_Leng'] * radiation['FactorShade'] * radiation['Freeheight']
    radiation = calculate_wall_areas(radiation)
    radiation[['Name', 'Freeheight', 'FactorShade', 'height_ag', 'Shape_Leng', 'Awall_all']].to_csv(surface_properties,
                                                                                                    index=False)
    gv.log('saved surface properties to disk')

    # Import Radiation table and compute the Irradiation in W in every building's surface
    hours_in_year = 8760
    column_names = ['T%i' % (i + 1) for i in range(hours_in_year)]
    for column in column_names:
        # transform all the points of solar radiation into Wh
        radiation[column] = radiation[column] * radiation['Awall_all']

    # sum up radiation load per building
    # NOTE: this looks like an ugly hack because it is: in order to work around a pandas MemoryError, we group/sum the
    # columns individually...
    grouped_data_frames = {}
    for column in column_names:
        df = pd.DataFrame(data={'Name': radiation['Name'],
                                column: radiation[column]})
        grouped_data_frames[column] = df.groupby(by='Name').sum()
    radiation_load = pd.DataFrame(index=grouped_data_frames.values()[0].index)
    for column in column_names:
        radiation_load[column] = grouped_data_frames[column][column]

    incident_radiation = np.round(radiation_load[column_names], 2)
    incident_radiation.to_csv(path_radiation_year_final)

    return  # total solar radiation in areas exposed to radiation in Watts


def calculate_wall_areas(radiation):
    """Calculate Awall_all in radiation as the multiplication ``Shape_Leng * FactorShade * Freeheight``
    Uses a subprocess to get around a MemoryError we are having (might have to do with conflicts with ArcGIS numpy?)
    """
    print('pickling radation dataframe to temp folder')
    radiation_pickle_path = os.path.expandvars(r'$temp\radiation.pickle')
    radiation.to_pickle(radiation_pickle_path)

    import multiprocessing
    process = multiprocessing.Process(target=_calculate_wall_areas_subprocess, args=(radiation_pickle_path,))
    process.start()
    process.join()  ## block until process terminates

    del radiation
    import gc
    gc.collect()
    radiation = pd.read_pickle(radiation_pickle_path)
    return radiation


def _calculate_wall_areas_subprocess(radiation_pickle_path):
    """subprocess for calculating wall areas using multiprocessing. the data is passed in the pickled
    dataframe ``radiation_pickle_path``"""

    # use a temporary dataframe for calculations to avoid MemoryError (see #661)
    radiation = pd.read_pickle(radiation_pickle_path)
    radiation.loc[:, 'Awall_all'] = radiation['Shape_Leng'] * radiation['FactorShade'] * radiation['Freeheight']
    radiation.to_pickle(radiation_pickle_path)


def CalcRadiationSurfaces(observers_path, DataFactorsCentroids, Radiationtable, temporary_folder, path_arcgis_db):
    # local variables
    CQSegments_centroid = os.path.join(path_arcgis_db, 'CQSegmentCentro')
    Outjoin = os.path.join(path_arcgis_db, 'Join')
    CQSegments = os.path.join(path_arcgis_db, 'CQSegment')
    OutTable = 'CentroidsIDobserver.dbf'
    # Create Join of features Observers and CQ_sementscentroids to
    # assign Names and IDS of observers (field TARGET_FID) to the centroids of the lines of the buildings,
    # then create a table to import as a Dataframe
    arcpy.SpatialJoin_analysis(CQSegments_centroid, observers_path, Outjoin, "JOIN_ONE_TO_ONE", "KEEP_ALL",
                               match_option="CLOSEST", search_radius="10 METERS")
    arcpy.JoinField_management(Outjoin, 'OBJECTID', CQSegments, 'OBJECTID')  # add the lenghts of the Lines to the File
    arcpy.TableToTable_conversion(Outjoin, temporary_folder, OutTable)

    # ORIG_FID represents the points in the segments of the simplified shape of the building
    # ORIG_FID_1 is the observers ID
    Centroids_ID_observers0_dbf5 = Dbf5(os.path.join(temporary_folder, OutTable)).to_dataframe()
    Centroids_ID_observers_dbf5 = Centroids_ID_observers0_dbf5[
        ['Name', 'height_ag', 'ORIG_FID', 'ORIG_FID_1', 'Shape_Leng']]
    Centroids_ID_observers_dbf5.rename(columns={'ORIG_FID_1': 'ID'}, inplace=True)

    # Create a Join of the Centroid_ID_observers and Datacentroids in the Second Chapter to get values of surfaces Shaded.
    Datacentroids = pd.read_csv(DataFactorsCentroids)
    DataCentroidsFull = pd.merge(Centroids_ID_observers_dbf5, Datacentroids, left_on='ORIG_FID', right_on='ORIG_FID')

    # Read again the radiation table and merge values with the Centroid_ID_observers under the field ID in Radiationtable and 'ORIG_ID' in Centroids...
    DataRadiation = pd.merge(left=DataCentroidsFull, right=Radiationtable, left_on='ID', right_on='ID')

    return DataRadiation
<<<<<<< HEAD


=======


>>>>>>> 08f4c819
def calculate_sunny_hours_of_day(day, sunrise, temporary_folder):
    """
    :param day:
    :type day: int
    :param sunrise: what is this? seems to be a list of sunrise times, but for the ecocampus case, I get a list of
                    ints like 22 and 23... that can't be right, right?
    :type sunrise: list[int]
    :param temporary_folder: path to temporary folder with the radiations per day
    :return:
    """
    radiation_sunnyhours = np.round(Dbf5(os.path.join(temporary_folder, 'Day_%(day)i.dbf' % locals())).to_dataframe(),
                                    2)

    # Obtain the number of points modeled to do the iterations
    radiation_sunnyhours['ID'] = 0
    radiation_sunnyhours['ID'] = range(1, radiation_sunnyhours.ID.count() + 1)

    # Table with empty values with the same range as the points.
    Table = pd.DataFrame.copy(radiation_sunnyhours)
    listtimes = ['T1', 'T2', 'T3', 'T4', 'T5', 'T6', 'T7', 'T8', 'T9', 'T10', 'T11', 'T12', 'T13', 'T14', 'T15', 'T16',
                 'T17', 'T18', 'T19', 'T20', 'T21', 'T22', 'T23', 'T24']
    for x in listtimes:
        Table[x] = 0
    Table.drop('T0', axis=1, inplace=True)

    # Counter of Columns in the Initial Table
    Counter = radiation_sunnyhours.count(1)[0]
    values = Counter - 1
    # Condition to take into account daysavingtime in Switzerland as the radiation data in ArcGIS is calculated for 2013.
    if 90 <= day < 300:
        D = 1
    else:
        D = 0
    # Calculation of Sunrise time
    Sunrise_time = sunrise[day - 1]
    # Calculation of table
    for x in range(values):
        Hour = int(Sunrise_time) + int(D) + int(x)
        Table['T' + str(Hour)] = radiation_sunnyhours['T' + str(x)]

    # rename the table for every T to get in 1 to 8760 hours.
    if day <= 1:
        name = 1
    else:
        name = int(day - 1) * 24 + 1

    Table.rename(
        columns={'T1': 'T' + str(name), 'T2': 'T' + str(name + 1), 'T3': 'T' + str(name + 2), 'T4': 'T' + str(name + 3),
                 'T5': 'T' + str(name + 4),
                 'T6': 'T' + str(name + 5), 'T7': 'T' + str(name + 6), 'T8': 'T' + str(name + 7),
                 'T9': 'T' + str(name + 8), 'T10': 'T' + str(name + 9),
                 'T11': 'T' + str(name + 10), 'T12': 'T' + str(name + 11), 'T13': 'T' + str(name + 12),
                 'T14': 'T' + str(name + 13), 'T15': 'T' + str(name + 14),
                 'T16': 'T' + str(name + 15), 'T17': 'T' + str(name + 16), 'T18': 'T' + str(name + 17),
                 'T19': 'T' + str(name + 18), 'T20': 'T' + str(name + 19),
                 'T21': 'T' + str(name + 20), 'T22': 'T' + str(name + 21), 'T23': 'T' + str(name + 22),
                 'T24': 'T' + str(name + 23), 'ID': 'ID'}, inplace=True)

    return Table


def CalcRadiation(day, in_surface_raster, in_points_feature, T_G_day, latitude, locationtemp1, aspect_slope,
                  heightoffset, path_arcgis_db):
    # Local Variables
    Latitude = str(latitude)
    skySize = '400'  # max 10000
    dayInterval = '1'
    hourInterval = '1'
    calcDirections = '32'
    zenithDivisions = '600'  # max 1200cor hlaf the skysize
    azimuthDivisions = '80'  # max 160
    diffuseProp = str(T_G_day.loc[day, 'diff'])
    transmittivity = str(T_G_day.loc[day, 'trr'])
    heightoffset = str(heightoffset)
    global_radiation = locationtemp1 + '\\' + 'Day_' + str(day) + '.shp'
    timeConfig = 'WithinDay    ' + str(day) + ', 0, 24'

    # Run the extension of arcgis, retry max_retries times before giving up...
    max_retries = 3
    for _ in range(max_retries):
        try:
            _CalcRadiation(Latitude, aspect_slope, azimuthDivisions, calcDirections, dayInterval, diffuseProp, global_radiation,
                           heightoffset, hourInterval, in_points_feature, in_surface_raster, skySize, timeConfig,
                           transmittivity, zenithDivisions, path_arcgis_db)
            print('complete calculating radiation of day No. %(day)i' % locals())
            return arcpy.GetMessages()
        except:
            print(traceback.format_exc())
    raise AssertionError('_CalcRadiation failed %(max_retries)i times... giving up!' % locals())



def _CalcRadiation(Latitude, aspect_slope, azimuthDivisions, calcDirections, dayInterval, diffuseProp,
                   global_radiation, heightoffset, hourInterval, in_points_feature, in_surface_raster, skySize,
                   timeConfig, transmittivity, zenithDivisions, path_arcgis_db):
    """Splitting off a possibly problematic piece of code to a separate process..."""
    try:
        # os.chdir(path_arcgis_db)  # make sure this process is in a writeable directory
        arcpy.env.workspace = path_arcgis_db
        arcpy.env.overwriteOutput = True
        arcpy.CheckOutExtension("spatial")
        arcpy.sa.PointsSolarRadiation(in_surface_raster, in_points_feature, global_radiation, heightoffset,
                                      Latitude, skySize, timeConfig, dayInterval, hourInterval, "INTERVAL", "1",
                                      aspect_slope,
                                      calcDirections, zenithDivisions, azimuthDivisions, "STANDARD_OVERCAST_SKY",
                                      diffuseProp, transmittivity, "#", "#", "#")
    except:
        print(traceback.format_exc())
        raise


def CalcObservers(Simple_CQ, Observers, DataFactorsBoundaries, locationtemporal2, gv):
    # local variables
    Buffer_CQ = locationtemporal2 + '\\' + 'BufferCQ'
    temporal_lines = locationtemporal2 + '\\' + 'lines'
    Points = locationtemporal2 + '\\' + 'Points'
    AggregatedBuffer = locationtemporal2 + '\\' + 'BufferAggregated'
    temporal_lines3 = locationtemporal2 + '\\' + 'lines3'
    Points3 = locationtemporal2 + '\\' + 'Points3'
    Points3Updated = locationtemporal2 + '\\' + 'Points3Updated'
    EraseObservers = locationtemporal2 + '\\' + 'eraseobservers'
    Observers0 = locationtemporal2 + '\\' + 'observers0'
    NonoverlappingBuildings = locationtemporal2 + '\\' + 'Non_overlap'
    templines = locationtemporal2 + '\\' + 'templines'
    templines2 = locationtemporal2 + '\\' + 'templines2'
    Buffer_CQ0 = locationtemporal2 + '\\' + 'Buffer_CQ0'
    Buffer_CQ = locationtemporal2 + '\\' + 'Buffer_CQ'
    Buffer_CQ1 = locationtemporal2 + '\\' + 'Buffer_CQ1'
    Simple_CQcopy = locationtemporal2 + '\\' + 'Simple_CQcopy'
    # First increase the boundaries in 2m of each surface in the community to
    # analyze- this will avoid that the observers overlap the buildings and Simplify
    # the community vertices to only create 1 point per surface

    arcpy.CopyFeatures_management(Simple_CQ, Simple_CQcopy)
    # Make Square-like buffers
    arcpy.PolygonToLine_management(Simple_CQcopy, templines, "IGNORE_NEIGHBORS")
    arcpy.SplitLine_management(templines, templines2)
    arcpy.Buffer_analysis(templines2, Buffer_CQ0, "0.75 Meters", "FULL", "FLAT", "NONE", "#")
    arcpy.Append_management(Simple_CQcopy, Buffer_CQ0, "NO_TEST")
    arcpy.Dissolve_management(Buffer_CQ0, Buffer_CQ1, "Name", "#", "SINGLE_PART", "DISSOLVE_LINES")
    arcpy.SimplifyBuilding_cartography(Buffer_CQ1, Buffer_CQ, simplification_tolerance=8, minimum_area=None)

    # arcpy.Buffer_analysis(Simple_CQ,Buffer_CQ,buffer_distance_or_field=1, line_end_type='FLAT') # buffer with a flat finishing
    # arcpy.Generalize_edit(Buffer_CQ,"2 METERS")

    # Transform all polygons of the simplified areas to observation points
    arcpy.SplitLine_management(Buffer_CQ, temporal_lines)
    arcpy.FeatureVerticesToPoints_management(temporal_lines, Points,
                                             'MID')  # Second the transformation of Lines to a mid point

    # Join all the polygons to get extra vertices, make lines and then get points.
    # these points should be added to the original observation points
    arcpy.AggregatePolygons_cartography(Buffer_CQ, AggregatedBuffer, "0.5 Meters", "0 SquareMeters", "0 SquareMeters",
                                        "ORTHOGONAL")  # agregate polygons
    arcpy.SplitLine_management(AggregatedBuffer, temporal_lines3)  # make lines
    arcpy.FeatureVerticesToPoints_management(temporal_lines3, Points3, 'MID')  # create extra points

    # add information to Points3 about their buildings
    arcpy.SpatialJoin_analysis(Points3, Buffer_CQ, Points3Updated, "JOIN_ONE_TO_ONE", "KEEP_ALL",
                               match_option="CLOSEST", search_radius="5 METERS")
    arcpy.Erase_analysis(Points3Updated, Points, EraseObservers, "2 Meters")  # erase overlaping points
    arcpy.Merge_management([Points, EraseObservers], Observers0)  # erase overlaping points

    #  Eliminate Observation points above roofs of the highest surfaces(a trick to make the
    # Import Overlaptable from function CalcBoundaries containing the data about buildings overlaping, eliminate duplicades, chose only those ones no overlaped and reindex
    DataNear = pd.read_csv(DataFactorsBoundaries)
    CleanDataNear = DataNear[DataNear['FactorShade'] == 1]
    CleanDataNear.drop_duplicates(subset='Name_x', inplace=True)
    CleanDataNear.reset_index(inplace=True)
    rows = CleanDataNear.Name_x.count()
    if rows > 0: #there are overlapping buildings
        for row in range(rows):
            Field = "Name"  # select field where the name exists to iterate
            Value = CleanDataNear.loc[row, 'Name_x']  # set the value or name of the City quarter
            Where_clausule = '''''' + '"' + Field + '"' + "=" + "\'" + str(
                Value) + "\'" + ''''''  # strange writing to introduce in ArcGIS
            if row == 0:
                arcpy.MakeFeatureLayer_management(Simple_CQ, 'Simple_lyr')
                arcpy.SelectLayerByAttribute_management('Simple_lyr', "NEW_SELECTION", Where_clausule)
            else:
                arcpy.SelectLayerByAttribute_management('Simple_lyr', "ADD_TO_SELECTION", Where_clausule)

            arcpy.CopyFeatures_management('simple_lyr', NonoverlappingBuildings)
        arcpy.ErasePoint_edit(Observers0, NonoverlappingBuildings, "INSIDE")

    arcpy.CopyFeatures_management(Observers0, Observers)  # copy features to reset the OBJECTID
    with arcpy.da.UpdateCursor(Observers, ["OBJECTID", "ORIG_FID"]) as cursor:
        for row in cursor:
            row[1] = row[0]
            cursor.updateRow(row)
    gv.log('complete calculating observers')
    return arcpy.GetMessages()


def CalcBoundaries(Simple_CQ, locationtemp1, locationtemp2, DataFactorsCentroids, DataFactorsBoundaries, gv):
    # local variables
    NearTable = locationtemp1 + '\\' + 'NearTable.dbf'
    CQLines = locationtemp2 + '\\' + '\CQLines'
    CQVertices = locationtemp2 + '\\' + 'CQVertices'
    CQSegments = locationtemp2 + '\\' + 'CQSegment'
    CQSegments_centroid = locationtemp2 + '\\' + 'CQSegmentCentro'
    centroidsTable_name = 'CentroidCQdata.dbf'
    centroidsTable = locationtemp1 + '\\' + centroidsTable_name
    Overlaptable = locationtemp1 + '\\' + 'overlapingTable.csv'

    # Create points in the centroid of segment line and table with near features:
    # indentifying for each segment of line of building A the segment of line of building B in common.
    arcpy.FeatureToLine_management(Simple_CQ, CQLines)
    arcpy.FeatureVerticesToPoints_management(Simple_CQ, CQVertices, 'ALL')
    arcpy.SplitLineAtPoint_management(CQLines, CQVertices, CQSegments, '2 METERS')
    arcpy.FeatureVerticesToPoints_management(CQSegments, CQSegments_centroid, 'MID')
    arcpy.GenerateNearTable_analysis(CQSegments_centroid, CQSegments_centroid, NearTable, "1 Meters", "NO_LOCATION",
                                     "NO_ANGLE", "CLOSEST", "0")

    # Import the table with NearMatches
    NearMatches = Dbf5(NearTable).to_dataframe()

    # Import the table with attributes of the centroids of the Segments
    arcpy.TableToTable_conversion(CQSegments_centroid, locationtemp1, centroidsTable_name)
    DataCentroids0 = Dbf5(centroidsTable).to_dataframe()
    DataCentroids = DataCentroids0[['Name', 'height_ag', 'ORIG_FID']]

    # CreateJoin to Assign a Factor to every Centroid of the lines,
    FirstJoin = pd.merge(NearMatches, DataCentroids, left_on='IN_FID', right_on='ORIG_FID')
    SecondaryJoin = pd.merge(FirstJoin, DataCentroids, left_on='NEAR_FID', right_on='ORIG_FID')

    # delete matches within the same polygon Name (it can happen that lines are too close one to the other)
    # also delete matches with a distance of more than 20 cm making room for mistakes during the simplicfication of buildings but avoiding deleten boundaries
    rows = SecondaryJoin.IN_FID.count()
    for row in range(rows):
        if SecondaryJoin.loc[row, 'Name_x'] == SecondaryJoin.loc[row, 'Name_y'] or SecondaryJoin.loc[
            row, 'NEAR_DIST'] > 0.2:
            SecondaryJoin = SecondaryJoin.drop(row)
    SecondaryJoin.reset_index(inplace=True)

    # FactorShade = 0 if the line exist in a building totally covered by another one, and Freeheight is equal to the height of the line
    # that is not obstructed by the other building
    rows = SecondaryJoin.IN_FID.count()
    SecondaryJoin['FactorShade'] = 0
    SecondaryJoin['Freeheight'] = 0
    for row in range(rows):
        if SecondaryJoin.loc[row, 'height_ag_x'] <= SecondaryJoin.loc[row, 'height_ag_y']:
            SecondaryJoin.loc[row, 'FactorShade'] = 0
            SecondaryJoin.loc[row, 'Freeheight'] = 0
        elif SecondaryJoin.loc[row, 'height_ag_x'] > SecondaryJoin.loc[row, 'height_ag_y'] and SecondaryJoin.loc[
            row, 'height_ag_x'] - 1 <= SecondaryJoin.loc[row, 'height_ag_y']:
            SecondaryJoin.loc[row, 'FactorShade'] = 0
        else:
            SecondaryJoin.loc[row, 'FactorShade'] = 1
            SecondaryJoin.loc[row, 'Freeheight'] = abs(
                SecondaryJoin.loc[row, 'height_ag_y'] - SecondaryJoin.loc[row, 'height_ag_x'])

    # Create and export Secondary Join with results, it will be Useful for the function CalcObservers
    SecondaryJoin.to_csv(DataFactorsBoundaries, index=False)

    # Update table Datacentroids with the Fields Freeheight and Factor Shade. for those buildings without
    # shading boundaries these factors are equal to 1 and the field 'height' respectively.
    pd.options.mode.chained_assignment = None
    DataCentroids['FactorShade'] = 1
    DataCentroids['Freeheight'] = DataCentroids.height_ag
    Results = DataCentroids.merge(SecondaryJoin, left_on='ORIG_FID', right_on='ORIG_FID_x', how='outer')
    Results.FactorShade_y.fillna(Results['FactorShade_x'], inplace=True)
    Results.Freeheight_y.fillna(Results['Freeheight_x'], inplace=True)
    Results.rename(columns={'FactorShade_y': 'FactorShade', 'Freeheight_y': 'Freeheight'}, inplace=True)
    FinalDataCentroids = pd.DataFrame(Results, columns={'ORIG_FID', 'height', 'FactorShade', 'Freeheight'})

    FinalDataCentroids.to_csv(DataFactorsCentroids, index=False)
    gv.log('complete calculating boundaries')
    return arcpy.GetMessages()


def Burn(Buildings, DEM, DEMfinal, locationtemp1, DEM_extent, gv):
    # Create a raster with all the buildings
    Outraster = locationtemp1 + '\\' + 'AllRaster'
    arcpy.env.extent = DEM_extent  # These coordinates are extracted from the environment settings/once the DEM raster is selected directly in ArcGIS,
    arcpy.FeatureToRaster_conversion(Buildings, 'height_ag', Outraster,
                                     '0.5')  # creating raster of the footprints of the buildings

    # Clear non values and add all the Buildings to the DEM
    OutNullRas = arcpy.sa.IsNull(Outraster)  # identify noData Locations
    Output = arcpy.sa.Con(OutNullRas == 1, 0, Outraster)
    RadiationDEM = arcpy.sa.Raster(DEM) + Output
    RadiationDEM.save(DEMfinal)
    gv.log('complete burning buildings into raster')

    return arcpy.GetMessages()


def calc_sunrise(sunrise, year_to_simulate, longitude, latitude):
<<<<<<< HEAD
    o = ephem.Observer()
    o.lat = str(latitude)
    o.long = str(longitude)
    s = ephem.Sun()
    for day in range(1, 366):  # Calculated according to NOAA website
        o.date = datetime.datetime(year_to_simulate, 1, 1) + datetime.timedelta(day - 1)
        next_event = o.next_rising(s)
        sunrise[day - 1] = next_event.datetime().hour
    print('sunrise: %s' % sunrise)
=======

    # get the time zone name
    tf = TimezoneFinder()
    time_zone = tf.timezone_at(lng=longitude, lat=latitude)

    #define the city_name
    l = Location()
    l.name = 'name'
    l.region = 'region'
    l.latitude = latitude
    l.longitude = longitude
    l.timezone = time_zone
    l.elevation = 0

    for day in range(1, 366):  # Calculated according to NOAA website
        dt = datetime.datetime(year_to_simulate, 1, 1) + datetime.timedelta(day - 1)
        dt = pytz.timezone(time_zone).localize(dt)
        sun = l.sun(dt)
        sunrise[day - 1] = sun['sunrise'].hour
>>>>>>> 08f4c819
    print('complete calculating sunrise')
    return sunrise


def get_latitude(scenario_path):
    import fiona
    import cea.inputlocator
    with fiona.open(cea.inputlocator.InputLocator(scenario_path).get_building_geometry()) as shp:
        lat = shp.crs['lat_0']
    return lat

def get_longitude(scenario_path):
    import fiona
    import cea.inputlocator
    with fiona.open(cea.inputlocator.InputLocator(scenario_path).get_building_geometry()) as shp:
        lon = shp.crs['lon_0']
    return lon


def run_as_script(scenario_path=None, weather_path=None, latitude=None, longitude=None, year=None):
    import cea.inputlocator
    gv = cea.globalvar.GlobalVariables()
    if scenario_path is None:
        scenario_path = gv.scenario_reference
    locator = cea.inputlocator.InputLocator(scenario_path)
    if weather_path is None:
        weather_path = locator.get_default_weather()
    if latitude is None:
        latitude = get_latitude(scenario_path)
    if longitude is None:
        longitude = get_longitude(scenario_path)
    if year is None:
        year = 2016
    path_default_arcgis_db = os.path.expanduser(os.path.join('~', 'Documents', 'ArcGIS', 'Default.gdb'))

    solar_radiation_vertical(locator=locator, path_arcgis_db=path_default_arcgis_db,
                             latitude=latitude, longitude=longitude, year=year, gv=gv,
                             weather_path=weather_path)


if __name__ == '__main__':
    import argparse

    parser = argparse.ArgumentParser()
    parser.add_argument('-s', '--scenario', help='Path to the scenario folder')
    parser.add_argument('-w', '--weather', help='Path to the weather file')
    parser.add_argument('--latitude', help='Latitutde',)
    parser.add_argument('--longitude', help='Longitude',)
    parser.add_argument('--year', help='Year',)
    args = parser.parse_args()

    run_as_script(scenario_path=args.scenario, weather_path=args.weather, latitude=args.latitude,
                  longitude=args.longitude, year=args.year)<|MERGE_RESOLUTION|>--- conflicted
+++ resolved
@@ -10,13 +10,9 @@
 import numpy as np
 import pandas as pd
 from simpledbf import Dbf5
-<<<<<<< HEAD
-import traceback
-=======
 from timezonefinder import TimezoneFinder
 import pytz
 from astral import Location
->>>>>>> 08f4c819
 
 from cea.interfaces.arcgis.modules import arcpy
 from cea.utilities import epwreader
@@ -101,11 +97,7 @@
 
     # Calculate boundaries of buildings
     CalcBoundaries(simple_cq_shp, locator.get_temporary_folder(), path_arcgis_db,
-<<<<<<< HEAD
                    data_factors_centroids_csv, data_factors_boundaries_csv, gv)
-=======
-                  data_factors_centroids_csv, data_factors_boundaries_csv, gv)
->>>>>>> 08f4c819
 
     # calculate observers_path
     CalcObservers(simple_cq_shp, observers_path, data_factors_boundaries_csv, path_arcgis_db, gv)
@@ -141,7 +133,6 @@
     T_G_day.to_pickle(T_G_day_path)
 
     temporary_folder = locator.get_temporary_folder()
-<<<<<<< HEAD
 
     import multiprocessing
     process = multiprocessing.Process(target=_CalcRadiationAllDays, args=(
@@ -164,12 +155,6 @@
     except:
         print(traceback.format_exc())
         raise
-=======
-    T_G_day = pd.read_pickle(T_G_day_path)
-    for day in range(1, 366):
-        CalcRadiation(day, dem_rasterfinal_path, observers_path, T_G_day, latitude,
-                      temporary_folder, aspect_slope, heightoffset, path_arcgis_db)
->>>>>>> 08f4c819
 
 
 def calculate_sunny_hours_of_year(locator, sunrise):
@@ -298,13 +283,8 @@
     DataRadiation = pd.merge(left=DataCentroidsFull, right=Radiationtable, left_on='ID', right_on='ID')
 
     return DataRadiation
-<<<<<<< HEAD
-
-
-=======
-
-
->>>>>>> 08f4c819
+
+
 def calculate_sunny_hours_of_day(day, sunrise, temporary_folder):
     """
     :param day:
@@ -370,7 +350,7 @@
                   heightoffset, path_arcgis_db):
     # Local Variables
     Latitude = str(latitude)
-    skySize = '400'  # max 10000
+    skySize = '1400'  # max 10000
     dayInterval = '1'
     hourInterval = '1'
     calcDirections = '32'
@@ -594,17 +574,6 @@
 
 
 def calc_sunrise(sunrise, year_to_simulate, longitude, latitude):
-<<<<<<< HEAD
-    o = ephem.Observer()
-    o.lat = str(latitude)
-    o.long = str(longitude)
-    s = ephem.Sun()
-    for day in range(1, 366):  # Calculated according to NOAA website
-        o.date = datetime.datetime(year_to_simulate, 1, 1) + datetime.timedelta(day - 1)
-        next_event = o.next_rising(s)
-        sunrise[day - 1] = next_event.datetime().hour
-    print('sunrise: %s' % sunrise)
-=======
 
     # get the time zone name
     tf = TimezoneFinder()
@@ -624,7 +593,6 @@
         dt = pytz.timezone(time_zone).localize(dt)
         sun = l.sun(dt)
         sunrise[day - 1] = sun['sunrise'].hour
->>>>>>> 08f4c819
     print('complete calculating sunrise')
     return sunrise
 
