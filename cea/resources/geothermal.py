--- conflicted
+++ resolved
@@ -30,13 +30,9 @@
     ..[Kusuda, T. et al., 1965] Kusuda, T. and P.R. Achenbach (1965). Earth Temperatures and Thermal Diffusivity at
     Selected Stations in the United States. ASHRAE Transactions. 71(1):61-74
     """
-<<<<<<< HEAD
-    material_properties = pd.read_excel(locator.get_thermal_networks(config.region),
-                                        sheet_name=['MATERIAL PROPERTIES'])['MATERIAL PROPERTIES'].set_index('material')
-=======
+
     material_properties = pd.read_excel(locator.get_thermal_networks(),
                                         sheetname=['MATERIAL PROPERTIES'])['MATERIAL PROPERTIES'].set_index('material')
->>>>>>> 6a6a337c
     heat_capacity_soil = material_properties.loc['Soil','Cp_JkgK']   # _[A. Kecebas et al., 2011]
     conductivity_soil = material_properties.loc['Soil','lambda_WmK']  # _[A. Kecebas et al., 2011]
     density_soil = material_properties.loc['Soil','rho_kgm3']   # _[A. Kecebas et al., 2011]
