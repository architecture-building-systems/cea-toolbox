--- conflicted
+++ resolved
@@ -30,23 +30,16 @@
 databases-path.type = DatabasePathParameter
 databases-path.help = Either a full path to databases or the standard databases contained within the CEA.
 
-<<<<<<< HEAD
-databases = comfort, architecture, air-conditioning, internal-loads, supply, schedules, emission-intensity
-databases.type = MultiChoiceParameter
-databases.choices = comfort, architecture, air-conditioning, internal-loads, supply, schedules, emission-intensity
-databases.help = List of input databases to automatically create.
-=======
-databases = archetypes, lifecycle, systems
+databases = archetypes, systems
 databases.type = MultiChoiceParameter
 databases.choices = archetypes, lifecycle, systems
 databases.help = List of databases to initialize from the selected path
 
 [data-helper]
-input-databases = comfort, architecture, HVAC, internal-loads, supply, schedules
+input-databases = comfort, architecture, air-conditioning, internal-loads, supply, schedules, emission-intensity
 input-databases.type = MultiChoiceParameter
-input-databases.choices = comfort, architecture, HVAC, internal-loads, supply, schedules
+input-databases.choices = comfort, architecture, air-conditioning, internal-loads, supply, schedules, emission-intensity
 input-databases.help = List of inputs to map from your databases to your new/existing scenario
->>>>>>> 4ca2515a
 
 buildings =
 buildings.type = BuildingsParameter
