[general]
scenario = C:/reference-case-open/baseline
scenario.type = PathParameter
scenario.help = Path to the scenario to run

weather = Zug
weather.type = WeatherPathParameter
weather.help = either a full path to a weather file or the name of one of the weather files shipped with the CEA

multiprocessing = true
multiprocessing.type = BooleanParameter
multiprocessing.help = Use multiple CPUs for quicker calculation, if available

region = CH
region.type = ChoiceParameter
region.choices = CH, SIN, custom
region.help = The region to use for the databases (either CH or SIN) - set to "custom" if you want to edit them

[data-helper]
archetypes = comfort, architecture, HVAC, internal-loads, supply, restrictions
archetypes.type = MultiChoiceParameter
archetypes.choices = comfort, architecture, HVAC, internal-loads, supply, restrictions
archetypes.help = List of archetypes to process

[heatmaps]
file-to-analyze = {general:scenario}/outputs/data/demand/Total_demand.csv
file-to-analyze.type = PathParameter
file-to-analyze.help = file name to analyze

analysis-fields = Qcs_MWhyr, Qhs_MWhyr
analysis-fields.type = ListParameter
analysis-fields.help = space-separated list of columns in the file to analyze

[operation-costs]
analysis-fields = Qhsf, Qwwf, QCf, Ef
analysis-fields.type  = MultiChoiceParameter
analysis-fields.choices = Qhsf, Qwwf, QCf, Ef
analysis-fields.help = List of variables to calculate the costs for

[emissions]
emissions-variables = Qcs, Qhs, Qcrefri, Eal, Epro, Eaux, Qww, Edata, Qcdata
emissions-variables.type = MultiChoiceParameter
emissions-variables.choices = Qcs, Qhs, Qcrefri, Eal, Epro, Eaux, Qww, Edata, Qcdata
emissions-variables.help = List of variables to create separate files for (choose from
                           Qcs Qhs Qcrefri Eal Epro Eaux Qww Edata Qcdata)

[embodied-energy]
year-to-calculate = 2020
year-to-calculate.type = IntegerParameter
year-to-calculate.help = The year to base the calculations on

[scenario-plots]
project = {general:scenario}/..
project.type = PathParameter
project.help = Path to the folder containing the scenarios

scenarios = baseline, scenario1, scenario2
scenarios.type = SubfoldersParameter
scenarios.parent = scenario-plots:project
scenarios.help = List of scenarios to plot (subdirectories of the project)

output-file = {scenario-plots:project}/scenario-plots.pdf
output-file.type = FileParameter
output-file.extensions = pdf
output-file.direction = output
output-file.help = Path of the output pdf file to create

[benchmark-graphs]
project = {general:scenario}/..
project.type = PathParameter
project.help = Path to the folder containing the scenarios

scenarios = baseline, scenario1, scenario2
scenarios.type = SubfoldersParameter
scenarios.parent = benchmark-graphs:project
scenarios.help = List of scenarios to plot (subdirectories of the project)

output-file = {benchmark-graphs:project}/benchmark-graphs.pdf
output-file.type = FileParameter
output-file.extensions = pdf
output-file.direction = output
output-file.help = Path of the output pdf file to create

[extract-reference-case]
destination = C:/
destination.type = PathParameter
destination.help = destination folder to extract the reference case to. Since the reference case has subfolders, the
                   resulting scenario for the default (``C:/``) will be: ``C:/reference-case-open/baseline``.

[demand]
buildings =
buildings.type = ListParameter
buildings.help = a list of buildings to run the simulation for - leave blank to simulate all buildings
buildings.category = Advanced

loads-output =
loads-output.type = MultiChoiceParameter
loads-output.choices = QEf, QHf, QCf, Ef, Qhsf, Qhs, Qhsf_lat, Qwwf, Qww, Qcsf, Qcs, Qcsf_lat, Qcdataf, Qcref, Qhprof, Edataf, Ealf, Eaf, Elf, Eref, Eauxf, Eauxf_ve, Eauxf_hs, Eauxf_cs, Eauxf_ww, Eauxf_fw, Eprof, Ecaf, Egenf_cs, Qgain_light, Qgain_app, Qgain_pers, Qgain_data, Qgain_base, Qgain_roof, Qgain_vent, Qgain_wall, Qgain_wind, I_sol, I_rad
loads-output.help = a list of loads to run the simulation for - leave blank to simulate all loads in demand_writers
loads-output.category = Advanced

massflows-output =
massflows-output.type = MultiChoiceParameter
massflows-output.choices = mcphsf, mcpcsf, mcpwwf, mcpdataf, mcpref, mcptw
massflows-output.help = a list of massflowrates to run the simulation for - leave blank to simulate all massflows in demand_writers
massflows-output.category = Advanced

temperatures-output =
temperatures-output.type = MultiChoiceParameter
temperatures-output.choices = Twwf_sup, T_int, T_ext, Twwf_re, Thsf_sup, Thsf_re, Tcsf_sup, Tcsf_re, Tcdataf_re, Tcdataf_sup, Tcref_re, Tcref_sup
temperatures-output.help = a list of temperatures to run the simulation for - leave blank to simulate all temperatures in demand_writers
temperatures-output.category = Advanced

resolution-output = hourly
resolution-output.type = ChoiceParameter
resolution-output.choices = hourly, monthly
resolution-output.help = resolution of output demand.
resolution-output.category = Advanced

format-output = csv
format-output.type = ChoiceParameter
format-output.choices = csv, hdf5
format-output.help = format of output files. csv is the default, HDF5 is used when data needs to be compressed.
format-output.category = Advanced

use-dynamic-infiltration-calculation = false
use-dynamic-infiltration-calculation.type = BooleanParameter
use-dynamic-infiltration-calculation.help = Use the dynamic infiltration calculation (slower!)
use-dynamic-infiltration-calculation.category = Advanced

use-daysim-radiation = true
use-daysim-radiation.type = BooleanParameter
use-daysim-radiation.help = set to false to use ArcGIS radiation as input, default is true
use-daysim-radiation.category = Advanced

override-variables = false
override-variables.type = BooleanParameter
override-variables.help = set to true to use overrides file stored in building_measurements, default is false
override-variables.category = Advanced

[radiation]
latitude =
latitude.type = RealParameter
latitude.nullable = true
latitude.help = latitude of the project - leave blank to calculate the latitude from the shape files

longitude =
longitude.type = RealParameter
longitude.nullable = true
longitude.help = longitude of the project - leave blank to calculate the longitude from the shape files

year =  2014
year.type = IntegerParameter
year.help = the year to calculate radiation for

[solar]
date-start = 2016-01-01
date-start.type = DateParameter
date-start.help =  Starting date

type-pvpanel = PV1
type-pvpanel.type = ChoiceParameter
type-pvpanel.choices = PV1, PV2, PV3
type-pvpanel.help = Type of PV panel

type-scpanel = SC1
type-scpanel.type = ChoiceParameter
type-scpanel.choices = SC1, SC2
type-scpanel.help = Type of solar collector

panel-on-roof = True
panel-on-roof.type = BooleanParameter
panel-on-roof.help = Install panels on roofs

panel-on-wall = True
panel-on-wall.type = BooleanParameter
panel-on-wall.help = Install panels on walls

min-radiation = 0.75
min-radiation.type = RealParameter
min-radiation.help = Install panels on surfaces that receive radiation above this fraction of the maximum radiation in the district.

solar-window-solstice = 4
solar-window-solstice.type = IntegerParameter
solar-window-solstice.help = Desired hours of solar window on the solstice [hr]

t-in-sc = 75
t-in-sc.type = RealParameter
t-in-sc.help = Inlet temperature of solar collectors [C]

t-in-pvt = 35
t-in-pvt.type = RealParameter
t-in-pvt.help = Inlet temperature of PVT panels [C]

dpl = 200
dpl.type = RealParameter
dpl.help = Pressure losses per length of pipe [Pa/m]

fcr = 1.3
fcr.type = RealParameter
fcr.help = Additional loss factor due to accessories [-]

ro = 1000
ro.type = RealParameter
ro.help = Density of heat transfer fluid in buildings (normally water) [kg/m3]

eff-pumping = 0.6
eff-pumping.type = RealParameter
eff-pumping.help = Pump efficiency

k-msc-max = 0.217
k-msc-max.type = RealParameter
k-msc-max.help = Linear heat transmission coefficient of collector pipes [W/mK]

[radiation-daysim]
buildings =
buildings.type = ListParameter
buildings.help = a list of buildings to run the simulation for - leave blank to simulate all buildings

rad-ab = 4
rad-ab.type = IntegerParameter
rad-ab.help = Number of ambient bounces
rad-ab.category = Daysim radiation simulation parameters. doubling this value can double rendering time

rad-ad = 512
rad-ad.type = IntegerParameter
rad-ad.help = Number of ambient divisions
rad-ad.category = Daysim radiation simulation parameters. doubling value may double rendering time

rad-as = 32
rad-as.type = IntegerParameter
rad-as.help = Number of ambient super-samples
rad-as.category = Daysim radiation simulation parameters, doubling value may double rendering time

rad-ar = 20
rad-ar.type = IntegerParameter
rad-ar.help = Ambient resolution
rad-ar.category = Daysim radiation simulation parameters, doubling value may double rendering time

rad-aa = 0.15
rad-aa.type = RealParameter
rad-aa.help = Ambient accurracy
rad-aa.category = Daysim radiation simulation parameters. doubling value may double rendering time

rad-lr = 8
rad-lr.type = IntegerParameter
rad-lr.help = Maximum number of reflections
rad-lr.category = Daysim radiation simulation parameters, doubling value may double rendering time

rad-st = 0.5
rad-st.type = RealParameter
rad-st.help = Specular sampling threshold
rad-st.category = Daysim radiation simulation parameters

rad-sj = 0.7
rad-sj.type = RealParameter
rad-sj.help = Specular sampling jitter
rad-sj.category = Daysim radiation simulation parameters

rad-lw = 0.05
rad-lw.type = RealParameter
rad-lw.help = Minimum weight of each ray
rad-lw.category = Daysim radiation simulation parameters

rad-dj = 0.7
rad-dj.type = RealParameter
rad-dj.help = Direct jitter
rad-dj.category = Daysim radiation simulation parameters

rad-ds = 0
rad-ds.type = RealParameter
rad-ds.help = Direct sampling ration
rad-ds.category = Daysim radiation simulation parameters. doubling value may double rendering time

rad-dr = 0
rad-dr.type = IntegerParameter
rad-dr.help = Number of relays from secondary sources
rad-dr.category = Daysim radiation simulation parameters

rad-dp = 32
rad-dp.type = IntegerParameter
rad-dp.help = Secondary source presampling density
rad-dp.category = Daysim radiation simulation parameters. affects start-up time only, higher values take longer

roof-grid = 5
roof-grid.type = IntegerParameter
roof-grid.help =  use 200 (maximum) if you want only one point per surface
roof-grid.category = Grid for the sensors in the roof

walls-grid = 200
walls-grid.type = IntegerParameter
walls-grid.help = use 200 (maximum) if you want only one point per surface
walls-grid.category = Grid for the sensors in walls and windows

albedo = 0.2
albedo.type = RealParameter
albedo.help = Reflection for the terrain
albedo.category = Terrain parameters

n-buildings-in-chunk = 100
n-buildings-in-chunk.type = IntegerParameter
n-buildings-in-chunk.help =  Min number of groups of buildings sent for multiprocessing
n-buildings-in-chunk.category= Simulation parameters

zone-geometry = 2
zone-geometry.type = IntegerParameter
zone-geometry.help = Level of simplification of the zone geometry
zone-geometry.category = Geometry simplification

surrounding-geometry = 5
surrounding-geometry.type = IntegerParameter
surrounding-geometry.help = Level of simplification of the district geometry
surrounding-geometry.category = Geometry simplification

consider-windows = true
consider-windows.type = BooleanParameter
consider-windows.help = Consider windows in the geometry
consider-windows.category = Geometry simplification

consider-floors = false
consider-floors.type = BooleanParameter
consider-floors.help = Consider floors in the geometry
consider-floors.category = Geometry simplification

[retrofit-potential]
keep-partial-matches = true
keep-partial-matches.type = BooleanParameter
keep-partial-matches.help = keep buildings that attained one or more of the criteria

retrofit-scenario-name = retrofit-HVAC
retrofit-scenario-name.type = StringParameter
retrofit-scenario-name.help = the name of the scenario to create (will be placed in same parent folder as the scenario

retrofit-target-year = 2020
retrofit-target-year.type = IntegerParameter
retrofit-target-year. help = Year to calculate for
retrofit-target-year.category = age

age-threshold = 15
age-threshold.type = IntegerParameter
age-threshold.nullable = true
age-threshold.help = Threshold age of HVAC (built / retrofitted)
age-threshold.category = age

eui-heating-threshold = 150
eui-heating-threshold.type = RealParameter
eui-heating-threshold.nullable = true
eui-heating-threshold.help = EUI heating loads threshold, leave blank to ignore these criteria
eui-heating-threshold.category = end use intensity

eui-hot-water-threshold = 50
eui-hot-water-threshold.type = RealParameter
eui-hot-water-threshold.nullable = true
eui-hot-water-threshold.help = EUI hot-water loads threshold, leave blank to ignore these criteria
eui-hot-water-threshold.category = end use intensity

eui-cooling-threshold = 4
eui-cooling-threshold.type = RealParameter
eui-cooling-threshold.nullable = true
eui-cooling-threshold.help = EUI cooling loads threshold, leave blank to ignore these criteria
eui-cooling-threshold.category = end use intensity

eui-electricity-threshold = 20
eui-electricity-threshold.type = RealParameter
eui-electricity-threshold.nullable = true
eui-electricity-threshold.help = EUI electricity consumption threshold, leave blank to ignore theseb criteria
eui-electricity-threshold.category = end use intensity

emissions-operation-threshold = 30
emissions-operation-threshold.type = RealParameter
emissions-operation-threshold.nullable = true
emissions-operation-threshold.help = Operations emissions threshold, leave blank to ignore these criteria
emissions-operation-threshold.category = emissions

heating-costs-threshold = 2
heating-costs-threshold.type = RealParameter
heating-costs-threshold.nullable = true
heating-costs-threshold.help = Heating costs threshold, leave blank to ignore these criteria
heating-costs-threshold.category = operation costs

hot-water-costs-threshold = 2
hot-water-costs-threshold.type = RealParameter
hot-water-costs-threshold.nullable = true
hot-water-costs-threshold.help = Hot-water costs threshold, leave blank to ignore these criteria
hot-water-costs-threshold.category = operation costs

cooling-costs-threshold = 2
cooling-costs-threshold.type = RealParameter
cooling-costs-threshold.nullable = true
cooling-costs-threshold.help = Cooling costs threshold, leave blank to ignore these criteria
cooling-costs-threshold.category = operation costs

electricity-costs-threshold = 2
electricity-costs-threshold.type = RealParameter
electricity-costs-threshold.nullable = true
electricity-costs-threshold.help = Electricity costs threshold, leave blank to ignore these criteria
electricity-costs-threshold.category = operation costs

heating-losses-threshold = 15
heating-losses-threshold.type = RealParameter
heating-losses-threshold.nullable = true
heating-losses-threshold.help = Heating losses threshold, leave blank to ignore these criteria
heating-losses-threshold.category = HVAC System losses

hot-water-losses-threshold = 15
hot-water-losses-threshold.type = RealParameter
hot-water-losses-threshold.nullable = true
hot-water-losses-threshold.help = Hot-water losses threshold, leave blank to ignore these criteria
hot-water-losses-threshold.category = HVAC System losses

cooling-losses-threshold = 15
cooling-losses-threshold.type = RealParameter
cooling-losses-threshold.nullable = true
cooling-losses-threshold.help = Cooling losses threshold, leave blank to ignore these criteria
cooling-losses-threshold.category = HVAC System losses

[sensitivity-demand]
method = sobol
method.type = ChoiceParameter
method.choices = morris, sobol
method.help = Method to use valid values: "morris", "sobol"

num-samples = 1000
num-samples.type = IntegerParameter
num-samples.help = number of samples (generally 1000 or until it converges)

calc-second-order = false
calc-second-order.type = BooleanParameter
calc-second-order.help = (sobol) calc_second_order parameter

grid-jump = 2
grid-jump.type = IntegerParameter
grid-jump.help = (morris) grid_jump parameter

num-levels = 4
num-levels.type = IntegerParameter
num-levels.help = (morris) num_levels parameter

samples-folder = {general:scenario}/../samples
samples-folder.type = PathParameter
samples-folder.direction = input
samples-folder.help = folder to place the output files (samples.npy, problem.pickle) in

variable-groups = ENVELOPE, INDOOR_COMFORT, INTERNAL_LOADS
variable-groups.type = MultiChoiceParameter
variable-groups.choices = ENVELOPE, INDOOR_COMFORT, INTERNAL_LOADS, SYSTEMS ECONOMIC
variable-groups.help = List of variable groups to sample (see uncertainty_distributions.xls file)

sample-index = 0
sample-index.help=Zero-based index into the samples list to simulate
sample-index.type=IntegerParameter

number-of-simulations =
number-of-simulations.type = IntegerParameter
number-of-simulations.nullable = true
number-of-simulations.help = number of simulations to perform, leave empty to simulate all

simulation-folder = {general:scenario}/../simulation
simulation-folder.type = PathParameter
simulation-folder.direction = output
simulation-folder.help = folder to copy the reference case to for simulation

output-parameters = QHf_MWhyr, QCf_MWhyr, Ef_MWhyr, QEf_MWhyr, QHf0_kW, QCf0_kW, Ef0_kW
output-parameters.type = MultiChoiceParameter
output-parameters.choices = Eref_MWhyr, Eauxf_cs0_kW, Eauxf_ve0_kW, Edataf0_kW, Qhprof_MWhyr, Ecaf0_kW, Qhsf0_kW, Qww0_kW, QHf0_kW, Eauxf_hs0_kW, Eprof_MWhyr, Eauxf_ve_MWhyr, Qcs0_kW, Qcsf_lat0_kW, Qhprof0_kW, QEf_MWhyr, Ef0_kW, Egenf_cs_MWhyr, Eauxf_hs_MWhyr, Eprof0_kW, Ealf_MWhyr, Qhsf_lat0_kW, Qhsf_MWhyr, Qwwf_MWhyr, Ecaf_MWhyr, Qcs_MWhyr, Qhs_MWhyr, Eauxf_cs_MWhyr, Eaf0_kW, Qcref0_kW, Edataf_MWhyr, Egenf_cs0_kW, Ealf0_kW, Eauxf_fw_MWhyr, Eauxf_MWhyr, Qhs0_kW, Eauxf_ww_MWhyr, Qcsf_MWhyr, Qwwf0_kW, QCf0_kW, Qww_MWhyr, Qcsf_lat_MWhyr, Qcdataf0_kW, Qcsf0_kW, Qcdataf_MWhyr, Eauxf_fw0_kW, QCf_MWhyr, Eauxf0_kW, QEf0_kW, Elf0_kW, Eaf_MWhyr, QHf_MWhyr, Qhsf_lat_MWhyr, Eauxf_ww0_kW, Qcref_MWhyr, Eref0_kW, Elf_MWhyr, Ef_MWhyr
output-parameters.help = output parameters to use

temporal-scale = yearly
temporal-scale.type = ChoiceParameter
temporal-scale.choices = yearly, monthly
temporal-scale.help = temporal scale of analysis (monthly or yearly)

[dbf-tools]
# configuration for tools like excel-to-dbf and dbf-to-excel
excel-file = {general:scenario}/inputs/building-properties/technical_systems.xls
excel-file.type = FileParameter
excel-file.extensions = xls xlsx
excel-file.help = Path to the Excel file

dbf-file = C:/reference-case-open/baseline/inputs/building-properties/technical_systems.dbf
dbf-file.type = FileParameter
dbf-file.extensions = dbf
dbf-file.help = Path to the DBF file

[shapefile-tools]
# configuration for tools like excel-to-shp and shp-to-excel
excel-file = {general:scenario}/inputs/building-geometry/zone.xls
excel-file.type = FileParameter
excel-file.extensions = xls xlsx
excel-file.help = Path to the Excel file

shapefile = {general:scenario}/inputs/building-geometry/zone.shp
shapefile.type = FileParameter
shapefile.extensions = shp
shapefile.help = Path to the ESRI Shapefile

crs = {"lon_0": 7.439583333333333, "k_0": 1, "ellps": "bessel", "y_0": 200000, "no_defs": true, "proj": "somerc", "x_0": 600000, "units": "m", "lat_0": 46.95240555555556}
crs.type = JsonParameter
crs.help = contains the value to use for the crs parameter of the shapefile

index = Name
index.type = StringParameter
index.help = Use this column as the index column of the DataFrame

polygon = True
polygon.type = BooleanParameter
polygon.help = Interpret geometry column as polygon coordinates - set to False to interpret as polyline

[test]
reference-cases = open
reference-cases.type = MultiChoiceParameter
reference-cases.choices = open, zug/baseline, zurich/baseline, zurich/masterplan, all
reference-cases.help = List of reference cases to run - check cea/tests/dodo.py@REFERENCE_CASES for the full list


[neural-network]

year = 2015
year.type = IntegerParameter
year.help = The year to base the calculations on. WARNING!, make sure you are using a compatible weather file

warmup_period = 759
warmup_period.type = IntegerParameter
warmup_period.help = Burn-inperiod for estimation of cea demand calcualtion. In hours taken from the end of the year.

nn-delay = 1
nn-delay.type = IntegerParameter
nn-delay.help = number of delays. the recommended value is 1

nn_passes = 3
nn_passes.type = IntegerParameter
nn_passes.help = number of recommended pases is 20

number-samples-scaler = 3
number-samples-scaler.type = IntegerParameter
number-samples-scaler.help = Number of generations of the city. The recommended is 200 but it is a function of the number of features.

number_samples = 3
number_samples.type = IntegerParameter
number_samples. help = 3 The recomended is 10, it is a function of the ram we have, in this case each sample requires 1GB of ram.

number_sweeps=3
number_sweeps.type = IntegerParameter
number_sweeps.help = the recommended is 10

autoencoder = false
autoencoder.type = BooleanParameter
autoencoder.help = only true if you have more than 70 features and enough ram.

boolean-vars = ECONOMIZER, WIN_VENT, MECH_VENT, HEAT_REC, NIGHT_FLSH
boolean-vars.type = ListParameter
boolean-vars.help = Name of features that are not float numbers (instead are classes) and should have Boolean properties

climatic-variables = drybulb_C, wetbulb_C, relhum_percent, glohorrad_Whm2, dirnorrad_Whm2, difhorrad_Whm2, skytemp_C, windspd_ms
climatic-variables.type = ListParameter
climatic-variables.help = features selected from the weather data file

<<<<<<< HEAD
random-variables = win_wall, Cm_Af, n50, U_roof, a_roof, U_wall, a_wall, U_base, U_win, G_win, rf_sh,
                   Ths_set_C, Tcs_set_C, Ths_setb_C, Tcs_setb_C, Ve_lps, Qs_Wp, X_ghp, Ea_Wm2, El_Wm2,
                   Vww_lpd, Vw_lpd, dThs_C, dTcs_C, ECONOMIZER, WIN_VENT, MECH_VENT, HEAT_REC, NIGHT_FLSH, dT_Qhs,
                   dT_Qcs
=======

random-variables = win_wall Cm_Af n50 U_roof a_roof U_wall a_wall U_base U_win G_win rf_sh
                    Ths_set_C Tcs_set_C Ths_setb_C Tcs_setb_C Ve_lps
                    Qs_Wp X_ghp Ea_Wm2 El_Wm2 Vww_lpd Vw_lpd
                    dThs_C dTcs_C ECONOMIZER WIN_VENT MECH_VENT HEAT_REC NIGHT_FLSH dT_Qhs dT_Qcs
>>>>>>> 3e715221
random-variables.type = ListParameter
random-variables.help = Features that are subject to uncertainty, and therefore, random sampling

target-parameters = Qhsf_kWh, Qcsf_kWh, Qwwf_kWh, Ef_kWh, T_int_C
target-parameters.type = ListParameter
target-parameters.help = parameters intended for estimation by the neural network
<<<<<<< HEAD

=======

random_variables = win_wall, Cm_Af, n50, U_roof, a_roof, U_wall, a_wall, U_base, U_win, G_win, rf_sh,
                   Ths_set_C, Tcs_set_C, Ths_setb_C, Tcs_setb_C, Ve_lps, Qs_Wp, X_ghp, Ea_Wm2, El_Wm2,
                   Vww_lpd, Vw_lpd, dThs_C, dTcs_C, ECONOMIZER, WIN_VENT, MECH_VENT, HEAT_REC, NIGHT_FLSH, dT_Qhs,
                   dT_Qcs
random_variables.type = ListParameter
random_variables.help = Features that are subject to uncertainty, and therefore, random sampling

target_parameters = Qhsf_kWh, Qcsf_kWh, Qwwf_kWh, Ef_kWh, T_int_C
target_parameters.type = ListParameter
target_parameters.help = parameters intended for estimation by the neural network

>>>>>>> 3e715221

[single-calibration]
variables = U_win, U_wall, U_roof, n50, Tcs_set_C, Hs
variables.type = MultiChoiceParameter
variables.choices = U_win, U_wall, U_base, U_roof, Tcs_setb_C, Ths_setb_C, G_win, n50, Hs, Cm_Af, Ths_set_C, win_wall, Tcs_set_C, Ea_Wm2, El_Wm2, Vww_lpd, Vw_lpd
variables.help = a list of input variables to calibrate to (they refer to the variable names included in the distributions database of CEA)
variables.category = Advanced

building = B01
building.type = StringParameter
building.help = Building to calbratebuilding.choices =
building.category = Advanced

load = Qcsf
load.type = ChoiceParameter
load.choices = QEf, QHf, QCf, Ef, Qhsf, Qhs, Qhsf_lat, Qwwf, Qww, Qcsf, Qcs, Qcsf_lat, Qcdataf, Qcref, Qhprof, Edataf, Ealf, Eaf, Elf, Eref, Eauxf, Eauxf_ve, Eauxf_hs, Eauxf_cs, Eauxf_ww, Eauxf_fw, Eprof, Ecaf, Egenf_cs
load.help = The load to calibrate to.
load.category = Advanced

samples = 1000
samples.type = IntegerParameter
samples.help =  number of samples to do to use cea.
samples.category = Grid for the sensors in the roof

iterations = 10000
iterations.type = IntegerParameter
iterations.help =  number of samples to do to use cea.
iterations.category = MCMC iterations for calibration. >10000 recommended

show-plots = true
show-plots.type = BooleanParameter
show-plots.help = Set to false to disable showing the plots

[thermal-network]
network-type = DH
network-type.type = ChoiceParameter
network-type.choices = DH, DC
network-type.help = type of network used, based on the region, for Switzerland it is DH, for Singapore it is DC

network-name =
network-name.type = ListParameter
network-name.help = a list of networks of a network type
network-name.category = Advanced

file-type = shp
file-type.type = ChoiceParameter
file-type.choices = csv, shp
file-type.help = format of the input files, it can be either csv file or a shape file

set-diameter = true
set-diameter.type = BooleanParameter
set-diameter.help = this does a rule of max and min flow to set a diameter. if false it takes the input diameters



[optimization]
initialind = 3
initialind.type = IntegerParameter
initialind.help = this denotes the number of individuals at the start of the optimization (parameter for genetic algorithm)

halloffame = 20
halloffame.type = IntegerParameter
halloffame.help = this denotes the number of individuals to be stored in hall of fame

ngen = 3
ngen.type = IntegerParameter
ngen.help = number of generations in the optimization (parameter for genetic algorithm)

fcheckpoint = 1
fcheckpoint.type = IntegerParameter
fcheckpoint.help = frequency for the saving of checkpoints

maxtime = 604800
maxtime.type = IntegerParameter
maxtime.help = maximum allowed time in seconds, 604800 is equivalent of 7 days

[dashboard]
scenarios = C:/reference-case-open/baseline, C:/reference-case-open/scenario_A, C:/reference-case-open/scenario_B
scenarios.type = ListParameter
scenarios.help = Path to scenarios to run for comparison graphs

buildings =
buildings.type = ListParameter
buildings.help = a list of buildings to run graphs or leave blank to simulate district
buildings.category = Advanced

categories = solar_potentials, technology_potentials, energy_demand, optimization, life_cycle, scenarios_comparisons
categories.type = MultiChoiceParameter
categories.choices = solar_potentials, technology_potentials, energy_demand, optimization, life_cycle, scenarios_comparisons
categories.help = a list of categories of plots to create
categories.category = Advanced

generations = 1, 2, 3
generations.type = ListParameter
generations.help = a list of generations to run the optimization graphs for, leave empty to run the last two checkpoints
generations.category = Advanced

individual = ind1
individual.type = StringParameter
individual.help = one individual in the last generation to run the individual graphs for. Values start from 0
individual.category = Advanced

[sewage]
heat-exchanger-length = 120
heat-exchanger-length.type = IntegerParameter
heat-exchanger-length.help = lenght of pipeline available for a heat excahnger in the sewage in meters. You need at least 100 meters.

sewage-water-ratio = 0.95
sewage-water-ratio.type = RealParameter
sewage-water-ratio.nullable = true
sewage-water-ratio.help = ratio of decrease/increase in sewage water due to solids and also water intakes.

[create-new-project]
project = cea-new-project
project.type = StringParameter
project.help = name of project

scenario = baseline
scenario.type = StringParameter
scenario.help = name of scenario

occupancy-types = MULTI_RES, OFFICE, RETAIL
occupancy-types.type = MultiChoiceParameter
occupancy-types.choices = HOTEL, COOLROOM, PARKING, SCHOOL, OFFICE, GYM, HOSPITAL, INDUSTRIAL, RETAIL, RESTAURANT, SINGLE_RES, MULTI_RES, SERVERROOM, SWIMMING, FOODSTORE, LIBRARY
occupancy-types.help = a list of input variables to calibrate to (they refer to the variable names included in the
                       distributions database of CEA)
occupancy-types.category = Advanced

zone = {general:scenario}/inputs/building-geometry/zone.shp
zone.type = PathParameter
zone.help = Path to the filename including geometry properties of buildings.

district =
district.type = StringParameter
district.help = Path to the filename including geometry properties of buildings and surroundings. Leave empty if you do not want to consider shading effects.

terrain = {general:scenario}/inputs/topography/terrain.tif
terrain.type = PathParameter
terrain.help = Path to the filename including a digital elevation model of the terrain

streets =
district.type = StringParameter
district.help = Path to the filename including geometry streets. Leaave empty if you do not want to optimize a district heating or cooling network

output-path = {general:scenario}/../..
output-path.type = PathParameter
output-path.help = Path to location where to store the new project
<|MERGE_RESOLUTION|>--- conflicted
+++ resolved
@@ -555,28 +555,6 @@
 climatic-variables.type = ListParameter
 climatic-variables.help = features selected from the weather data file
 
-<<<<<<< HEAD
-random-variables = win_wall, Cm_Af, n50, U_roof, a_roof, U_wall, a_wall, U_base, U_win, G_win, rf_sh,
-                   Ths_set_C, Tcs_set_C, Ths_setb_C, Tcs_setb_C, Ve_lps, Qs_Wp, X_ghp, Ea_Wm2, El_Wm2,
-                   Vww_lpd, Vw_lpd, dThs_C, dTcs_C, ECONOMIZER, WIN_VENT, MECH_VENT, HEAT_REC, NIGHT_FLSH, dT_Qhs,
-                   dT_Qcs
-=======
-
-random-variables = win_wall Cm_Af n50 U_roof a_roof U_wall a_wall U_base U_win G_win rf_sh
-                    Ths_set_C Tcs_set_C Ths_setb_C Tcs_setb_C Ve_lps
-                    Qs_Wp X_ghp Ea_Wm2 El_Wm2 Vww_lpd Vw_lpd
-                    dThs_C dTcs_C ECONOMIZER WIN_VENT MECH_VENT HEAT_REC NIGHT_FLSH dT_Qhs dT_Qcs
->>>>>>> 3e715221
-random-variables.type = ListParameter
-random-variables.help = Features that are subject to uncertainty, and therefore, random sampling
-
-target-parameters = Qhsf_kWh, Qcsf_kWh, Qwwf_kWh, Ef_kWh, T_int_C
-target-parameters.type = ListParameter
-target-parameters.help = parameters intended for estimation by the neural network
-<<<<<<< HEAD
-
-=======
-
 random_variables = win_wall, Cm_Af, n50, U_roof, a_roof, U_wall, a_wall, U_base, U_win, G_win, rf_sh,
                    Ths_set_C, Tcs_set_C, Ths_setb_C, Tcs_setb_C, Ve_lps, Qs_Wp, X_ghp, Ea_Wm2, El_Wm2,
                    Vww_lpd, Vw_lpd, dThs_C, dTcs_C, ECONOMIZER, WIN_VENT, MECH_VENT, HEAT_REC, NIGHT_FLSH, dT_Qhs,
@@ -588,8 +566,6 @@
 target_parameters.type = ListParameter
 target_parameters.help = parameters intended for estimation by the neural network
 
->>>>>>> 3e715221
-
 [single-calibration]
 variables = U_win, U_wall, U_roof, n50, Tcs_set_C, Hs
 variables.type = MultiChoiceParameter
