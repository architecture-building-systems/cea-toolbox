[general]
scenario = C:/reference-case-open/baseline
scenario.type = PathParameter
scenario.help = Select the path to the scenario to run

region = CH
region.type = ChoiceParameter
region.choices = CH, SIN, custom
region.help = Region to use for the databases (either CH or SIN) - set to "custom" if you want to edit them

weather = Zug
weather.type = WeatherPathParameter
weather.help = Either a full path to a weather file or the name of one of the weather files shipped with the CEA

multiprocessing = true
multiprocessing.type = BooleanParameter
multiprocessing.help = Multiprocessing for quicker calculation, if available.

debug = false
debug.type = BooleanParameter
debug.help = Enable debugging-specific behaviors.
degub.category = Advanced

[data-helper]
archetypes = comfort, architecture, HVAC, internal-loads, supply, restrictions
archetypes.type = MultiChoiceParameter
archetypes.choices = comfort, architecture, HVAC, internal-loads, supply, restrictions
archetypes.help = List of input databases to create.

[radiation-daysim]
buildings =
buildings.type = ListParameter
buildings.help = List of buildings to run the simulation for. Leave it blank to simulate all buildings

rad-ab = 4
rad-ab.type = IntegerParameter
rad-ab.help = Number of ambient bounces
rad-ab.category = Daysim radiation simulation parameters. doubling this value can double rendering time

rad-ad = 512
rad-ad.type = IntegerParameter
rad-ad.help = Number of ambient divisions
rad-ad.category = Daysim radiation simulation parameters. doubling value may double rendering time

rad-as = 32
rad-as.type = IntegerParameter
rad-as.help = Number of ambient super-samples
rad-as.category = Daysim radiation simulation parameters, doubling value may double rendering time

rad-ar = 20
rad-ar.type = IntegerParameter
rad-ar.help = Ambient resolution
rad-ar.category = Daysim radiation simulation parameters, doubling value may double rendering time

rad-aa = 0.15
rad-aa.type = RealParameter
rad-aa.help = Ambient accurracy
rad-aa.category = Daysim radiation simulation parameters. doubling value may double rendering time

rad-lr = 8
rad-lr.type = IntegerParameter
rad-lr.help = Maximum number of reflections
rad-lr.category = Daysim radiation simulation parameters, doubling value may double rendering time

rad-st = 0.5
rad-st.type = RealParameter
rad-st.help = Specular sampling threshold
rad-st.category = Daysim radiation simulation parameters

rad-sj = 0.7
rad-sj.type = RealParameter
rad-sj.help = Specular sampling jitter
rad-sj.category = Daysim radiation simulation parameters

rad-lw = 0.05
rad-lw.type = RealParameter
rad-lw.help = Minimum weight of each ray
rad-lw.category = Daysim radiation simulation parameters

rad-dj = 0.7
rad-dj.type = RealParameter
rad-dj.help = Direct jitter
rad-dj.category = Daysim radiation simulation parameters

rad-ds = 0
rad-ds.type = RealParameter
rad-ds.help = Direct sampling ration
rad-ds.category = Daysim radiation simulation parameters. doubling value may double rendering time

rad-dr = 0
rad-dr.type = IntegerParameter
rad-dr.help = Number of relays from secondary sources
rad-dr.category = Daysim radiation simulation parameters

rad-dp = 32
rad-dp.type = IntegerParameter
rad-dp.help = Secondary source presampling density
rad-dp.category = Daysim radiation simulation parameters. affects start-up time only, higher values take longer

roof-grid = 5
roof-grid.type = IntegerParameter
roof-grid.help =  use 200 (maximum) if you want only one point per surface
roof-grid.category = Grid for the sensors in the roof

walls-grid = 200
walls-grid.type = IntegerParameter
walls-grid.help = use 200 (maximum) if you want only one point per surface
walls-grid.category = Grid for the sensors in walls and windows

albedo = 0.2
albedo.type = RealParameter
albedo.help = Reflection for the terrain
albedo.category = Terrain parameters

n-buildings-in-chunk = 100
n-buildings-in-chunk.type = IntegerParameter
n-buildings-in-chunk.help =  Min number of groups of buildings sent for multiprocessing
n-buildings-in-chunk.category= Simulation parameters

zone-geometry = 2
zone-geometry.type = IntegerParameter
zone-geometry.help = Level of simplification of the zone geometry
zone-geometry.category = Geometry simplification

surrounding-geometry = 5
surrounding-geometry.type = IntegerParameter
surrounding-geometry.help = Level of simplification of the district geometry
surrounding-geometry.category = Geometry simplification

consider-windows = true
consider-windows.type = BooleanParameter
consider-windows.help = Consider windows in the geometry
consider-windows.category = Geometry simplification

consider-floors = false
consider-floors.type = BooleanParameter
consider-floors.help = Consider floors in the geometry
consider-floors.category = Geometry simplification

[demand]
buildings =
buildings.type = ListParameter
buildings.help = a list of buildings to run the simulation for - leave blank to simulate all buildings
buildings.category = Advanced

loads-output =
loads-output.type = MultiChoiceParameter
loads-output.choices = QEf, QHf, QCf, Ef, Egenf_cs, Qhs_sen_shu, Qhs_sen_ahu, Qhs_lat_ahu, Qhs_sen_aru, Qhs_lat_aru, Qhs_sen_sys, Qhs_lat_sys, Qhs_em_ls, Qhs_dis_ls, Qhs, Qhsf, Qhsf_lat, Qwwf, Qww, Qhsf_shu, Qhsf_ahu, Qhsf_aru, Qcdataf, Qcref, Qcs_sen_scu, Qcs_sen_ahu, Qcsf_scu, Qcsf_ahu, Qcsf_aru, Qcs_lat_ahu, Qcs_sen_aru, Qcs_lat_aru, Qcs_sen_sys, Qcs_lat_sys, Qcs_em_ls, Qcs_dis_ls, Qcsf, Qcs, Qcsf_lat, Qhprof, Edataf, Ealf, Eaf, Elf, Eref, Eauxf, Eauxf_ve, Eauxf_hs, Eauxf_cs, Eauxf_ww, Eauxf_fw, Eprof, Ecaf, Egenf_cs, Q_gain_sen_app, Q_gain_sen_light, Q_gain_sen_peop, Q_gain_sen_data, Q_loss_sen_ref, Q_gain_sen_env, Q_gain_sen_vent, Q_gain_sen_wind, I_sol, I_rad, Q_gain_lat_peop
loads-output.help = a list of loads to run the simulation for - leave blank to simulate all loads in demand_writers
loads-output.category = Advanced

massflows-output =
massflows-output.type = MultiChoiceParameter
massflows-output.choices = mcpwwf, mcpdataf, mcpref, mcptw, mcpcsf_ahu, mcpcsf_aru, mcpcsf_scu, mcphsf_ahu, mcphsf_aru, mcphsf_shu, mcpcsf, mcphsf
massflows-output.help = a list of massflowrates to run the simulation for - leave blank to simulate all massflows in demand_writers
massflows-output.category = Advanced

temperatures-output =
temperatures-output.type = MultiChoiceParameter
temperatures-output.choices =   Twwf_sup, T_int, T_ext, Twwf_re, Tcdataf_re, Tcdataf_sup, Tcref_re, Tcref_sup, Tcsf_re_ahu, Tcsf_re_aru, Tcsf_re_scu, Tcsf_sup_ahu, Tcsf_sup_aru, Tcsf_sup_scu, Thsf_re_ahu, Thsf_re_aru, Thsf_re_shu, Thsf_sup_ahu, Thsf_sup_aru, Thsf_sup_shu, Thsf_sup, Tcsf_sup, Thsf_re, Tcsf_re
temperatures-output.help = a list of temperatures to run the simulation for - leave blank to simulate all temperatures in demand_writers
temperatures-output.category = Advanced

resolution-output = hourly
resolution-output.type = ChoiceParameter
resolution-output.choices = hourly, monthly
resolution-output.help = resolution of output demand.
resolution-output.category = Advanced

format-output = csv
format-output.type = ChoiceParameter
format-output.choices = csv, hdf5
format-output.help = format of output files. csv is the default, HDF5 is used when data needs to be compressed.
format-output.category = Advanced

use-dynamic-infiltration-calculation = false
use-dynamic-infiltration-calculation.type = BooleanParameter
use-dynamic-infiltration-calculation.help = Use the dynamic infiltration calculation (slower!)
use-dynamic-infiltration-calculation.category = Advanced

use-daysim-radiation = true
use-daysim-radiation.type = BooleanParameter
use-daysim-radiation.help = set to false to use ArcGIS radiation as input, default is true
use-daysim-radiation.category = Advanced

use-stochastic-occupancy = false
use-stochastic-occupancy.type = BooleanParameter
use-stochastic-occupancy.help = set to true to use stochastic occupancy schedules, default is false
use-stochastic-occupancy.category = Advanced

override-variables = false
override-variables.type = BooleanParameter
override-variables.help = set to true to use overrides file stored in building_measurements, default is false
override-variables.category = Advanced

[heatmaps]
file-to-analyze = {general:scenario}/outputs/data/demand/Total_demand.csv
file-to-analyze.type = PathParameter
file-to-analyze.help = file name to analyze

analysis-fields = Qcs_MWhyr, Qhs_MWhyr
analysis-fields.type = ListParameter
analysis-fields.help = space-separated list of columns in the file to analyze

[operation-costs]
analysis-fields = Qhsf, Qwwf, QCf, Ef
analysis-fields.type  = MultiChoiceParameter
analysis-fields.choices = Qhsf, Qwwf, QCf, Ef
analysis-fields.help = List of variables to calculate the costs for

[emissions]
emissions-variables = Qcs, Qhs, Qcrefri, Eal, Epro, Eaux, Qww, Edata, Qcdata
emissions-variables.type = MultiChoiceParameter
emissions-variables.choices = Qcs, Qhs, Qcrefri, Eal, Epro, Eaux, Qww, Edata, Qcdata
emissions-variables.help = List of variables to create separate files for (choose from
                           Qcs Qhs Qcrefri Eal Epro Eaux Qww Edata Qcdata)

[embodied-energy]
year-to-calculate = 2020
year-to-calculate.type = IntegerParameter
year-to-calculate.help = The year to base the calculations on

[scenario-plots]
project = {general:scenario}/..
project.type = PathParameter
project.help = Path to the folder containing the scenarios

scenarios = baseline, scenario1, scenario2
scenarios.type = SubfoldersParameter
scenarios.parent = {scenario-plots:project}
scenarios.help = List of scenarios to plot (subdirectories of the project)

output-file = {scenario-plots:project}/scenario-plots.pdf
output-file.type = FileParameter
output-file.extensions = pdf
output-file.direction = output
output-file.help = Path of the output pdf file to create

[benchmark-graphs]
project = {general:scenario}/..
project.type = PathParameter
project.help = Path to the folder containing the scenarios

scenarios = baseline, scenario1, scenario2
scenarios.type = SubfoldersParameter
scenarios.parent = {benchmark-graphs:project}
scenarios.help = List of scenarios to plot (subdirectories of the project)

output-file = {benchmark-graphs:project}/benchmark-graphs.pdf
output-file.type = FileParameter
output-file.extensions = pdf
output-file.direction = output
output-file.help = Path of the output pdf file to create

[extract-reference-case]
destination = C:/
destination.type = PathParameter
destination.help = destination folder to extract the reference case to. Since the reference case has subfolders, the
                   resulting scenario for the default (``C:/``) will be: ``C:/reference-case-open/baseline``.

[radiation]
latitude =
latitude.type = RealParameter
latitude.nullable = true
latitude.help = latitude of the project - leave blank to calculate the latitude from the shape files

longitude =
longitude.type = RealParameter
longitude.nullable = true
longitude.help = longitude of the project - leave blank to calculate the longitude from the shape files

year =  2014
year.type = IntegerParameter
year.help = the year to calculate radiation for

[solar]
type-pvpanel = PV1
type-pvpanel.type = ChoiceParameter
type-pvpanel.choices = PV1, PV2, PV3
type-pvpanel.help = Type of PV panel

type-scpanel = FP
type-scpanel.type = ChoiceParameter
type-scpanel.choices = FP, ET
type-scpanel.help = Type of solar collector: Flate-plate (FP) or Evacuated-tubes (ET)

panel-on-roof = True
panel-on-roof.type = BooleanParameter
panel-on-roof.help = Install panels on roofs

panel-on-wall = True
panel-on-wall.type = BooleanParameter
panel-on-wall.help = Install panels on walls

annual-radiation-threshold = 800000
annual-radiation-threshold.type = RealParameter
annual-radiation-threshold.help = Install panels on surfaces that receive radiation above this threshold [Wh/m2/yr].

t-in-sc =
t-in-sc.type = RealParameter
t-in-sc.help = Inlet temperature of solar collectors [C]
t-in-sc.nullable = true
t-in-sc.category = Advanced

t-in-pvt =
t-in-pvt.type = RealParameter
t-in-pvt.help = Inlet temperature of PVT panels [C]
t-in-pvt.nullable = true
t-in-pvt.category = Advanced

<<<<<<< HEAD
dpl = 200
dpl.type = RealParameter
dpl.help = Pressure losses per length of pipe [Pa/m]

fcr = 1.3
fcr.type = RealParameter
fcr.help = Additional loss factor due to accessories [-]

ro = 1000
ro.type = RealParameter
ro.help = Density of heat transfer fluid in buildings (normally water) [kg/m3]

eff-pumping = 0.6
eff-pumping.type = RealParameter
eff-pumping.help = Pump efficiency

k-msc-max = 0.217
k-msc-max.type = RealParameter
k-msc-max.help = Linear heat transmission coefficient of collector pipes [W/mK]

=======
solar-window-solstice = 4
solar-window-solstice.type = IntegerParameter
solar-window-solstice.help = Desired hours of solar window on the solstice [hr]
solar-window-solstice.category = Advanced
>>>>>>> 93e7c9e4

[retrofit-potential]
keep-partial-matches = true
keep-partial-matches.type = BooleanParameter
keep-partial-matches.help = keep buildings that attained one or more of the criteria

retrofit-scenario-name = retrofit-HVAC
retrofit-scenario-name.type = StringParameter
retrofit-scenario-name.help = the name of the scenario to create (will be placed in same parent folder as the scenario

retrofit-target-year = 2020
retrofit-target-year.type = IntegerParameter
retrofit-target-year. help = Year to calculate for
retrofit-target-year.category = age

age-threshold = 15
age-threshold.type = IntegerParameter
age-threshold.nullable = true
age-threshold.help = Threshold age of HVAC (built / retrofitted)
age-threshold.category = age

eui-heating-threshold = 150
eui-heating-threshold.type = RealParameter
eui-heating-threshold.nullable = true
eui-heating-threshold.help = EUI heating loads threshold, leave blank to ignore these criteria
eui-heating-threshold.category = end use intensity

eui-hot-water-threshold = 50
eui-hot-water-threshold.type = RealParameter
eui-hot-water-threshold.nullable = true
eui-hot-water-threshold.help = EUI hot-water loads threshold, leave blank to ignore these criteria
eui-hot-water-threshold.category = end use intensity

eui-cooling-threshold = 4
eui-cooling-threshold.type = RealParameter
eui-cooling-threshold.nullable = true
eui-cooling-threshold.help = EUI cooling loads threshold, leave blank to ignore these criteria
eui-cooling-threshold.category = end use intensity

eui-electricity-threshold = 20
eui-electricity-threshold.type = RealParameter
eui-electricity-threshold.nullable = true
eui-electricity-threshold.help = EUI electricity consumption threshold, leave blank to ignore theseb criteria
eui-electricity-threshold.category = end use intensity

emissions-operation-threshold = 30
emissions-operation-threshold.type = RealParameter
emissions-operation-threshold.nullable = true
emissions-operation-threshold.help = Operations emissions threshold, leave blank to ignore these criteria
emissions-operation-threshold.category = emissions

heating-costs-threshold = 2
heating-costs-threshold.type = RealParameter
heating-costs-threshold.nullable = true
heating-costs-threshold.help = Heating costs threshold, leave blank to ignore these criteria
heating-costs-threshold.category = operation costs

hot-water-costs-threshold = 2
hot-water-costs-threshold.type = RealParameter
hot-water-costs-threshold.nullable = true
hot-water-costs-threshold.help = Hot-water costs threshold, leave blank to ignore these criteria
hot-water-costs-threshold.category = operation costs

cooling-costs-threshold = 2
cooling-costs-threshold.type = RealParameter
cooling-costs-threshold.nullable = true
cooling-costs-threshold.help = Cooling costs threshold, leave blank to ignore these criteria
cooling-costs-threshold.category = operation costs

electricity-costs-threshold = 2
electricity-costs-threshold.type = RealParameter
electricity-costs-threshold.nullable = true
electricity-costs-threshold.help = Electricity costs threshold, leave blank to ignore these criteria
electricity-costs-threshold.category = operation costs

heating-losses-threshold = 15
heating-losses-threshold.type = RealParameter
heating-losses-threshold.nullable = true
heating-losses-threshold.help = Heating losses threshold, leave blank to ignore these criteria
heating-losses-threshold.category = HVAC System losses

hot-water-losses-threshold = 15
hot-water-losses-threshold.type = RealParameter
hot-water-losses-threshold.nullable = true
hot-water-losses-threshold.help = Hot-water losses threshold, leave blank to ignore these criteria
hot-water-losses-threshold.category = HVAC System losses

cooling-losses-threshold = 15
cooling-losses-threshold.type = RealParameter
cooling-losses-threshold.nullable = true
cooling-losses-threshold.help = Cooling losses threshold, leave blank to ignore these criteria
cooling-losses-threshold.category = HVAC System losses

[sensitivity-demand]
method = sobol
method.type = ChoiceParameter
method.choices = morris, sobol
method.help = Method to use valid values: "morris", "sobol"

num-samples = 1000
num-samples.type = IntegerParameter
num-samples.help = number of samples (generally 1000 or until it converges)

calc-second-order = false
calc-second-order.type = BooleanParameter
calc-second-order.help = (sobol) calc_second_order parameter

grid-jump = 2
grid-jump.type = IntegerParameter
grid-jump.help = (morris) grid_jump parameter

num-levels = 4
num-levels.type = IntegerParameter
num-levels.help = (morris) num_levels parameter

samples-folder = {general:scenario}/../samples
samples-folder.type = PathParameter
samples-folder.direction = input
samples-folder.help = folder to place the output files (samples.npy, problem.pickle) in

variable-groups = ENVELOPE, INDOOR_COMFORT, INTERNAL_LOADS
variable-groups.type = MultiChoiceParameter
variable-groups.choices = ENVELOPE, INDOOR_COMFORT, INTERNAL_LOADS, SYSTEMS ECONOMIC
variable-groups.help = List of variable groups to sample (see uncertainty_distributions.xls file)

sample-index = 0
sample-index.help=Zero-based index into the samples list to simulate
sample-index.type=IntegerParameter

number-of-simulations =
number-of-simulations.type = IntegerParameter
number-of-simulations.nullable = true
number-of-simulations.help = number of simulations to perform, leave empty to simulate all

simulation-folder = {general:scenario}/../simulation
simulation-folder.type = PathParameter
simulation-folder.direction = output
simulation-folder.help = folder to copy the reference case to for simulation

output-parameters = QHf_MWhyr, QCf_MWhyr, Ef_MWhyr, QEf_MWhyr, QHf0_kW, QCf0_kW, Ef0_kW
output-parameters.type = MultiChoiceParameter
output-parameters.choices = Eref_MWhyr, Eauxf_cs0_kW, Eauxf_ve0_kW, Edataf0_kW, Qhprof_MWhyr, Ecaf0_kW, Qhsf0_kW, Qww0_kW, QHf0_kW, Eauxf_hs0_kW, Eprof_MWhyr, Eauxf_ve_MWhyr, Qcs0_kW, Qcsf_lat0_kW, Qhprof0_kW, QEf_MWhyr, Ef0_kW, Egenf_cs_MWhyr, Eauxf_hs_MWhyr, Eprof0_kW, Ealf_MWhyr, Qhsf_lat0_kW, Qhsf_MWhyr, Qwwf_MWhyr, Ecaf_MWhyr, Qcs_MWhyr, Qhs_MWhyr, Eauxf_cs_MWhyr, Eaf0_kW, Qcref0_kW, Edataf_MWhyr, Egenf_cs0_kW, Ealf0_kW, Eauxf_fw_MWhyr, Eauxf_MWhyr, Qhs0_kW, Eauxf_ww_MWhyr, Qcsf_MWhyr, Qwwf0_kW, QCf0_kW, Qww_MWhyr, Qcsf_lat_MWhyr, Qcdataf0_kW, Qcsf0_kW, Qcdataf_MWhyr, Eauxf_fw0_kW, QCf_MWhyr, Eauxf0_kW, QEf0_kW, Elf0_kW, Eaf_MWhyr, QHf_MWhyr, Qhsf_lat_MWhyr, Eauxf_ww0_kW, Qcref_MWhyr, Eref0_kW, Elf_MWhyr, Ef_MWhyr
output-parameters.help = output parameters to use

temporal-scale = yearly
temporal-scale.type = ChoiceParameter
temporal-scale.choices = yearly, monthly
temporal-scale.help = temporal scale of analysis (monthly or yearly)

[dbf-tools]
# configuration for tools like excel-to-dbf and dbf-to-excel
excel-file = {general:scenario}/inputs/building-properties/technical_systems.xls
excel-file.type = FileParameter
excel-file.extensions = xls xlsx
excel-file.help = Path to the Excel file

dbf-file = C:/reference-case-open/baseline/inputs/building-properties/technical_systems.dbf
dbf-file.type = FileParameter
dbf-file.extensions = dbf
dbf-file.help = Path to the DBF file

[shapefile-tools]
# configuration for tools like excel-to-shp and shp-to-excel
excel-file = {general:scenario}/inputs/building-geometry/zone.xls
excel-file.type = FileParameter
excel-file.extensions = xls xlsx
excel-file.help = Path to the Excel file

shapefile = {general:scenario}/inputs/building-geometry/zone.shp
shapefile.type = FileParameter
shapefile.extensions = shp
shapefile.help = Path to the ESRI Shapefile

crs = {"lon_0": 7.439583333333333, "k_0": 1, "ellps": "bessel", "y_0": 200000, "no_defs": true, "proj": "somerc", "x_0": 600000, "units": "m", "lat_0": 46.95240555555556}
crs.type = JsonParameter
crs.help = contains the value to use for the crs parameter of the shapefile

index = Name
index.type = StringParameter
index.help = Use this column as the index column of the DataFrame

polygon = True
polygon.type = BooleanParameter
polygon.help = Interpret geometry column as polygon coordinates - set to False to interpret as polyline

[test]
reference-cases = open
reference-cases.type = MultiChoiceParameter
reference-cases.choices = open, zug/baseline, zurich/baseline, zurich/masterplan, all
reference-cases.help = List of reference cases to run - check cea/tests/dodo.py@REFERENCE_CASES for the full list

tasks = all
tasks.type = MultiChoiceParameter
tasks.choices = all, download_radiation, download_reference_cases, run_calibration, run_data_helper, run_demand,
                run_embodied_energy, run_emissions_mobility, run_emissions_operation, run_heatmaps, run_scenario_plots,
                run_sensitivity, run_thermal_network_matrix, run_unit_tests
tasks.help = list of tasks to run - use "all" to run all tasks
tasks.category = Advanced

verbosity = 1
verbosity.type = IntegerParameter
verbosity.help = verbosity parameter to pass to pydoit
verbosity.category = Advanced


[neural-network]

year = 2015
year.type = IntegerParameter
year.help = The year to base the calculations on. WARNING!, make sure you are using a compatible weather file

warmup-period = 759
warmup-period.type = IntegerParameter
warmup-period.help = Burn-inperiod for estimation of cea demand calcualtion. In hours taken from the end of the year.

nn-delay = 1
nn-delay.type = IntegerParameter
nn-delay.help = number of delays. the recommended value is 1

nn-passes = 3
nn-passes.type = IntegerParameter
nn-passes.help = number of recommended pases is 20

number-samples-scaler = 3
number-samples-scaler.type = IntegerParameter
number-samples-scaler.help = Number of generations of the city. The recommended is 200 but it is a function of the number of features.

number-samples = 3
number-samples.type = IntegerParameter
number-samples.help = 3 The recomended is 10, it is a function of the ram we have, in this case each sample requires 1GB of ram.

number-sweeps=3
number-sweeps.type = IntegerParameter
number-sweeps.help = the recommended is 10

autoencoder = false
autoencoder.type = BooleanParameter
autoencoder.help = only true if you have more than 70 features and enough ram.

boolean-vars = ECONOMIZER, WIN_VENT, MECH_VENT, HEAT_REC, NIGHT_FLSH
boolean-vars.type = ListParameter
boolean-vars.help = Name of features that are not float numbers (instead are classes) and should have Boolean properties

climatic-variables = drybulb_C, wetbulb_C, relhum_percent, glohorrad_Whm2, dirnorrad_Whm2, difhorrad_Whm2, skytemp_C, windspd_ms
climatic-variables.type = ListParameter
climatic-variables.help = features selected from the weather data file

random-variables = win_wall, Cm_Af, n50, U_roof, a_roof, U_wall, a_wall, U_base, U_win, G_win, rf_sh,
                   Ths_set_C, Tcs_set_C, Ths_setb_C, Tcs_setb_C, Ve_lps, Qs_Wp, X_ghp, Ea_Wm2, El_Wm2,
                   Vww_lpd, Vw_lpd, dThs_C, dTcs_C, ECONOMIZER, WIN_VENT, MECH_VENT, HEAT_REC, NIGHT_FLSH, dT_Qhs,
                   dT_Qcs
random-variables.type = ListParameter
random-variables.help = Features that are subject to uncertainty, and therefore, random sampling

target-parameters = Qhsf_kWh, Qcsf_kWh, Qwwf_kWh, Ef_kWh, T_int_C
target-parameters.type = ListParameter
target-parameters.help = parameters intended for estimation by the neural network


[single-calibration]
variables = U_win, U_wall, U_roof, n50, Tcs_set_C, Hs
variables.type = MultiChoiceParameter
variables.choices = U_win, U_wall, U_base, U_roof, Tcs_setb_C, Ths_setb_C, G_win, n50, Hs, Cm_Af, Ths_set_C, win_wall, Tcs_set_C, Ea_Wm2, El_Wm2, Vww_lpd, Vw_lpd
variables.help = a list of input variables to calibrate to (they refer to the variable names included in the distributions database of CEA)
variables.category = Advanced

building = B01
building.type = StringParameter
building.help = Building to calbratebuilding.choices =
building.category = Advanced

load = Qcsf
load.type = ChoiceParameter
load.choices = QEf, QHf, QCf, Ef, Qhsf, Qhs, Qhsf_lat, Qwwf, Qww, Qcsf, Qcs, Qcsf_lat, Qcdataf, Qcref, Qhprof, Edataf, Ealf, Eaf, Elf, Eref, Eauxf, Eauxf_ve, Eauxf_hs, Eauxf_cs, Eauxf_ww, Eauxf_fw, Eprof, Ecaf, Egenf_cs
load.help = The load to calibrate to.
load.category = Advanced

samples = 1000
samples.type = IntegerParameter
samples.help =  number of samples to do to use cea.
samples.category = Grid for the sensors in the roof

iterations = 10000
iterations.type = IntegerParameter
iterations.help =  number of samples to do to use cea.
iterations.category = MCMC iterations for calibration. >10000 recommended

show-plots = true
show-plots.type = BooleanParameter
show-plots.help = Set to false to disable showing the plots

[thermal-network]
network-type = DH
network-type.type = ChoiceParameter
network-type.choices = DH, DC
network-type.help = type of network used, based on the region, for Switzerland it is DH, for Singapore it is DC

network-names =
network-names.type = ListParameter
network-names.help = a list of networks of a network type
network-names.category = Advanced

file-type = shp
file-type.type = ChoiceParameter
file-type.choices = csv, shp
file-type.help = format of the input files, it can be either csv file or a shape file

set-diameter = true
set-diameter.type = BooleanParameter
set-diameter.help = this does a rule of max and min flow to set a diameter. if false it takes the input diameters

load-max-edge-flowrate-from-previous-run = false
load-max-edge-flowrate-from-previous-run.type = BooleanParameter
load-max-edge-flowrate-from-previous-run.help = set to true to bypass the calc_max_edge_flowrate function and just load
                                                the results from the previous run. (useful for debugging)
load-max-edge-flowrate-from-previous-run.category = Advanced

start-t = 0
start-t.type = IntegerParameter
start-t.help = starting hour for calculations (0-based)
start-t.category = Advanced

stop-t = 8760
stop-t.type = IntegerParameter
stop-t.help = stopping hour for calculations (0-based, upper bound)
stop-t.category = Advanced

use-representative-week-per-month = false
use-representative-week-per-month.type = BooleanParameter
use-representative-week-per-month.help = activing this function will run the thermal network with data of the first
                                      week of each month instead of the full month data
use-representative-week-per-month.category = Advanced

minimum-mass-flow-iteration-limit = 30
minimum-mass-flow-iteration-limit.type = IntegerParameter
minimum-mass-flow-iteration-limit.help = maximum amount of iterations allowed for the increase of minimum mass flows in the network
minimum-mass-flow-iteration-limit.category = Advanced

minimum-edge-mass-flow = 0.1
minimum-edge-mass-flow.type = RealParameter
minimum-edge-mass-flow.help = minimum network allowed in network without mass flow iteration attempting to raise values in kg per s
minimum-edge-mass-flow.category = Advanced

diameter-iteration-limit = 10
diameter-iteration-limit.type = IntegerParameter
diameter-iteration-limit.help = maximum amount of iterations allowed for the network diameter iteration. relevant for looped network result convergence.
diameter-iteration-limit.category = Advanced

[optimization]
initialind = 3
initialind.type = IntegerParameter
initialind.help = this denotes the number of individuals at the start of the optimization (parameter for genetic algorithm)

halloffame = 20
halloffame.type = IntegerParameter
halloffame.help = this denotes the number of individuals to be stored in hall of fame

ngen = 3
ngen.type = IntegerParameter
ngen.help = number of generations in the optimization (parameter for genetic algorithm)

fcheckpoint = 1
fcheckpoint.type = IntegerParameter
fcheckpoint.help = frequency for the saving of checkpoints

maxtime = 604800
maxtime.type = IntegerParameter
maxtime.help = maximum allowed time in seconds, 604800 is equivalent of 7 days

iscooling = false
iscooling.type = BooleanParameter
iscooling.help = if centralized cooling is required in the neighborhood.

isheating = true
isheating.type = BooleanParameter
isheating.help = if centralized heating is required in the neighborhood.

[plots]
scenarios = baseline, scenario_A, scenario_B
scenarios.type = SubfoldersParameter
scenarios.parent = {general:scenario}/..
scenarios.help = Path to scenarios to run for comparison graphs

buildings =
buildings.type = BuildingsParameter
buildings.help = a list of buildings to run graphs or leave blank to simulate district

categories = solar_potentials, solar_technology_potentials, energy_demand, optimization, life_cycle, scenarios_comparisons, thermal_network
categories.type = MultiChoiceParameter
categories.choices = solar_potentials, solar_technology_potentials, energy_demand, optimization, life_cycle, scenarios_comparisons, thermal_network
categories.help = a list of categories of plots to create

generations = 1, 2, 3
generations.type = ListParameter
generations.help = a list of generations to run the optimization graphs for, leave empty to run the last two checkpoints

individual = ind1
individual.type = StringParameter
individual.help = one individual in the last generation to run the individual graphs for. Values start from 0

network-type = DH
network-type.type = ChoiceParameter
network-type.choices = DC, DH
network-type.help = a string indication DC or DH for District Cooling or Heating

network-names =
network-names.type = ListParameter
network-names.help = a list of networks


[sewage]
heat-exchanger-length = 120
heat-exchanger-length.type = IntegerParameter
heat-exchanger-length.help = length of pipeline available for a heat exchanger in the sewage in meters. You need at least 100 meters.

sewage-water-ratio = 0.95
sewage-water-ratio.type = RealParameter
sewage-water-ratio.nullable = true
sewage-water-ratio.help = ratio of decrease/increase in sewage water due to solids and also water intakes.

[lake]
available = false
available.type = BooleanParameter
available.help = if a lake is available in the area.

size = 0
size.type = IntegerParameter
size.help = size of the lake.

[create-new-project]
project = cea-new-project
project.type = StringParameter
project.help = name of the project

scenario = baseline
scenario.type = StringParameter
scenario.help = name of scenario

occupancy-types = MULTI_RES, OFFICE, RETAIL
occupancy-types.type = MultiChoiceParameter
occupancy-types.choices = HOTEL, COOLROOM, PARKING, SCHOOL, OFFICE, GYM, HOSPITAL, INDUSTRIAL, RETAIL, RESTAURANT, SINGLE_RES, MULTI_RES, SERVERROOM, SWIMMING, FOODSTORE, LIBRARY
occupancy-types.help = A list of occupancy types to include in the project
occupancy-types.category = Advanced

zone = {general:scenario}/inputs/building-geometry/zone.shp
zone.type = FileParameter
zone.extensions = shp
zone.help = Path to the filename including geometry properties of buildings.

district =
district.type = FileParameter
district.extensions = shp
district.nullable = true
district.help = Path to the filename including geometry properties of buildings and surroundings. Leave empty if you do not want to consider shading effects.

terrain = {general:scenario}/inputs/topography/terrain.tif
terrain.type = FileParameter
terrain.extensions = tif tiff
terrain.help = Path to the filename including a digital elevation model of the terrain

streets =
streets.type = FileParameter
streets.extensions = shp
streets.nullable = true
streets.help = Path to the filename including geometry streets. Leave empty if you do not want to optimize a district heating or cooling network

output-path = {general:scenario}/../..
output-path.type = PathParameter
output-path.help = Path to location where to store the new project

[disconnected-cooling]
AHUflag = false
AHUflag.type = BooleanParameter
AHUflag.help = this is a configuration flag, which influences the disconnected building calculations

ARUflag = false
ARUflag.type = BooleanParameter
ARUflag.help = this is a configuration flag, which influences the disconnected building calculations

SCUflag = false
SCUflag.type = BooleanParameter
SCUflag.help = this is a configuration flag, which influences the disconnected building calculations

AHUARUflag = false
AHUARUflag.type = BooleanParameter
AHUARUflag.help = this is a configuration flag, which influences the disconnected building calculations

AHUSCUflag = false
AHUSCUflag.type = BooleanParameter
AHUSCUflag.help = this is a configuration flag, which influences the disconnected building calculations

ARUSCUflag = false
ARUSCUflag.type = BooleanParameter
ARUSCUflag.help = this is a configuration flag, which influences the disconnected building calculations

[network-layout]
network-type = DC
network-type.type = ChoiceParameter
network-type.choices = DC, DH, custom
network-type.help = a string indication DC or DH for District Cooling or Heating

pipe-diameter = 150
pipe-diameter.type = IntegerParameter
pipe-diameter.help = nominal diameter of pipe in mm.
pipe-diameter.category = Advanced

type-mat = T1
type-mat.type = ChoiceParameter
type-mat.choices = T1, T2, T3
type-mat.help = type of default material for piping
type-mat.category = Advanced

create-plant = true
create-plant.type = BooleanParameter
create-plant.help = whether creating a plant close to the highest energy consumer or not. default is True
create-plant.category = Advanced

allow-looped-networks = false
allow-looped-networks.type = BooleanParameter
allow-looped-networks.help = whether when creating networks loops should be created. default is False
create-plant.category = Advanced

[supply-system-simulation]
centralized-vcc = 0.5
centralized-vcc.type = RealParameter
centralized-vcc.help = Centralized vapor compression chiller sizing. Input a ratio of the peak cooling demand.

centralized-ach = 0.4
centralized-ach.type = RealParameter
centralized-ach.help = Centralized absorption chiller sizing. Input a ratio of the peak cooling demand.

centralized-storage = 0.1
centralized-storage.type = RealParameter
centralized-storage.help = Centralized cold water storage sizing. Input a ratio of the peak cooling demand.

dc-connected-buildings =
dc-connected-buildings.type = BuildingsParameter
dc-connected-buildings.help = Select buildings that are connected to the district cooling network. Default is all.
dc-connected-buildings.category = Advanced

decentralized-systems = Vapor Compression Chiller
decentralized-systems.type = ChoiceParameter
decentralized-systems.choices = Vapor Compression Chiller, Single-effect Absorption Chiller, Double-effect Absorption Chiller, Mini-spli Units
decentralized-systems.help = Cooling supply technology used at buildings that are not connected to a district cooling network.
decentralized-systems.category = Advanced<|MERGE_RESOLUTION|>--- conflicted
+++ resolved
@@ -308,33 +308,12 @@
 t-in-pvt.nullable = true
 t-in-pvt.category = Advanced
 
-<<<<<<< HEAD
-dpl = 200
-dpl.type = RealParameter
-dpl.help = Pressure losses per length of pipe [Pa/m]
-
-fcr = 1.3
-fcr.type = RealParameter
-fcr.help = Additional loss factor due to accessories [-]
-
-ro = 1000
-ro.type = RealParameter
-ro.help = Density of heat transfer fluid in buildings (normally water) [kg/m3]
-
-eff-pumping = 0.6
-eff-pumping.type = RealParameter
-eff-pumping.help = Pump efficiency
-
-k-msc-max = 0.217
-k-msc-max.type = RealParameter
-k-msc-max.help = Linear heat transmission coefficient of collector pipes [W/mK]
-
-=======
+
 solar-window-solstice = 4
 solar-window-solstice.type = IntegerParameter
 solar-window-solstice.help = Desired hours of solar window on the solstice [hr]
 solar-window-solstice.category = Advanced
->>>>>>> 93e7c9e4
+
 
 [retrofit-potential]
 keep-partial-matches = true
