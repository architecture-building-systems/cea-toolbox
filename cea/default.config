--- conflicted
+++ resolved
@@ -213,14 +213,6 @@
 k-msc-max.help = solar collectors heat losses, linear heat transmittance coefficient of piping (2*pi*k/ln(Do/Di))) [W/mK]
 
 [radiation-daysim]
-<<<<<<< HEAD
-# Daysism radiation simulation parameters
-rad-ab = 4
-rad-ad = 256
-rad-as = 20
-rad-ar = 32
-=======
-
 buildings =
 buildings.type = ListParameter
 buildings.help = a list of buildings to run the simulation for - leave blank to simulate all buildings
@@ -241,36 +233,11 @@
 rad-ar.type = IntegerParameter
 rad-ar.help = Daysism radiation simulation parameter, ambient resolution
 
->>>>>>> 2fb11fdc
 rad-aa = 0.15
 rad-aa.type = RealParameter
 rad-aa.help = Daysism radiation simulation parameter, ambient accurracy
 
 rad-lr = 8
-<<<<<<< HEAD
-rad-st = 1
-rad-sj = 0.7
-rad-lw = 0.05
-rad-dj = 0.7
-rad-ds = 0
-rad-dr = 0
-rad-dp = 32
-
-# GRID FOR THE SENSORS
-# use 100 (maximum) if you want only one point per surface
-sensor-x-dim = 100
-sensor-y-dim = 100
-
-# terrain parameters
-# ground reflectivity or albedo
-albedo = 0.2
-
-# simulation parameters
-# min number of groups of buildings sent for multiprocessing (the lesss, the less the number of sensors to evaluate
-# limit the number if running out of memory or if number of sensorsis too high
-n-buildings-in-chunk = 100
-run_all_buildings = true
-=======
 rad-lr.type = IntegerParameter
 rad-lr.help = Daysism radiation simulation parameter, maximum number of reflections
 
@@ -319,19 +286,12 @@
 n-buildings-in-chunk.help = simulation parameters, min number of groups of buildings sent for multiprocessing
                             (the lesss, the less the number of sensors to evaluate limit the number if running out of
                             memory or if number of sensorsis too high
->>>>>>> 2fb11fdc
 
 zone-geometry = 2
 zone-geometry.type = IntegerParameter
 zone-geometry.help = geometry simplification, level of simplification of the zone geometry
 
 surrounding-geometry = 5
-<<<<<<< HEAD
-# boolean to consider or not windows in the geometry
-consider-windows = true
-# boolean to consider or not floors in the geometry
-consider-floors = false
-=======
 surrounding-geometry.type = IntegerParameter
 surrounding-geometry.help = geometry simplification, level of simplification of the district geometry
 
@@ -464,7 +424,7 @@
 temporal-scale.help = temporal scale of analysis (monthly or yearly)
 
 [dbf-tools]
-# configuration for tools like  and dbf-to-excel
+#configuration for tools like  and dbf-to-excel
 excel-file = C:\reference-case-open\baseline\inputs\building-properties\technical_systems.xls
 dbf-file = C:\reference-case-open\baseline\inputs\building-properties\technical_systems.dbf
 
@@ -472,4 +432,3 @@
 reference-cases = open
 reference-cases.type = ListParameter
 reference-cases.help = List of reference cases to run - check cea/tests/dodo.py@REFERENCE_CASES for the full list
->>>>>>> 2fb11fdc
