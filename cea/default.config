--- conflicted
+++ resolved
@@ -1331,8 +1331,6 @@
 delta-setback.type = RealParameter
 delta-setback.help = For 'from occupancy variations'
 
-<<<<<<< HEAD
-
 [electrical-thermal-optimization]
 network-type = DC
 network-type.type = ChoiceParameter
@@ -1375,7 +1373,7 @@
 mutationprobability = 0.2
 mutationprobability.type = RealParameter
 mutationprobability.help = For optimization mutation
-=======
+
 [cooling-case-workflow]
 scenario =
 scenario.type = StringParameter
@@ -1383,5 +1381,4 @@
 
 last = 0
 last.type = IntegerParameter
-last.help = last attempted step in workflow - index of the first step to run
->>>>>>> 8d98e6e8
+last.help = last attempted step in workflow - index of the first step to run