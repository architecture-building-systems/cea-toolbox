[general]
project = C:/reference-case-open
project.type = PathParameter
project.help = Select the path of the project you're working on.

scenario-name = baseline
scenario-name.type = ScenarioNameParameter
scenario-name.help = Select the name of the scenario of the project you're working on.

scenario = {general:project}/{general:scenario-name}
scenario.type = ScenarioParameter
scenario.help = Select the scenario you're working on.

weather = Zug
weather.type = WeatherPathParameter
weather.help = Either a full path to a weather file or the name of one of the weather files contained within the CEA.

multiprocessing = true
multiprocessing.type = BooleanParameter
multiprocessing.help = Multiprocessing (if available) for quicker calculation.

number-of-cpus-to-keep-free = 1
number-of-cpus-to-keep-free.type = IntegerParameter
number-of-cpus-to-keep-free.help = Limits the maximum number of processors to use for multiprocessing. By default, one CPU is kept free.
number-of-cpus-to-keep-free.category = Advanced

debug = false
debug.type = BooleanParameter
debug.help = Enable debugging-specific behaviors.
<<<<<<< HEAD
degub.category = Advanced

district-heating-network = false
district-heating-network.type = BooleanParameter
district-heating-network.help = True if centralized heating is used within the district.

district-cooling-network = false
district-cooling-network.type = BooleanParameter
district-cooling-network.help = True if centralized cooling is used within the district.

detailed-electricity-pricing = false
detailed-electricity-pricing.type = BooleanParameter
detailed-electricity-pricing.help = True if hourly electricity prices are considered for cost calculations.
=======
debug.category = Advanced
>>>>>>> 34650d2a

[data-helper]
region = CH
region.type = ChoiceParameter
region.choices = CH, SG
region.help = Region to use for the databases (either CH or SG).

databases = comfort, architecture, HVAC, internal-loads, supply, restrictions, technology
databases.type = MultiChoiceParameter
databases.choices = comfort, architecture, HVAC, internal-loads, supply, restrictions, technology
databases.help = List of input databases to automatically create.


[streets-helper]
bbox =
bbox.type = ListParameter
bbox.help = The bounding box of the district using the district shapefile (leave blank) or a list of coordinates (bbox = min Longitude , min Latitude , max Longitude , max Latitude)

streets = all_private
streets.type = ChoiceParameter
streets.choices = all_private, walk, bike, drive, drive_service, all
streets.help = The type of streets to gather.

[terrain-helper]
grid-size = 30
grid-size.type = IntegerParameter
grid-size.nullable = false
grid-size.help = Grid size for the terrain file (do not use less than 10 meters).

elevation = 1
elevation.type = IntegerParameter
elevation.nullable = false
elevation.help = Fixed elevation of the terrain (in meters).

[district-helper]
buffer = 50
buffer.type = RealParameter
buffer.help = Perimeter buffer length to the surrounding area (in meters).

height-ag =
height-ag.type = RealParameter
height-ag.nullable = true
height-ag.help = Average height of buildings within the district (in meters). Leave it blank to obtain from Open Street Maps (less accurate).

floors-ag =
floors-ag.type = IntegerParameter
floors-ag.nullable = true
floors-ag.help = Average number of floors above ground of all buildings within the district. Leave it blank to obtain from Open Street Maps (less accurate).

[zone-helper]
height-ag =
height-ag.type = RealParameter
height-ag.nullable = true
height-ag.help = Average height of buildings within the zone (in meters). Leave it blank to obtain from Open Street Maps (less accurate).

floors-ag =
floors-ag.type = IntegerParameter
floors-ag.nullable = true
floors-ag.help = Average number of floors above ground of all buildings within the zone. Leave it blank to obtain from Open Street Maps (less accurate).

year-construction =
year-construction.nullable = true
year-construction.type = IntegerParameter
year-construction.help = Average year of construction of buildings within the zone. Leave it blank to obtain from Open Street Maps (less accurate).

height-bg = 3
height-bg.type = RealParameter
height-bg.help = Average height of buildings below ground (in meters).

floors-bg = 1
floors-bg.type = IntegerParameter
floors-bg.help = Average number of floors below ground of all buildings within the zone.

occupancy-type = Get it from open street maps
occupancy-type.choices = Get it from open street maps, MULTI_RES, OFFICE, RETAIL, SCHOOL, HOTEL, GYM, HOSPITAL, INDUSTRIAL, RESTAURANT, SINGLE_RES, SERVERROOM, SWIMMING, FOODSTORE, LIBRARY, COOLROOM, PARKING
occupancy-type.type = ChoiceParameter
occupancy-type.help = Predominant occupancy type of all buildings. Use "Get it from open street maps" to obtain from Open Street Maps (less accurate).

[radiation-daysim]
buildings =
buildings.type = BuildingsParameter
buildings.help = List of buildings considered for the radiation simulation (to simulate all buildings leave blank).

n-buildings-in-chunk = 100
n-buildings-in-chunk.type = IntegerParameter
n-buildings-in-chunk.help =  Minimum number of building groups (chunks) to be sent for multiprocessing.

roof-grid = 10
roof-grid.type = IntegerParameter
roof-grid.help =  Grid resolution for the roof surfaces. Use 200 (maximum) if you want only one point per surface.
roof-grid.category = Resolution

walls-grid = 200
walls-grid.type = IntegerParameter
walls-grid.help = Grid resolution for wall surfaces. Use 200 (maximum) if you want only one point per surface.
walls-grid.category = Resolution

zone-geometry = 2
zone-geometry.type = IntegerParameter
zone-geometry.help = Simplification level of the zone geometry (1 is the lowest).
zone-geometry.category = Geometry simplification

surrounding-geometry = 5
surrounding-geometry.type = IntegerParameter
surrounding-geometry.help = Simplification level of the district geometry (1 is the lowest).
surrounding-geometry.category = Geometry simplification

consider-floors = true
consider-floors.type = BooleanParameter
consider-floors.help = True if floors are considered in the geometry.
consider-floors.category = Resolution

rad-ab = 4
rad-ab.type = IntegerParameter
rad-ab.help = Number of ambient bounces.
rad-ab.category = Daysim simulation parameters

rad-ad = 512
rad-ad.type = IntegerParameter
rad-ad.help = Number of ambient divisions.
rad-ad.category = Daysim simulation parameters

rad-as = 32
rad-as.type = IntegerParameter
rad-as.help = Number of ambient super-samples.
rad-as.category = Daysim simulation parameters

rad-ar = 20
rad-ar.type = IntegerParameter
rad-ar.help = Ambient resolution.
rad-ar.category = Daysim simulation parameters

rad-aa = 0.15
rad-aa.type = RealParameter
rad-aa.help = Ambient accuracy.
rad-aa.category = Daysim simulation parameters

rad-lr = 8
rad-lr.type = IntegerParameter
rad-lr.help = Maximum number of reflections.
rad-lr.category = Daysim simulation parameters

rad-st = 0.5
rad-st.type = RealParameter
rad-st.help = Specular sampling threshold.
rad-st.category = Daysim simulation parameters

rad-sj = 0.7
rad-sj.type = RealParameter
rad-sj.help = Specular sampling jitter.
rad-sj.category = Daysim simulation parameters

rad-lw = 0.05
rad-lw.type = RealParameter
rad-lw.help = Minimum weight of each ray.
rad-lw.category = Daysim simulation parameters

rad-dj = 0.7
rad-dj.type = RealParameter
rad-dj.help = Direct jitter.
rad-dj.category = Daysim simulation parameters

rad-ds = 0
rad-ds.type = RealParameter
rad-ds.help = Direct sampling ration.
rad-ds.category = Daysim simulation parameters

rad-dr = 0
rad-dr.type = IntegerParameter
rad-dr.help = Number of relays from secondary sources.
rad-dr.category = Daysim simulation parameters

rad-dp = 32
rad-dp.type = IntegerParameter
rad-dp.help = Secondary source pre-sampling density.
rad-dp.category = Daysim simulation parameters

albedo = 0.2
albedo.type = RealParameter
albedo.help = Albedo of the terrain.
albedo.category = Daysim simulation parameters

daysim-bin-directory = C:\Daysim\bin
daysim-bin-directory.type = PathParameter
daysim-bin-directory.help = Path to the Daysim binaries.


[demand]
buildings =
buildings.type = BuildingsParameter
buildings.help = List of buildings considered for the demand simulation (to simulate all buildings leave blank).
buildings.category = Advanced

loads-output =
loads-output.type = MultiChoiceParameter
loads-output.choices = PV, GRID, E_sys, Eal, Edata, Epro, Eaux,E_ww, E_hs, E_cs, E_cre, E_cdata,Qhs_sen_shu, Qhs_sen_ahu, Qhs_lat_ahu,Qhs_sen_aru, Qhs_lat_aru, Qhs_sen_sys,Qhs_lat_sys, Qhs_em_ls, Qhs_dis_ls,Qhs_sys_shu, Qhs_sys_ahu, Qhs_sys_aru,Qcs_sys_scu, Qcs_sys_ahu, Qcs_sys_aru,DH_hs, Qhs_sys, Qhs,DH_ww, Qww_sys, Qww,DC_cs, Qcs_sys, Qcs,DC_cre, Qcre_sys, Qcre,DC_cdata, Qcdata_sys, Qcdata,NG_hs,COAL_hs,OIL_hs,WOOD_hs,SOLAR_hs,NG_ww,COAL_ww,OIL_ww,WOOD_ww,SOLAR_ww,Qcs_sen_scu, Qcs_sen_ahu,Qcs_lat_ahu, Qcs_sen_aru, Qcs_lat_aru,Qcs_sen_sys, Qcs_lat_sys, Qcs_em_ls,Qcs_dis_ls, Qhpro_sys,QH_sys, QC_sys
loads-output.help = List of loads output by the demand simulation (to simulate all load types in demand_writer, leave blank).
loads-output.category = Advanced

massflows-output =
massflows-output.type = MultiChoiceParameter
massflows-output.choices = mcpww_sys,mcptw,mcpcs_sys,mcphs_sys,mcpcs_sys_ahu,mcpcs_sys_aru,mcpcs_sys_scu,mcphs_sys_ahu,mcphs_sys_aru,mcphs_sys_shu,mcpcre_sys,mcpcdata_sys
massflows-output.help = List of mass flow rates output by the demand simulation (to simulate all system mass flow rates in demand_writer, leave blank).
massflows-output.category = Advanced

temperatures-output =
temperatures-output.type = MultiChoiceParameter
temperatures-output.choices =  T_int, T_ext, theta_o, Tww_sys_sup, Tww_sys_re, Tcre_sys_re, Tcre_sys_sup,Tcdata_sys_re, Tcdata_sys_sup,Ths_sys_sup_aru, Ths_sys_sup_ahu, Ths_sys_sup_shu,Ths_sys_re_aru, Ths_sys_re_ahu, Ths_sys_re_shu, Tcs_sys_sup_aru, Tcs_sys_sup_ahu, Tcs_sys_sup_scu, Tcs_sys_re_aru, Tcs_sys_re_ahu, Tcs_sys_re_scu, Ths_sys_sup, Ths_sys_re, Tcs_sys_sup, Tcs_sys_re
temperatures-output.help = List of temperatures output by the demand simulation (to simulate all temperatures in demand_writer, leave blank).
temperatures-output.category = Advanced

resolution-output = hourly
resolution-output.type = ChoiceParameter
resolution-output.choices = hourly, monthly
resolution-output.help = Time step resolution of the demand simulation (hourly or monthly).
resolution-output.category = Advanced

format-output = csv
format-output.type = ChoiceParameter
format-output.choices = csv, hdf5
format-output.help = Format of the demand output files (csv or HDF5).
format-output.category = Advanced

use-dynamic-infiltration-calculation = false
use-dynamic-infiltration-calculation.type = BooleanParameter
use-dynamic-infiltration-calculation.help = True if dynamic infiltration calculations are considered (slower run times!).
use-dynamic-infiltration-calculation.category = Advanced

use-stochastic-occupancy = false
use-stochastic-occupancy.type = BooleanParameter
use-stochastic-occupancy.help = True if stochastic occupancy schedules are considered instead of deterministic occupancy schedules.
use-stochastic-occupancy.category = Advanced

override-variables = false
override-variables.type = BooleanParameter
override-variables.help = True if override files stored in override-files are used (generally for sensitivity analysis).
override-variables.category = Advanced

write-detailed-output = false
write-detailed-output.type = BooleanParameter
write-detailed-output.help = True if all calculated hourly demand variables are to be written to file.
write-detailed-output.category = Advanced

predefined-hourly-setpoints = false
predefined-hourly-setpoints.type = BooleanParameter
predefined-hourly-setpoints.help = True if deterministic temperature set points for each hour of the year are considered to calculate the system demands.

[emissions]
year-to-calculate = 2020
year-to-calculate.type = IntegerParameter
year-to-calculate.help = Defines the time period (year-to-calculate - year_built or year_renovated) over which embodied emissions are calculated. If greater than 60 years, embodied emissions are not considered.

[scenario-plots]
project = {general:scenario}/..
project.type = PathParameter
project.help = Path to the project directory.

scenarios = baseline, scenario1, scenario2
scenarios.type = SubfoldersParameter
scenarios.parent = {scenario-plots:project}
scenarios.help = List of scenarios to plot (subdirectories of the project).

output-file = {scenario-plots:project}/scenario-plots.pdf
output-file.type = FileParameter
output-file.extensions = pdf
output-file.direction = output
output-file.help = Output file containing each scenario's plots (scenario-plots.pdf).

[benchmark-graphs]
project = {general:scenario}/..
project.type = PathParameter
project.help = Path to the project directory.

scenarios = baseline, scenario1, scenario2
scenarios.type = SubfoldersParameter
scenarios.parent = {benchmark-graphs:project}
scenarios.help = List of scenarios to plot (subdirectories of the project).

output-file = {benchmark-graphs:project}/benchmark-graphs.pdf
output-file.type = FileParameter
output-file.extensions = pdf
output-file.direction = output
output-file.help =  Output file containing scenario comparison plots (benchmark-graphs.pdf).

[extract-reference-case]
destination = {general:scenario}/../..
destination.type = PathParameter
destination.help = Destination for the extracted reference case (zipped within CityEnergyAnalyst/cea/examples).

case = open
case.type = ChoiceParameter
case.choices = open, heating, cooling, WTP
case.help = Reference case to extract.


[solar]
buildings =
buildings.type = BuildingsParameter
buildings.help = List of buildings considered for the photovoltaic (PV), photovoltaic thermal (PVT) and solar collector (SC) simulations (to simulate all buildings leave blank).

type-pvpanel = PV1
type-pvpanel.type = ChoiceParameter
type-pvpanel.choices = PV1, PV2, PV3
type-pvpanel.help = Type of PV panel.

type-scpanel = FP
type-scpanel.type = ChoiceParameter
type-scpanel.choices = FP, ET
type-scpanel.help = Type of solar collector: "FP" (Flat-plate) or "ET" (Evacuated-tubes).

panel-on-roof = True
panel-on-roof.type = BooleanParameter
panel-on-roof.help = True if panels are considered on roof surfaces.

panel-on-wall = True
panel-on-wall.type = BooleanParameter
panel-on-wall.help = True if panels are considered on wall surfaces.

annual-radiation-threshold = 800
annual-radiation-threshold.type = RealParameter
annual-radiation-threshold.help = Only consider panels on surfaces that receive radiation above the defined threshold [kWh/m2/yr].

t-in-sc =
t-in-sc.type = RealParameter
t-in-sc.help = Inlet temperature of solar collectors in celsius (if blank: 75C for Flat-plate and 100C for Evacuated-tube).
t-in-sc.nullable = true
t-in-sc.category = Advanced

t-in-pvt =
t-in-pvt.type = RealParameter
t-in-pvt.help = Inlet temperature of PVT panels in celsius (if blank: 35C).
t-in-pvt.nullable = true
t-in-pvt.category = Advanced


solar-window-solstice = 4
solar-window-solstice.type = IntegerParameter
solar-window-solstice.help = Desired time of solar exposure on the solstice in hours.
solar-window-solstice.category = Advanced


[retrofit-potential]
keep-partial-matches = true
keep-partial-matches.type = BooleanParameter
keep-partial-matches.help = True if buildings which attained at least one of the criteria are considered candidates.

retrofit-scenario-name = retrofit-HVAC
retrofit-scenario-name.type = StringParameter
retrofit-scenario-name.help = Name of the scenario to create (created in the current project directory).

retrofit-target-year = 2020
retrofit-target-year.type = IntegerParameter
retrofit-target-year. help = Defines the time period to calculate energy differentials.
retrofit-target-year.category = age

age-threshold = 15
age-threshold.type = IntegerParameter
age-threshold.nullable = true
age-threshold.help = Lifespan threshold of HVAC (built / retrofitted) [kWh/m2].
age-threshold.category = age

eui-heating-threshold = 150
eui-heating-threshold.type = RealParameter
eui-heating-threshold.nullable = true
eui-heating-threshold.help = End use intensity (EUI) heating loads threshold (leave blank to ignore this criteria) [kWh/m2].
eui-heating-threshold.category = end use intensity

eui-hot-water-threshold = 50
eui-hot-water-threshold.type = RealParameter
eui-hot-water-threshold.nullable = true
eui-hot-water-threshold.help = End use intensity (EUI) hot-water loads threshold (leave blank to ignore this criteria) [kWh/m2].
eui-hot-water-threshold.category = end use intensity

eui-cooling-threshold = 4
eui-cooling-threshold.type = RealParameter
eui-cooling-threshold.nullable = true
eui-cooling-threshold.help = End use intensity (EUI) cooling loads threshold (leave blank to ignore this criteria) [kWh/m2].
eui-cooling-threshold.category = end use intensity

eui-electricity-threshold = 20
eui-electricity-threshold.type = RealParameter
eui-electricity-threshold.nullable = true
eui-electricity-threshold.help = End use intensity (EUI) electricity consumption threshold (leave blank to ignore this criteria) [kWh/m2].
eui-electricity-threshold.category = end use intensity

emissions-operation-threshold = 30
emissions-operation-threshold.type = RealParameter
emissions-operation-threshold.nullable = true
emissions-operation-threshold.help = Operational emissions threshold (leave blank to ignore this criteria) [kWh/m2].
emissions-operation-threshold.category = emissions

heating-costs-threshold = 2
heating-costs-threshold.type = RealParameter
heating-costs-threshold.nullable = true
heating-costs-threshold.help = Heating costs threshold (leave blank to ignore this criteria) [kWh/m2].
heating-costs-threshold.category = operation costs

hot-water-costs-threshold = 2
hot-water-costs-threshold.type = RealParameter
hot-water-costs-threshold.nullable = true
hot-water-costs-threshold.help = Hot-water costs threshold (leave blank to ignore this criteria) [kWh/m2].
hot-water-costs-threshold.category = operation costs

cooling-costs-threshold = 2
cooling-costs-threshold.type = RealParameter
cooling-costs-threshold.nullable = true
cooling-costs-threshold.help = Cooling costs threshold (leave blank to ignore this criteria) [kWh/m2].
cooling-costs-threshold.category = operation costs

electricity-costs-threshold = 2
electricity-costs-threshold.type = RealParameter
electricity-costs-threshold.nullable = true
electricity-costs-threshold.help = Electricity costs threshold (leave blank to ignore this criteria) [kWh/m2].
electricity-costs-threshold.category = operation costs

heating-losses-threshold = 15
heating-losses-threshold.type = RealParameter
heating-losses-threshold.nullable = true
heating-losses-threshold.help = Heating losses threshold (leave blank to ignore this criteria) [kWh/m2].
heating-losses-threshold.category = HVAC System losses

hot-water-losses-threshold = 15
hot-water-losses-threshold.type = RealParameter
hot-water-losses-threshold.nullable = true
hot-water-losses-threshold.help = Hot-water losses threshold (leave blank to ignore this criteria) [kWh/m2].
hot-water-losses-threshold.category = HVAC System losses

cooling-losses-threshold = 15
cooling-losses-threshold.type = RealParameter
cooling-losses-threshold.nullable = true
cooling-losses-threshold.help = Cooling losses threshold (leave blank to ignore this criteria) [kWh/m2].
cooling-losses-threshold.category = HVAC System losses

[sensitivity-demand]
method = sobol
method.type = ChoiceParameter
method.choices = morris, sobol
method.help = Method to screen valid values: "morris" or "sobol".

num-samples = 1000
num-samples.type = IntegerParameter
num-samples.help = Number of samples (generally 1000 or until it converges).

calc-second-order = false
calc-second-order.type = BooleanParameter
calc-second-order.help = (sobol) calc_second_order parameter

num-levels = 4
num-levels.type = IntegerParameter
num-levels.help = (morris) num_levels parameter

samples-folder = {general:scenario}/../samples
samples-folder.type = PathParameter
samples-folder.direction = input
samples-folder.help = Path to place the scenario sensitivity analysis output files (samples.npy, problem.pickle).

variable-groups = ENVELOPE, INDOOR_COMFORT, INTERNAL_LOADS
variable-groups.type = MultiChoiceParameter
variable-groups.choices = ENVELOPE, INDOOR_COMFORT, INTERNAL_LOADS, SYSTEMS ECONOMIC
variable-groups.help = List of variable groups to sample (see uncertainty_distributions.xls).

sample-index = 0
sample-index.help = Zero-based index into the samples list to simulate.
sample-index.type = IntegerParameter

number-of-simulations =
number-of-simulations.type = IntegerParameter
number-of-simulations.nullable = true
number-of-simulations.help = Number of simulations to perform (leave blank to simulate all).

simulation-folder = {general:scenario}/../simulation
simulation-folder.type = PathParameter
simulation-folder.direction = output
simulation-folder.help = Path to copy the reference case to for simulation.

output-parameters = Qcs_sys_MWhyr, Qhs_sys_MWhyr, E_sys_MWhyr, Qhs_sys0_kW, Qcs_sys0_kW, E_sys0_kW
output-parameters.type = MultiChoiceParameter
output-parameters.choices = Qcs_sys_MWhyr, Qhs_sys_MWhyr, E_sys_MWhyr, Qhs_sys0_kW, Qcs_sys0_kW, E_sys0_kW
output-parameters.help = Output parameters for which the sensitivity analysis is performed.

temporal-scale = yearly
temporal-scale.type = ChoiceParameter
temporal-scale.choices = yearly, monthly
temporal-scale.help = Temporal scale of the sensitivity analysis ("monthly" or "yearly").

[dbf-tools]
#converter of dbf to xls and vice versa
input-file = {general:scenario}/inputs/technology/archetypes/construction_properties.xlsx
input-file.type = FileParameter
input-file.extensions = xls xlsx dbf
input-file.help = Path to the DBF or Excel file.

output-file-name = converted_file
output-file-name.type = StringParameter
output-file-name.help = Name of the output file (without extension).

output-path = {general:scenario}
output-path.type = PathParameter
output-path.help = Path to save the dbf <-> xls conversion results.

[shapefile-tools]
# configuration for tools like excel-to-shp and shp-to-excel
excel-file = {general:scenario}/inputs/building-geometry/zone.xls
excel-file.type = FileParameter
excel-file.extensions = xls xlsx
excel-file.help = Path to the shapefile or Excel file.

shapefile = {general:scenario}/inputs/building-geometry/zone.shp
shapefile.type = FileParameter
shapefile.extensions = shp
shapefile.help = Path to the ESRI Shapefile.

crs = {"lon_0": 7.439583333333333, "k_0": 1, "ellps": "bessel", "y_0": 200000, "no_defs": true, "proj": "somerc", "x_0": 600000, "units": "m", "lat_0": 46.95240555555556}
crs.type = JsonParameter
crs.help = Contains the value to use for the crs parameter of the shapefile.

index = Name
index.type = StringParameter
index.help = Use this column as the index column of the DataFrame.

polygon = True
polygon.type = BooleanParameter
polygon.help = True if the geometry column is interpreted as polygon coordinates, false if it is interpreted as a polyline.

[test]
reference-cases = open
reference-cases.type = MultiChoiceParameter
reference-cases.choices = open, zug/baseline, zurich/baseline, zurich/masterplan, all
reference-cases.help = List of reference cases to run (check cea/tests/dodo.py@REFERENCE_CASES for the full list).

tasks = all
tasks.type = MultiChoiceParameter
tasks.choices = all, download_radiation, download_reference_cases, run_calibration, run_data_helper, run_demand,
                run_embodied_energy, run_emissions_mobility, run_emissions_operation, run_scenario_plots,
                run_sensitivity, run_thermal_network_matrix, run_unit_tests
tasks.help = List of tasks to run ("all" to run all tasks).
tasks.category = Advanced

verbosity = 1
verbosity.type = IntegerParameter
verbosity.help = Verbosity parameter to pass to pydoit.
verbosity.category = Advanced

[trace-inputlocator]
scripts = data-helper, demand, emissions
scripts.type = MultiChoiceParameter
scripts.choices = benchmark-graphs,
    compile,
    copy-default-databases,
    create-new-project,
    dashboard,
    data-helper,
    dbf-to-excel-to-dbf,
    decentralized,
    demand,
    emissions,
    excel-to-shapefile,
    extract-reference-case,
    install-arcgis,
    install-grasshopper,
    lake-potential,
    list-demand-graphs-fields,
    multi-criteria-analysis,
    network-layout,
    operation-costs,
    optimization,
    photovoltaic,
    photovoltaic-thermal,
    plots,
    plots-optimization,
    plots-scenario-comparisons,
    plots-supply-system,
    radiation-daysim,
    scenario-plots,
    sensitivity-demand-analyze,
    sensitivity-demand-samples,
    sensitivity-demand-simulate,
    sewage-potential,
    shapefile-to-excel,
    solar-collector,
    supply-system-simulation,
    test,
    thermal-network,
    thermal-network-optimization
scripts.help = Sequential list of scripts to run.

meta-output-file = {general:scenario}/outputs/trace_inputlocator.output.yml
meta-output-file.type = FileParameter
meta-output-file.extensions = yml
meta-output-file.help = Path to the filename of the yml output file.


[neural-network]

year = 2015
year.type = IntegerParameter
year.help = The year considered for the network calculations. WARNING! make sure you are using a compatible weather file.

warmup-period = 759
warmup-period.type = IntegerParameter
warmup-period.help = Burn-in period for estimation of the demand calculations in hours (taken from the end of the year).

nn-delay = 1
nn-delay.type = IntegerParameter
nn-delay.help = Number of delays (recommended value is 1).

nn-passes = 3
nn-passes.type = IntegerParameter
nn-passes.help = Number of passes (recommended value is 20).

number-samples-scaler = 3
number-samples-scaler.type = IntegerParameter
number-samples-scaler.help = Number of generations of the district (recommended value is 200 but is dependant on the number of features).

number-samples = 3
number-samples.type = IntegerParameter
number-samples.help = The number of samples to use (recommended value is 10, however each sample requires typically 1GM of ram).

number-sweeps=3
number-sweeps.type = IntegerParameter
number-sweeps.help = The number of sweeps (recommended value is 10).

autoencoder = false
autoencoder.type = BooleanParameter
autoencoder.help = True if you have more than 70 features and sufficient ram.

boolean-vars = ECONOMIZER, WIN_VENT, MECH_VENT, HEAT_REC, NIGHT_FLSH
boolean-vars.type = ListParameter
boolean-vars.help = Name of features that are not float numbers (instead are classes) and should have Boolean properties.

climatic-variables = drybulb_C, wetbulb_C, relhum_percent, glohorrad_Whm2, dirnorrad_Whm2, difhorrad_Whm2, skytemp_C, windspd_ms
climatic-variables.type = ListParameter
climatic-variables.help = Features selected from the weather file.

random-variables = win_wall, Cm_Af, n50, U_roof, a_roof, U_wall, a_wall, U_base, U_win, G_win, rf_sh,
                   Ths_set_C, Tcs_set_C, Ths_setb_C, Tcs_setb_C, Ve_lps, Qs_Wp, X_ghp, Ea_Wm2, El_Wm2,
                   Vww_lpd, Vw_lpd, dThs_C, dTcs_C, ECONOMIZER, WIN_VENT, MECH_VENT, HEAT_REC, NIGHT_FLSH, dT_Qhs,
                   dT_Qcs
random-variables.type = ListParameter
random-variables.help = Features that are subject to uncertainty and, therefore, random sampling.

target-parameters = Qhs_sys_kWh, Qcs_sys_kWh, Qww_sys_kWh, E_sys_kWh, T_int_C
target-parameters.type = ListParameter
target-parameters.help = Parameters intended for estimation by the neural network.

[single-calibration]
variables = U_win, U_wall, U_roof, n50, Tcs_set_C, Hs
variables.type = MultiChoiceParameter
variables.choices = U_win, U_wall, U_base, U_roof, Tcs_setb_C, Ths_setb_C, G_win, n50, Hs, Cm_Af, Ths_set_C, win_wall, Tcs_set_C, Ea_Wm2, El_Wm2, Vww_lpd, Vw_lpd
variables.help = List of input variables used for calibration (they refer to the variable names included in the distributions database of CEA).
variables.category = Advanced

building = B01
building.type = StringParameter
building.help = Building to calibrate.
building.category = Advanced

load = E_sys
load.type = ChoiceParameter
load.choices = PV, GRID, E_sys, Eal, Edata, Epro, Eaux,E_ww, E_hs, E_cs, E_cre, E_cdata,Qhs_sen_shu, Qhs_sen_ahu, Qhs_lat_ahu,Qhs_sen_aru, Qhs_lat_aru, Qhs_sen_sys,Qhs_lat_sys, Qhs_em_ls, Qhs_dis_ls,Qhs_sys_shu, Qhs_sys_ahu, Qhs_sys_aru,Qcs_sys_scu, Qcs_sys_ahu, Qcs_sys_aru,DH_hs, Qhs_sys, Qhs,DH_ww, Qww_sys, Qww,DC_cs, Qcs_sys, Qcs,DC_cre, Qcre_sys, Qcre,DC_cdata, Qcdata_sys, Qcdata,NG_hs,COAL_hs,OIL_hs,WOOD_hs,SOLAR_hs,NG_ww,COAL_ww,OIL_ww,WOOD_ww,SOLAR_ww,Qcs_sen_scu, Qcs_sen_ahu,Qcs_lat_ahu, Qcs_sen_aru, Qcs_lat_aru,Qcs_sen_sys, Qcs_lat_sys, Qcs_em_ls,Qcs_dis_ls, Qhpro_sys,QH_sys, QC_sys
load.help = Loads intended for calibration.
load.category = Advanced

samples = 1000
samples.type = IntegerParameter
samples.help =  Number of samples used for calibration.
samples.category = Grid for the sensors in the roof

iterations = 10000
iterations.type = IntegerParameter
iterations.help =  Number of iterations used in the calibration (>10000 recommended).
iterations.category = MCMC iterations for calibration. >10000 recommended

show-plots = true
show-plots.type = BooleanParameter
show-plots.help = True if plots are to be displayed.

[thermal-network]
network-type = DH
network-type.type = ChoiceParameter
network-type.choices = DH, DC
network-type.help = Type of district network to be simulated: "DH" (district heating) or "DC" (district cooling).

network-names =
network-names.type = ListParameter
network-names.help = List of network file names for either DH (district heating) or DC (district cooling) network types.
network-names.category = Advanced

file-type = shp
file-type.type = ChoiceParameter
file-type.choices = csv, shp
file-type.help = Format of the input files (either csv file or a shape file).

set-diameter = true
set-diameter.type = BooleanParameter
set-diameter.help = True if diameters are set by min and max flow rates, false if diameters are considered a fixed input.

load-max-edge-flowrate-from-previous-run = false
load-max-edge-flowrate-from-previous-run.type = BooleanParameter
load-max-edge-flowrate-from-previous-run.help = True to bypass the calc_max_edge_flowrate function, using results from the previous simulation (useful for debugging).
load-max-edge-flowrate-from-previous-run.category = Advanced

start-t = 0
start-t.type = IntegerParameter
start-t.help = Start hour for calculations (0-based).
start-t.category = Advanced

stop-t = 8760
stop-t.type = IntegerParameter
stop-t.help = Stop hour for calculations (0-based, upper bound).
stop-t.category = Advanced

use-representative-week-per-month = false
use-representative-week-per-month.type = BooleanParameter
use-representative-week-per-month.help = True to use the data for first week of each month instead of the full month.
use-representative-week-per-month.category = Advanced

minimum-mass-flow-iteration-limit = 30
minimum-mass-flow-iteration-limit.type = IntegerParameter
minimum-mass-flow-iteration-limit.help = Maximum number of iterations permitted for the increase of minimum mass flows in the network.
minimum-mass-flow-iteration-limit.category = Advanced

minimum-edge-mass-flow = 0.1
minimum-edge-mass-flow.type = RealParameter
minimum-edge-mass-flow.help = Minimum mass flow rate permitted in the network (in kg/s). If the mass flow rate in any edge is below this value at any time period, the thermal network will be re-sized accordingly
minimum-edge-mass-flow.category = Advanced

diameter-iteration-limit = 10
diameter-iteration-limit.type = IntegerParameter
diameter-iteration-limit.help = Maximum number of iterations permitted for the network diameter optimization (relevant for looped network result convergence).
diameter-iteration-limit.category = Advanced

substation-cooling-systems = ahu, aru, scu
substation-cooling-systems.type = MultiChoiceParameter
substation-cooling-systems.choices = ahu, aru, scu, re, data
substation-cooling-systems.help = List of cooling loads to be supplied (DC mode)
substation-cooling-systems.category = Advanced

substation-heating-systems = ahu, aru, shu, ww
substation-heating-systems.type = MultiChoiceParameter
substation-heating-systems.choices = ahu, aru, shu, ww
substation-heating-systems.help = List of heating loads to be supplied (DH mode)
substation-heating-systems.category = Advanced

temperature-control = VT
temperature-control.type = ChoiceParameter
temperature-control.choices = VT, CT
temperature-control.help = Type of control strategy for plant operation: "VT" (Variable Temperature / Variable Flow) or "CT" (Constant Temperature / Variable Flow).
temperature-control.category = Advanced

plant-supply-temperature = 80
plant-supply-temperature.type = RealParameter
plant-supply-temperature.help = Supply temperature of plants in celsius (relevant if temperature-control is set to 'CT').
plant-supply-temperature.category = Advanced


[thermal-network-optimization]
network-type = DH
network-type.type = ChoiceParameter
network-type.choices = DH, DC
network-type.help = Type of district network to be simulated: "DH" (district heating) or "DC" (district cooling).

network-names =
network-names.type = ListParameter
network-names.help = List of network file names for either DH (district heating) or DC (district cooling) network types.
network-names.category = Advanced

file-type = shp
file-type.type = ChoiceParameter
file-type.choices = csv, shp
file-type.help = Format of the input files (either csv file or a shape file).

set-diameter = true
set-diameter.type = BooleanParameter
set-diameter.help = True if diameters are set by min and max flow rates, false if diameters are considered a fixed input.

load-max-edge-flowrate-from-previous-run = false
load-max-edge-flowrate-from-previous-run.type = BooleanParameter
load-max-edge-flowrate-from-previous-run.help = True to bypass the calc_max_edge_flowrate function using results from the previous simulation (useful for debugging).
load-max-edge-flowrate-from-previous-run.category = Advanced

start-t = 0
start-t.type = IntegerParameter
start-t.help = Start hour for calculations (0-based).
start-t.category = Advanced

stop-t = 8760
stop-t.type = IntegerParameter
stop-t.help = Stop hour for calculations (0-based, upper bound).
stop-t.category = Advanced

network-name =
network-name.type = StringParameter
network-name.help = Name of the network for which to run the network optimization.
network-name.category = Advanced

possible-plant-sites =
possible-plant-sites.type = ListParameter
possible-plant-sites.help = List building names considered candidates for plant locations (leave blank if all buildings are considered candidates).
possible-plant-sites.category = Advanced

min-number-of-plants = 1
min-number-of-plants.type = IntegerParameter
min-number-of-plants.help = Minimum number of plants used for thermal network optimization (minimum value is 1).
min-number-of-plants.category = Advanced

max-number-of-plants = 1
max-number-of-plants.type = IntegerParameter
max-number-of-plants.help = Maximum number of plants used for thermal network optimization (minimum value is 1).
max-number-of-plants.category = Advanced

number-of-individuals = 6
number-of-individuals.type = IntegerParameter
number-of-individuals.help = Number of individuals at the start of the optimization (parameter for genetic algorithm).
number-of-individuals.category = Advanced

chance-of-mutation = 20
chance-of-mutation.type = RealParameter
chance-of-mutation.help = Percentage chance of mutation in the genetic algorithm.
chance-of-mutation.category = Advanced

number-of-generations = 20
number-of-generations.type = IntegerParameter
number-of-generations.help = Number of generations used for thermal network optimization.
number-of-generations.category = Advanced

lucky-few = 1
lucky-few.type = IntegerParameter
lucky-few.help = Number of individuals which are randomly picked despite not being optimal (must be smaller than the number of individuals minus one).
lucky-few.category = Advanced

optimize-loop-branch = false
optimize-loop-branch.type = BooleanParameter
optimize-loop-branch.help = True if the thermal network optimization will dictate the use of purely branched or mixed network layouts.
optimize-loop-branch.category = Advanced

optimize-network-loads = false
optimize-network-loads.type = BooleanParameter
optimize-network-loads.help = True if the thermal network optimization will dictate which heat loads are provided by the network.
optimize-network-loads.category = Advanced

optimize-building-connections = false
optimize-building-connections.type = BooleanParameter
optimize-building-connections.help = True if the thermal network optimization will dictate which buildings to connect to the network.
optimize-building-connections.category = Advanced

use-rule-based-approximation = false
use-rule-based-approximation.type = BooleanParameter
use-rule-based-approximation.help = True if the thermal network optimization will use a rule based approach to narrow the solution space (e.g. by limiting the amount of possible plant locations).
use-rule-based-approximation.category = Advanced

use-representative-week-per-month = false
use-representative-week-per-month.type = BooleanParameter
use-representative-week-per-month.help = True to use the data for first week of each month instead of the full month.
use-representative-week-per-month.category = Advanced

minimum-mass-flow-iteration-limit = 30
minimum-mass-flow-iteration-limit.type = IntegerParameter
minimum-mass-flow-iteration-limit.help = Maximum number of iterations permitted for the increase of minimum mass flows in the network.
minimum-mass-flow-iteration-limit.category = Advanced

minimum-edge-mass-flow = 0.1
minimum-edge-mass-flow.type = RealParameter
minimum-edge-mass-flow.help = Minimum mass flow rate permitted in the network (in kg/s). If the mass flow rate in any edge is below this value at any time period, the thermal network will be re-sized accordingly.
minimum-edge-mass-flow.category = Advanced

diameter-iteration-limit = 10
diameter-iteration-limit.type = IntegerParameter
diameter-iteration-limit.help = Maximum number of iterations permitted for the network diameter optimization (relevant for looped network result convergence).
diameter-iteration-limit.category = Advanced

substation-cooling-systems = ahu, aru, scu
substation-cooling-systems.type = ListParameter
substation-cooling-systems.help = List of cooling loads to be supplied (DC mode).
substation-cooling-systems.category = Advanced

substation-heating-systems = ahu, aru, shu, ww
substation-heating-systems.type = ListParameter
substation-heating-systems.help = List of heating loads to be supplied (DH mode).
substation-heating-systems.category = Advanced

disconnected-buildings =
disconnected-buildings.type = ListParameter
disconnected-buildings.help = List of buildings which are disconnected from the network.
disconnected-buildings.category = Advanced

yearly-cost-calculations = false
yearly-cost-calculations.type = BooleanParameter
yearly-cost-calculations.help = True if cost calculations of CT opex and heat/cooling production are based on a yearly basis.
yearly-cost-calculations.category = Advanced

[optimization]
district-heating-network = false
district-heating-network.type = BooleanParameter
district-heating-network.help = if centralized heating is used in the neighborhood.

district-cooling-network = false
district-cooling-network.type = BooleanParameter
district-cooling-network.help = if centralized cooling is used in the neighborhood.

detailed-electricity-pricing = false
detailed-electricity-pricing.type = BooleanParameter
detailed-electricity-pricing.help = using hourly electricity costs to perform cost calculations

initialind = 3
initialind.type = IntegerParameter
<<<<<<< HEAD
initialind.help = Number of individuals at the start of the optimization (parameter for genetic algorithm).

halloffame = 20
halloffame.type = IntegerParameter
halloffame.help = Number of individuals to be stored in hall of fame.

ngen = 3
ngen.type = IntegerParameter
ngen.help = Number of generations in the optimization (parameter for genetic algorithm).

fcheckpoint = 1
fcheckpoint.type = IntegerParameter
fcheckpoint.help = Frequency for the saving of checkpoints.

maxtime = 604800
maxtime.type = IntegerParameter
maxtime.help = Maximum permitted run time in seconds (604800 is equivalent of 7 days).

recoverycheckpoint = 0
recoverycheckpoint.type = IntegerParameter
recoverycheckpoint.help = The checkpoint at which the optimization can be resumed in the case of unexpected stop.
=======
initialind.help = this denotes the number of individuals at the start of the optimization (parameter for genetic algorithm)
initialind.category = Advanced

halloffame = 20
halloffame.type = IntegerParameter
halloffame.help = this denotes the number of individuals to be stored in hall of fame
halloffame.category = Advanced

ngen = 3
ngen.type = IntegerParameter
ngen.help = number of generations in the optimization (parameter for genetic algorithm)
ngen.category = Advanced

fcheckpoint = 1
fcheckpoint.type = IntegerParameter
fcheckpoint.help = frequency for the saving of checkpoints
fcheckpoint.category = Advanced

maxtime = 604800
maxtime.type = IntegerParameter
maxtime.help = maximum allowed time in seconds, 604800 is equivalent of 7 days
maxtime.category = Advanced

recoverycheckpoint = 0
recoverycheckpoint.type = IntegerParameter
recoverycheckpoint.help = in case the optimization stops, it can be resumed from this checkpoint.
recoverycheckpoint.category = Advanced
>>>>>>> 34650d2a

random-seed =
random-seed.type = IntegerParameter
random-seed.nullable = true
random-seed.help = Random seed to make it easy to replicate the results of the scenarios.
random-seed.category = Advanced

[plots]
buildings =
buildings.type = BuildingsParameter
buildings.help = List of building names to generate plots (leave blank for all buildings).

building =
building.type = SingleBuildingParameter
building.help = Building ID for the Energy Demand, Comfort Plot and Heating Reset-schedule plot. Used only for the
                dashboard plots. For the plots tool, use a single building in the "buildings" variable.


categories = demand, solar_potentials, solar_technology, life_cycle_analysis, thermal_network
categories.type = MultiChoiceParameter
categories.choices = demand, solar_potentials, solar_technology, life_cycle_analysis, thermal_network
categories.help = List of plot categories to be created.

network-type = DC
network-type.type = ChoiceParameter
network-type.choices = DC, DH
network-type.help = Type of district network: "DH" (district heating) or "DC" (district cooling).

network-name =
network-name.type = StringParameter
network-name.help = The name of the network to plot (defaults to an empty string).

plant-node =
plant-node.type = PlantNodeParameter
plant-node.network-type = plots:network-type
plant-node.network-name = plots:network-name
plant-node.help = The plant node to plot.

[plots-optimization]
generation = 3
generation.type = IntegerParameter
<<<<<<< HEAD
generation.help = Select one generation of the optimization routine to be plotted.

network-type = DC
network-type.type = ChoiceParameter
network-type.choices = DC, DH
network-type.help = Type of district network: "DH" (district heating) or "DC" (district cooling).
=======
generation.help = Select one generation of the optimization routine where the supply system is going to be studied
>>>>>>> 34650d2a

multicriteria = true
multicriteria.type = BooleanParameter
multicriteria.help = True to include the results of multi-criteria assessment plots.

<<<<<<< HEAD
categories = pareto_curve, system_sizes, costs_analysis
categories.type = MultiChoiceParameter
categories.choices = pareto_curve, system_sizes, costs_analysis
categories.help = List of plot categories to be created.
=======
>>>>>>> 34650d2a

[plots-supply-system]
generation = 3
generation.type = IntegerParameter
generation.help = Select one generation of the optimization routine where the supply system is going to be studied.

<<<<<<< HEAD
individual = ind1
individual.type = StringParameter
individual.help = Select one individual configuration of the supply system to visualize.

network-type = DC
network-type.type = ChoiceParameter
network-type.choices = DC, DH
network-type.help = Type of district network: "DH" (district heating) or "DC" (district cooling).

categories = system_sizes, costs_analysis, supply_mix, imports_exports, thermal_dispatch_curves, electrical_dispatch_curves
categories.type = MultiChoiceParameter
categories.choices = system_sizes, costs_analysis, supply_mix, imports_exports, thermal_dispatch_curves, electrical_dispatch_curves, thermal_network
categories.help = List of plot categories to be created.

=======
individual = 2
individual.type = IntegerParameter
individual.help = select one individual configuration of the supply system to visualize

>>>>>>> 34650d2a
[plots-scenario-comparisons]
project = {general:scenario}/..
project.type = PathParameter
project.help = Path to the folder containing the scenarios to compare

base-scenario = {general:scenario}
base-scenario.type = OptimizationIndividualParameter
base-scenario.project = {plots-scenario-comparisons:project}
base-scenario.help = Baseline scenario to use for comparisons.

scenarios = {general:scenario}/1/ind2
scenarios.type = OptimizationIndividualListParameter
scenarios.project = {plots-scenario-comparisons:project}
scenarios.help = List of scenarios to compare.

categories = demand, supply_mix, costs_analysis, life_cycle_analysis, land_use
categories.type = MultiChoiceParameter
categories.choices = demand, supply_mix, costs_analysis, life_cycle_analysis, land_use
categories.help = LList of plot categories to be created.

network-type = DC
network-type.type = ChoiceParameter
network-type.choices = DC, DH
network-type.help = Type of district network: "DH" (district heating) or "DC" (district cooling).

[sewage]
heat-exchanger-length = 120
heat-exchanger-length.type = IntegerParameter
heat-exchanger-length.help = Length of pipeline available for a heat exchanger in the sewage in meters (at least 100 meters).

sewage-water-district = 30
sewage-water-district.type = RealParameter
sewage-water-district.help = volume in l/s of wastewater coming in dry conditions.

sewage-water-ratio = 0.95
sewage-water-ratio.type = RealParameter
<<<<<<< HEAD
sewage-water-ratio.nullable = true
sewage-water-ratio.help = Ratio of decrease/increase in sewage water due to solids and water intakes.
=======
sewage-water-ratio.help = ratio of decrease/increase in sewage water due to solids and also water intakes.
>>>>>>> 34650d2a

[lake]
available = false
available.type = BooleanParameter
available.help = True if a lake is available to use as a heat sink.

size = 0
size.type = IntegerParameter
size.help = Size of the lake.

[create-new-project]
project = cea-new-project
project.type = StringParameter
project.help = Name of the new project.

scenario = baseline
scenario.type = StringParameter
scenario.help = Name of the baseline scenario.

output-path = {general:scenario}/../..
output-path.type = PathParameter
output-path.help = Path to new project location.

zone = {general:scenario}/inputs/building-geometry/zone.shp
zone.type = FileParameter
zone.extensions = shp
zone.help = Path to geometry of the zone.

terrain = {general:scenario}/inputs/topography/terrain.tif
terrain.type = FileParameter
terrain.extensions = tif tiff
terrain.help = Path to the digital elevation model.

streets = {general:scenario}/inputs/networks/streets.shp
streets.type = FileParameter
streets.extensions = shp
streets.help = Path to street geometry.

district =
district.type = FileParameter
district.extensions = shp
district.nullable = true
district.help = Path to geometry of zone and surroundings (blank if shading effects are not considered).
district.category = Optional

occupancy =
occupancy.type = FileParameter
occupancy.extensions = dbf
occupancy.nullable = true
occupancy.help = Path to occupancy database (blank if CEA should create one for you).
occupancy.category = Optional

age =
age.type = FileParameter
age.extensions = dbf
age.nullable = true
age.help = Path to age database (blank if CEA should create one for you).
age.category = Optional

[decentralized]
detailed-electricity-pricing = false
detailed-electricity-pricing.type = BooleanParameter
detailed-electricity-pricing.help = using hourly electricity costs to perform cost calculations

ahuflag = false
ahuflag.type = BooleanParameter
ahuflag.help = Flag for decentralized building calculations satisfying demand from only Air Handling
ahuflag.category = Advanced

aruflag = false
aruflag.type = BooleanParameter
aruflag.help = Flag for decentralized building calculations satisfying demand from only Air Recirculation
aruflag.category = Advanced

scuflag = false
scuflag.type = BooleanParameter
scuflag.help = Flag for decentralized building calculations satisfying demand from only Sensible Cooling
scuflag.category = Advanced

ahuaruflag = false
ahuaruflag.type = BooleanParameter
ahuaruflag.help = Flag for decentralized building calculations satisfying demand from Air Handling and Recirculation
ahuaruflag.category = Advanced

ahuscuflag = false
ahuscuflag.type = BooleanParameter
ahuscuflag.help = Flag for decentralized building calculations satisfying demand from Air Handling and Sensible Cooling
ahuscuflag.category = Advanced

aruscuflag = false
aruscuflag.type = BooleanParameter
aruscuflag.help = Flag for decentralized building calculations satisfying demand from Air Recirculation and Sensible Cooling
aruscuflag.category = Advanced

[network-layout]
network-type = DC
network-type.type = ChoiceParameter
network-type.choices = DC, DH, custom, EL
network-type.help = Type of district network: "DH" (district heating), "DC" (district cooling) or "EL" (electrical grid).

connected-buildings =
connected-buildings.type = BuildingsParameter
connected-buildings.help = List of buildings/customers to connect (blank if all buildings connected).
connected-buildings.category = Advanced

disconnected-buildings =
disconnected-buildings.type = ListParameter
disconnected-buildings.help = List of buildings which are disconnected from the network.
disconnected-buildings.category = Advanced

pipe-diameter = 150
pipe-diameter.type = IntegerParameter
pipe-diameter.help = Nominal diameter of pipe in mm.
pipe-diameter.category = Advanced

type-mat = T1
type-mat.type = ChoiceParameter
type-mat.choices = T1, T2, T3
type-mat.help = Type of default material for piping.
type-mat.category = Advanced

create-plant = true
create-plant.type = BooleanParameter
create-plant.help = True if plant located to highest energy consumer.
create-plant.category = Advanced

allow-looped-networks = false
allow-looped-networks.type = BooleanParameter
allow-looped-networks.help = True if network loops should be created.
create-plant.category = Advanced

consider-only-buildings-with-demand = false
consider-only-buildings-with-demand.type = BooleanParameter
consider-only-buildings-with-demand.help = True if ONLY buildings with energy demand are considered when creating networks.
consider-only-buildings-with-demand.category = Advanced

[supply-system-simulation]
district-heating-network = false
district-heating-network.type = BooleanParameter
district-heating-network.help = if centralized heating is used in the neighborhood.

district-cooling-network = false
district-cooling-network.type = BooleanParameter
district-cooling-network.help = if centralized cooling is used in the neighborhood.

centralized-vcc = 0.5
centralized-vcc.type = RealParameter
centralized-vcc.help = Centralized vapor compression chiller sizing. Input a ratio of the peak cooling demand.

centralized-ach = 0.4
centralized-ach.type = RealParameter
centralized-ach.help = Centralized absorption chiller sizing. Input a ratio of the peak cooling demand.

centralized-storage = 0.1
centralized-storage.type = RealParameter
centralized-storage.help = Centralized cold water storage sizing. Input a ratio of the peak cooling demand.

reduced-timesteps = true
reduced-timesteps.type = BooleanParameter
reduced-timesteps.help = True to run simulation with monthly rather than yearly time steps.

decentralized-systems = Vapor Compression Chiller
decentralized-systems.type = ChoiceParameter
decentralized-systems.choices = Vapor Compression Chiller, Single-effect Absorption Chiller, Mini-split Unit
decentralized-systems.help = Cooling supply technology used for buildings that are not connected to a district cooling network.
decentralized-systems.category = Advanced

dc-connected-buildings =
dc-connected-buildings.type = BuildingsParameter
dc-connected-buildings.help = List of buildings connected to district cooling or leave blank to simulate district.
dc-connected-buildings.category = Advanced


[multi-criteria]
<<<<<<< HEAD
generations = 3
generations.type = IntegerParameter
generations.help = Generation for which the multi-criteria analysis should be performed.

network-type = DC
network-type.type = ChoiceParameter
network-type.choices = DC, DH, custom
network-type.help = Type of district network: "DH" (district heating) or "DC" (district cooling).
=======
generation = 3
generation.type = IntegerParameter
generation.help = One generation on which the multi-criteria analysis should be performed.
>>>>>>> 34650d2a

economicsustainability = 0.8
economicsustainability.type = RealParameter
economicsustainability.help = Weight factor for economic sustainability.

environmentalsustainability = 0.1
environmentalsustainability.type = RealParameter
environmentalsustainability.help = Weight factor for environmental sustainability.

socialsustainability = 0.1
socialsustainability.type = RealParameter
socialsustainability.help = Weight for social sustainability.

annualizedcosts = 0.8
annualizedcosts.type = RealParameter
annualizedcosts.help = Weight for total annualized costs (as part of economic sustainability).
annualizedcosts.category = Advanced economic sustainability

capextotal = 0.1
capextotal.type = RealParameter
capextotal.help = Weight factor for total investment costs (as part of economic sustainability).
capextotal.category = Advanced economic sustainability

opex = 0.1
opex.type = RealParameter
opex.help = Weight factor for operation costs (as part of economic sustainability).
opex.category = Advanced economic sustainability

emissions = 0.5
emissions.type = RealParameter
emissions.help = Weight factor for emissions (as part of environmental sustainability).
emissions.category = Advanced environmental sustainability

primaryenergy = 0.5
primaryenergy.type = RealParameter
primaryenergy.help = Weight factor for primary energy (as part of environmental sustainability).
primaryenergy.category = Advanced environmental sustainability

renewableshare = 1
renewableshare.type = RealParameter
renewableshare.help = Weight factor for renewable energy share (as part of social sustainability).
renewableshare.category = Advanced social sustainability

[mpc-building]
time-start = 2005-01-01 00:00:00
time-start.type = StringParameter
time-start.help = tbd

time-end = 2005-01-01 23:30:00
time-end.type = StringParameter
time-end.help = tbd

set-temperature-goal = constant_temperature
set-temperature-goal.type = ChoiceParameter
set-temperature-goal.choices = constant_temperature, follow_cea, set_setback_temperature
set-temperature-goal.help = tbd

constant-temperature = 25.0
constant-temperature.type = RealParameter
constant-temperature.help = For 'constant_temperature'

pricing-scheme = constant_prices
pricing-scheme.type = ChoiceParameter
pricing-scheme.choices = constant_prices, dynamic_prices
pricing-scheme.help = tbd

constant-price = 255.2
constant-price.type = RealParameter
constant-price.help = SGD/MWh from https://www.spgroup.com.sg/what-we-do/billing

min-max-source = constants
min-max-source.type = ChoiceParameter
min-max-source.choices = constants, from occupancy, from building.py
min-max-source.help = tbd

min-constant-temperature = 20.0
min-constant-temperature.type = RealParameter
min-constant-temperature.help = tbd

max-constant-temperature = 25.0
max-constant-temperature.type = RealParameter
max-constant-temperature.help = tbd

delta-set = 3.0
delta-set.type =  RealParameter
delta-set.help = For 'from occupancy variations'

delta-setback = 5.0
delta-setback.type = RealParameter
delta-setback.help = For 'from occupancy variations'


[mpc-district]
time-start = 2005-01-01 00:00:00
time-start.type = StringParameter
time-start.help = tbd

time-end = 2005-01-01 23:30:00
time-end.type = StringParameter
time-end.help = tbd

set-temperature-goal = constant_temperature
set-temperature-goal.type = ChoiceParameter
set-temperature-goal.choices = constant_temperature, follow_cea, set_setback_temperature
set-temperature-goal.help = tbd

constant-temperature = 25.0
constant-temperature.type = RealParameter
constant-temperature.help = For 'constant_temperature'

pricing-scheme = constant_prices
pricing-scheme.type = ChoiceParameter
pricing-scheme.choices = constant_prices, dynamic_prices
pricing-scheme.help = tbd

constant-price = 255.2
constant-price.type = RealParameter
constant-price.help = SGD/MWh from https://www.spgroup.com.sg/what-we-do/billing

min-max-source = constants
min-max-source.type = ChoiceParameter
min-max-source.choices = constants, from occupancy, from building.py
min-max-source.help = tbd

min-constant-temperature = 20.0
min-constant-temperature.type = RealParameter
min-constant-temperature.help = tbd

max-constant-temperature = 25.0
max-constant-temperature.type = RealParameter
max-constant-temperature.help = tbd

delta-set = 3.0
delta-set.type =  RealParameter
delta-set.help = For 'from occupancy variations'

delta-setback = 5.0
delta-setback.type = RealParameter
delta-setback.help = For 'from occupancy variations'

[electrical-thermal-optimization]
network-type = DC
network-type.type = ChoiceParameter
network-type.choices = DC, DH, custom
network-type.help = Type of district network: "DH" (district heating) or "DC" (district cooling).

initialind = 2
initialind.type = IntegerParameter
initialind.help = Number of individuals at the start of the optimization (parameter for genetic algorithm).

halloffame = 20
halloffame.type = IntegerParameter
halloffame.help = Number of individuals to be stored in hall of fame.

ngen = 2
ngen.type = IntegerParameter
ngen.help = Number of generations in the optimization (parameter for genetic algorithm).

fcheckpoint = 1
fcheckpoint.type = IntegerParameter
fcheckpoint.help = Frequency for the saving of checkpoints.

maxtime = 604800
maxtime.type = IntegerParameter
maxtime.help = Maximum permitted run time in seconds (604800 is equivalent of 7 days).

recoverycheckpoint = 0
recoverycheckpoint.type = IntegerParameter
recoverycheckpoint.help = The checkpoint at which the optimization can be resumed in the case of unexpected stop.

random-seed =
random-seed.type = IntegerParameter
random-seed.nullable = true
random-seed.help = Random seed to make it easy to replicate the results of the scenarios.

crossoverprobability = 0.5
crossoverprobability.type = RealParameter
crossoverprobability.help = Probability of optimization crossover.

mutationprobability = 0.2
mutationprobability.type = RealParameter
mutationprobability.help = Probability of optimization mutation.

[cooling-case-workflow]
scenario =
scenario.type = StringParameter
scenario.help = Set this to an existing scenario created by cooling-case-workflow to continue an interrupted simulation.

last = 0
last.type = IntegerParameter
last.help = Last attempted step in workflow - index of the first step to run.<|MERGE_RESOLUTION|>--- conflicted
+++ resolved
@@ -27,23 +27,7 @@
 debug = false
 debug.type = BooleanParameter
 debug.help = Enable debugging-specific behaviors.
-<<<<<<< HEAD
 degub.category = Advanced
-
-district-heating-network = false
-district-heating-network.type = BooleanParameter
-district-heating-network.help = True if centralized heating is used within the district.
-
-district-cooling-network = false
-district-cooling-network.type = BooleanParameter
-district-cooling-network.help = True if centralized cooling is used within the district.
-
-detailed-electricity-pricing = false
-detailed-electricity-pricing.type = BooleanParameter
-detailed-electricity-pricing.help = True if hourly electricity prices are considered for cost calculations.
-=======
-debug.category = Advanced
->>>>>>> 34650d2a
 
 [data-helper]
 region = CH
@@ -938,19 +922,18 @@
 [optimization]
 district-heating-network = false
 district-heating-network.type = BooleanParameter
-district-heating-network.help = if centralized heating is used in the neighborhood.
+district-heating-network.help = True if centralized heating is used within the district.
 
 district-cooling-network = false
 district-cooling-network.type = BooleanParameter
-district-cooling-network.help = if centralized cooling is used in the neighborhood.
+district-cooling-network.help = True if centralized cooling is used within the district.
 
 detailed-electricity-pricing = false
 detailed-electricity-pricing.type = BooleanParameter
-detailed-electricity-pricing.help = using hourly electricity costs to perform cost calculations
+detailed-electricity-pricing.help = True if hourly electricity prices are considered for cost calculations.
 
 initialind = 3
 initialind.type = IntegerParameter
-<<<<<<< HEAD
 initialind.help = Number of individuals at the start of the optimization (parameter for genetic algorithm).
 
 halloffame = 20
@@ -960,47 +943,22 @@
 ngen = 3
 ngen.type = IntegerParameter
 ngen.help = Number of generations in the optimization (parameter for genetic algorithm).
+ngen.category = Advanced
 
 fcheckpoint = 1
 fcheckpoint.type = IntegerParameter
 fcheckpoint.help = Frequency for the saving of checkpoints.
+fcheckpoint.category = Advanced
 
 maxtime = 604800
 maxtime.type = IntegerParameter
 maxtime.help = Maximum permitted run time in seconds (604800 is equivalent of 7 days).
+maxtime.category = Advanced
 
 recoverycheckpoint = 0
 recoverycheckpoint.type = IntegerParameter
 recoverycheckpoint.help = The checkpoint at which the optimization can be resumed in the case of unexpected stop.
-=======
-initialind.help = this denotes the number of individuals at the start of the optimization (parameter for genetic algorithm)
-initialind.category = Advanced
-
-halloffame = 20
-halloffame.type = IntegerParameter
-halloffame.help = this denotes the number of individuals to be stored in hall of fame
-halloffame.category = Advanced
-
-ngen = 3
-ngen.type = IntegerParameter
-ngen.help = number of generations in the optimization (parameter for genetic algorithm)
-ngen.category = Advanced
-
-fcheckpoint = 1
-fcheckpoint.type = IntegerParameter
-fcheckpoint.help = frequency for the saving of checkpoints
-fcheckpoint.category = Advanced
-
-maxtime = 604800
-maxtime.type = IntegerParameter
-maxtime.help = maximum allowed time in seconds, 604800 is equivalent of 7 days
-maxtime.category = Advanced
-
-recoverycheckpoint = 0
-recoverycheckpoint.type = IntegerParameter
-recoverycheckpoint.help = in case the optimization stops, it can be resumed from this checkpoint.
 recoverycheckpoint.category = Advanced
->>>>>>> 34650d2a
 
 random-seed =
 random-seed.type = IntegerParameter
@@ -1042,97 +1000,56 @@
 [plots-optimization]
 generation = 3
 generation.type = IntegerParameter
-<<<<<<< HEAD
 generation.help = Select one generation of the optimization routine to be plotted.
+
+multicriteria = true
+multicriteria.type = BooleanParameter
+multicriteria.help = True to include the results of multi-criteria assessment plots.
+
+
+[plots-supply-system]
+generation = 3
+generation.type = IntegerParameter
+generation.help = Select one generation of the optimization routine where the supply system is going to be studied.
+
+individual = ind1
+individual.type = StringParameter
+individual.help = Select one individual configuration of the supply system to visualize.
+
+[plots-scenario-comparisons]
+project = {general:scenario}/..
+project.type = PathParameter
+project.help = Path to the folder containing the scenarios to compare
+
+base-scenario = {general:scenario}
+base-scenario.type = OptimizationIndividualParameter
+base-scenario.project = {plots-scenario-comparisons:project}
+base-scenario.help = Baseline scenario to use for comparisons.
+
+scenarios = {general:scenario}/1/ind2
+scenarios.type = OptimizationIndividualListParameter
+scenarios.project = {plots-scenario-comparisons:project}
+scenarios.help = List of scenarios to compare.
+
+categories = demand, supply_mix, costs_analysis, life_cycle_analysis, land_use
+categories.type = MultiChoiceParameter
+categories.choices = demand, supply_mix, costs_analysis, life_cycle_analysis, land_use
+categories.help = LList of plot categories to be created.
 
 network-type = DC
 network-type.type = ChoiceParameter
 network-type.choices = DC, DH
 network-type.help = Type of district network: "DH" (district heating) or "DC" (district cooling).
-=======
-generation.help = Select one generation of the optimization routine where the supply system is going to be studied
->>>>>>> 34650d2a
-
-multicriteria = true
-multicriteria.type = BooleanParameter
-multicriteria.help = True to include the results of multi-criteria assessment plots.
-
-<<<<<<< HEAD
-categories = pareto_curve, system_sizes, costs_analysis
-categories.type = MultiChoiceParameter
-categories.choices = pareto_curve, system_sizes, costs_analysis
-categories.help = List of plot categories to be created.
-=======
->>>>>>> 34650d2a
-
-[plots-supply-system]
-generation = 3
-generation.type = IntegerParameter
-generation.help = Select one generation of the optimization routine where the supply system is going to be studied.
-
-<<<<<<< HEAD
-individual = ind1
-individual.type = StringParameter
-individual.help = Select one individual configuration of the supply system to visualize.
-
-network-type = DC
-network-type.type = ChoiceParameter
-network-type.choices = DC, DH
-network-type.help = Type of district network: "DH" (district heating) or "DC" (district cooling).
-
-categories = system_sizes, costs_analysis, supply_mix, imports_exports, thermal_dispatch_curves, electrical_dispatch_curves
-categories.type = MultiChoiceParameter
-categories.choices = system_sizes, costs_analysis, supply_mix, imports_exports, thermal_dispatch_curves, electrical_dispatch_curves, thermal_network
-categories.help = List of plot categories to be created.
-
-=======
-individual = 2
-individual.type = IntegerParameter
-individual.help = select one individual configuration of the supply system to visualize
-
->>>>>>> 34650d2a
-[plots-scenario-comparisons]
-project = {general:scenario}/..
-project.type = PathParameter
-project.help = Path to the folder containing the scenarios to compare
-
-base-scenario = {general:scenario}
-base-scenario.type = OptimizationIndividualParameter
-base-scenario.project = {plots-scenario-comparisons:project}
-base-scenario.help = Baseline scenario to use for comparisons.
-
-scenarios = {general:scenario}/1/ind2
-scenarios.type = OptimizationIndividualListParameter
-scenarios.project = {plots-scenario-comparisons:project}
-scenarios.help = List of scenarios to compare.
-
-categories = demand, supply_mix, costs_analysis, life_cycle_analysis, land_use
-categories.type = MultiChoiceParameter
-categories.choices = demand, supply_mix, costs_analysis, life_cycle_analysis, land_use
-categories.help = LList of plot categories to be created.
-
-network-type = DC
-network-type.type = ChoiceParameter
-network-type.choices = DC, DH
-network-type.help = Type of district network: "DH" (district heating) or "DC" (district cooling).
 
 [sewage]
 heat-exchanger-length = 120
 heat-exchanger-length.type = IntegerParameter
 heat-exchanger-length.help = Length of pipeline available for a heat exchanger in the sewage in meters (at least 100 meters).
 
-sewage-water-district = 30
-sewage-water-district.type = RealParameter
-sewage-water-district.help = volume in l/s of wastewater coming in dry conditions.
-
 sewage-water-ratio = 0.95
 sewage-water-ratio.type = RealParameter
-<<<<<<< HEAD
 sewage-water-ratio.nullable = true
 sewage-water-ratio.help = Ratio of decrease/increase in sewage water due to solids and water intakes.
-=======
-sewage-water-ratio.help = ratio of decrease/increase in sewage water due to solids and also water intakes.
->>>>>>> 34650d2a
 
 [lake]
 available = false
@@ -1195,7 +1112,7 @@
 [decentralized]
 detailed-electricity-pricing = false
 detailed-electricity-pricing.type = BooleanParameter
-detailed-electricity-pricing.help = using hourly electricity costs to perform cost calculations
+detailed-electricity-pricing.help = True if hourly electricity prices are considered for cost calculations.
 
 ahuflag = false
 ahuflag.type = BooleanParameter
@@ -1272,11 +1189,11 @@
 [supply-system-simulation]
 district-heating-network = false
 district-heating-network.type = BooleanParameter
-district-heating-network.help = if centralized heating is used in the neighborhood.
+district-heating-network.help = True if centralized heating is used within the district.
 
 district-cooling-network = false
 district-cooling-network.type = BooleanParameter
-district-cooling-network.help = if centralized cooling is used in the neighborhood.
+district-cooling-network.help = True if centralized cooling is used within the district.
 
 centralized-vcc = 0.5
 centralized-vcc.type = RealParameter
@@ -1307,20 +1224,9 @@
 
 
 [multi-criteria]
-<<<<<<< HEAD
-generations = 3
-generations.type = IntegerParameter
-generations.help = Generation for which the multi-criteria analysis should be performed.
-
-network-type = DC
-network-type.type = ChoiceParameter
-network-type.choices = DC, DH, custom
-network-type.help = Type of district network: "DH" (district heating) or "DC" (district cooling).
-=======
 generation = 3
 generation.type = IntegerParameter
-generation.help = One generation on which the multi-criteria analysis should be performed.
->>>>>>> 34650d2a
+generation.help = Generation for which the multi-criteria analysis should be performed.
 
 economicsustainability = 0.8
 economicsustainability.type = RealParameter
