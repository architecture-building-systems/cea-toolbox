--- conflicted
+++ resolved
@@ -442,11 +442,7 @@
     ..[C. Weber, 2008] C.Weber, Multi-objective design and optimization of district energy systems including
     polygeneration energy conversion technologies., PhD Thesis, EPFL
     """
-<<<<<<< HEAD
-    CCGT_cost_data = pd.read_excel(locator.get_supply_systems(config.region), sheet_name="CCGT")
-=======
-    CCGT_cost_data = pd.read_excel(locator.get_supply_systems(), sheetname="CCGT")
->>>>>>> 2d053b4b
+    CCGT_cost_data = pd.read_excel(locator.get_supply_systems(), sheet_name="CCGT")
     technology_code = list(set(CCGT_cost_data['code']))
     CCGT_cost_data[CCGT_cost_data['code'] == technology_code[technology]]
     # if the Q_design is below the lowest capacity available for the technology, then it is replaced by the least
@@ -483,11 +479,7 @@
     :rtype InvCa: float
     :returns InvCa: annualized investment costs in CHF
     """
-<<<<<<< HEAD
-    FC_cost_data = pd.read_excel(locator.get_supply_systems(config.region), sheet_name="FC")
-=======
-    FC_cost_data = pd.read_excel(locator.get_supply_systems(), sheetname="FC")
->>>>>>> 2d053b4b
+    FC_cost_data = pd.read_excel(locator.get_supply_systems(), sheet_name="FC")
     technology_code = list(set(FC_cost_data['code']))
     FC_cost_data[FC_cost_data['code'] == technology_code[technology]]
     # if the Q_design is below the lowest capacity available for the technology, then it is replaced by the least
