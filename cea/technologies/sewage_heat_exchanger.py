--- conflicted
+++ resolved
@@ -44,15 +44,8 @@
 
     for building_name in names:
         building = pd.read_csv(locator.get_demand_results_file(building_name))
-<<<<<<< HEAD
         mcp_combi, t_to_sewage = np.vectorize(calc_Sewagetemperature)( building.Qwwf_kWh, building.Qww_kWh, building.Twwf_sup_C,
                                                      building.Twwf_re_C, building.mcptw_kWperC, building.mcpwwf_kWperC, sewage_water_ratio)
-=======
-        mcp_combi, t_to_sewage = np.vectorize(calc_Sewagetemperature)(building.Qwwf_kWh, building.Qww_kWh,
-                                                                      building.Twwf_sup_C, building.Twwf_re_C,
-                                                                      building.mcptw_kWperC, building.mcpwwf_kWperC,
-                                                                      gv.Cpw, gv.Pwater, sewage_water_ratio)
->>>>>>> 36d32dfc
         mcpwaste.append(mcp_combi)
         twaste.append(t_to_sewage)
         mXt.append(mcp_combi*t_to_sewage)
