"""
heat exchangers
"""

from __future__ import division
from math import log, ceil
import pandas as pd
import numpy as np
from cea.constants import HEAT_CAPACITY_OF_WATER_JPERKGK
from cea.technologies.constants import MAX_NODE_FLOW

__author__ = "Thuy-An Nguyen"
__copyright__ = "Copyright 2015, Architecture and Building Systems - ETH Zurich"
__credits__ = ["Thuy-An Nguyen", "Tim Vollrath", "Jimeno A. Fonseca"]
__license__ = "MIT"
__version__ = "0.1"
__maintainer__ = "Daren Thomas"
__email__ = "cea@arch.ethz.ch"
__status__ = "Production"


# investment and maintenance costs

def calc_Cinv_HEX(Q_design_W, locator, config, technology_type):
    """
    Calculates the cost of a heat exchanger (based on A+W cost of oil boilers) [CHF / a]

    :type Q_design_W : float
    :param Q_design_W: Design Load of Boiler

    :param gv: globalvar.py

    :rtype InvC_return : float
    :returns InvC_return: total investment Cost in [CHF]

    :rtype InvCa : float
    :returns InvCa: annualized investment costs in [CHF/a]

    """
    if Q_design_W > 0:
<<<<<<< HEAD
        HEX_cost_data = pd.read_excel(locator.get_supply_systems(config.region), sheet_name="HEX")
=======
        HEX_cost_data = pd.read_excel(locator.get_supply_systems(), sheetname="HEX")
>>>>>>> 6a6a337c
        HEX_cost_data = HEX_cost_data[HEX_cost_data['code'] == technology_type]
        # if the Q_design is below the lowest capacity available for the technology, then it is replaced by the least
        # capacity for the corresponding technology from the database
        if Q_design_W < HEX_cost_data.iloc[0]['cap_min']:
            Q_design_W = HEX_cost_data.iloc[0]['cap_min']
        HEX_cost_data = HEX_cost_data[
            (HEX_cost_data['cap_min'] <= Q_design_W) & (HEX_cost_data['cap_max'] > Q_design_W)]

        Inv_a = HEX_cost_data.iloc[0]['a']
        Inv_b = HEX_cost_data.iloc[0]['b']
        Inv_c = HEX_cost_data.iloc[0]['c']
        Inv_d = HEX_cost_data.iloc[0]['d']
        Inv_e = HEX_cost_data.iloc[0]['e']
        Inv_IR = (HEX_cost_data.iloc[0]['IR_%']) / 100
        Inv_LT = HEX_cost_data.iloc[0]['LT_yr']
        Inv_OM = HEX_cost_data.iloc[0]['O&M_%'] / 100

        InvC = Inv_a + Inv_b * (Q_design_W) ** Inv_c + (Inv_d + Inv_e * Q_design_W) * log(Q_design_W)

        Capex_a_HEX_USD = InvC * (Inv_IR) * (1 + Inv_IR) ** Inv_LT / ((1 + Inv_IR) ** Inv_LT - 1)
        Opex_fixed_HEX_USD = Capex_a_HEX_USD * Inv_OM
        Capex_HEX_USD = InvC

    else:
        Capex_a_HEX_USD = 0
        Opex_fixed_HEX_USD = 0
        Capex_HEX_USD = 0

    return Capex_a_HEX_USD, Opex_fixed_HEX_USD, Capex_HEX_USD

def calc_Cinv_HEX_hisaka(network_info):
    """
    Calculates costs of all substation heat exchangers in a network.
    Used in thermal_network_optimization.
    """
    ## read in cost values from database
<<<<<<< HEAD
    HEX_prices = pd.read_excel(network_info.locator.get_supply_systems(network_info.config.region),
                               sheet_name='HEX', index_col=0)
=======
    HEX_prices = pd.read_excel(network_info.locator.get_supply_systems(),
                               sheetname='HEX', index_col=0)
>>>>>>> 6a6a337c
    a = HEX_prices['a']['District substation heat exchanger']
    b = HEX_prices['b']['District substation heat exchanger']
    c = HEX_prices['c']['District substation heat exchanger']
    d = HEX_prices['d']['District substation heat exchanger']
    e = HEX_prices['e']['District substation heat exchanger']
    Inv_IR = (HEX_prices['IR_%']['District substation heat exchanger']) / 100
    Inv_LT = HEX_prices['LT_yr']['District substation heat exchanger']
    Inv_OM = HEX_prices['O&M_%']['District substation heat exchanger'] / 100

    ## list node id of all substations
    # read in nodes list
    all_nodes = pd.read_csv(network_info.locator.get_optimization_network_node_list_file(network_info.network_type,
                                                                                         network_info.network_name))
    Capex_a = 0
    Opex_a_fixed = 0

    substation_node_id_list = []
    # add buildings to node id list
    for building in network_info.building_names:
        # check if building is connected to network
        if building not in network_info.building_names[network_info.disconnected_buildings_index]:
            # add HEX cost
            node_id = int(np.where(all_nodes['Building'] == building)[0])
            substation_node_id_list.append(all_nodes['Name'][node_id])
    # add plants to node id list
    plant_id_list = np.where(all_nodes['Type'] == 'Plant')[0]
    # find plant nodes
    for plant_id in plant_id_list:
        substation_node_id_list.append('NODE' + str(plant_id))

    ## calculate costs of hex at substations
    for node_id in substation_node_id_list:
        # read in node mass flows
        node_flows = pd.read_csv(
            network_info.locator.get_node_mass_flow_csv_file(network_info.network_type, network_info.network_name))
        # find design condition node mcp
        node_flow = max(node_flows[node_id])
        if node_flow > 0:
            # if the Q_design is below the lowest capacity available for the technology, then it is replaced by the least
            # capacity for the corresponding technology from the database # TODO: add minimum capacity to cost function

            # Split into several HEXs if flows are too high
            if node_flow <= MAX_NODE_FLOW:
                mcp_sub = node_flow * HEAT_CAPACITY_OF_WATER_JPERKGK
                Capex_substation_hex = a + b * mcp_sub ** c + d * np.log(mcp_sub) + e * mcp_sub * np.log(mcp_sub)
            else:
                # we need to split into several HEXs
                Capex_substation_hex = 0
                number_of_HEXs = int(ceil(node_flow / MAX_NODE_FLOW))
                nodeflow_nom = node_flow / number_of_HEXs
                mcp_sub = nodeflow_nom * HEAT_CAPACITY_OF_WATER_JPERKGK
                for i in range(number_of_HEXs):

                    Capex_substation_hex = Capex_substation_hex + (a + b * mcp_sub ** c + d * np.log(mcp_sub) + e * mcp_sub * np.log(mcp_sub))

            Capex_a_substation_hex = Capex_substation_hex * (Inv_IR) * (1 + Inv_IR) ** Inv_LT / ((1 + Inv_IR) ** Inv_LT - 1)
            Opex_fixed_substation_hex = Capex_a_substation_hex * Inv_OM

            # aggregate all substation costs in a network
            Capex_a = Capex_a + Capex_a_substation_hex
            Opex_a_fixed = Opex_a_fixed + Opex_fixed_substation_hex

    return Capex_a, Opex_a_fixed<|MERGE_RESOLUTION|>--- conflicted
+++ resolved
@@ -38,11 +38,7 @@
 
     """
     if Q_design_W > 0:
-<<<<<<< HEAD
-        HEX_cost_data = pd.read_excel(locator.get_supply_systems(config.region), sheet_name="HEX")
-=======
-        HEX_cost_data = pd.read_excel(locator.get_supply_systems(), sheetname="HEX")
->>>>>>> 6a6a337c
+        HEX_cost_data = pd.read_excel(locator.get_supply_systems(), sheet_name="HEX")
         HEX_cost_data = HEX_cost_data[HEX_cost_data['code'] == technology_type]
         # if the Q_design is below the lowest capacity available for the technology, then it is replaced by the least
         # capacity for the corresponding technology from the database
@@ -79,13 +75,8 @@
     Used in thermal_network_optimization.
     """
     ## read in cost values from database
-<<<<<<< HEAD
-    HEX_prices = pd.read_excel(network_info.locator.get_supply_systems(network_info.config.region),
+    HEX_prices = pd.read_excel(network_info.locator.get_supply_systems(),
                                sheet_name='HEX', index_col=0)
-=======
-    HEX_prices = pd.read_excel(network_info.locator.get_supply_systems(),
-                               sheetname='HEX', index_col=0)
->>>>>>> 6a6a337c
     a = HEX_prices['a']['District substation heat exchanger']
     b = HEX_prices['b']['District substation heat exchanger']
     c = HEX_prices['c']['District substation heat exchanger']
