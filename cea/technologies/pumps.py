--- conflicted
+++ resolved
@@ -162,11 +162,7 @@
             Pump_Array_W[pump_i] = Pump_min_kW * 1000
         Pump_Remain_W -= Pump_Array_W[pump_i]
 
-<<<<<<< HEAD
-        pump_cost_data = pd.read_excel(locator.get_supply_systems(config.region), sheet_name="Pump")
-=======
-        pump_cost_data = pd.read_excel(locator.get_supply_systems(), sheetname="Pump")
->>>>>>> 2d053b4b
+        pump_cost_data = pd.read_excel(locator.get_supply_systems(), sheet_name="Pump")
         pump_cost_data = pump_cost_data[pump_cost_data['code'] == technology_type]
         # if the Q_design is below the lowest capacity available for the technology, then it is replaced by the least
         # capacity for the corresponding technology from the database
