--- conflicted
+++ resolved
@@ -98,13 +98,10 @@
             q_hw_W = operating_conditions['q_hw_W'] * number_of_chillers  # to W
             T_hw_out_C = operating_conditions['T_hw_out_C']
             EER = input_conditions['q_chw_W'] * number_of_chillers / (q_hw_W + wdot_W)
-<<<<<<< HEAD
-=======
 
     if input_conditions['q_chw_W'] != 0:
         if T_hw_out_C < 0:
             print (T_hw_out_C)
->>>>>>> cc88f8c5
 
     chiller_operation = {'wdot_W': wdot_W, 'q_cw_W': q_cw_W, 'q_hw_W': q_hw_W, 'T_hw_out_C': T_hw_out_C,
                          'q_chw_W': input_conditions['q_chw_W'], 'EER': EER}
