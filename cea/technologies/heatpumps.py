"""
heatpumps
"""


from __future__ import division
from math import floor, log
import pandas as pd
from cea.optimization.constants import *
from cea.global_constants import *

__author__ = "Thuy-An Nguyen"
__copyright__ = "Copyright 2015, Architecture and Building Systems - ETH Zurich"
__credits__ = ["Thuy-An Nguyen", "Tim Vollrath", "Jimeno A. Fonseca"]
__license__ = "MIT"
__version__ = "0.1"
__maintainer__ = "Daren Thomas"
__email__ = "cea@arch.ethz.ch"
__status__ = "Production"


#============================
#operation costs
#============================

def HP_air_air(mdot_cp_WC, t_sup_K, t_re_K, tsource_K, gV):
    """
    For the operation of a heat pump (direct expansion unit) connected to minisplit units

    :type mdot_cp_WC : float
    :param mdot_cp_WC: capacity mass flow rate.
    :type t_sup_K : float
    :param t_sup_K: supply temperature to the minisplit unit (cold)
    :type t_re_K : float
    :param t_re_K: return temeprature from the minisplit unit (hot)
    :type tsource_K : float
    :param tsource_K: temperature of the source
    :param gV: globalvar.py

    :rtype wdot_el : float
    :returns wdot_el: total electric power requirement for compressor and auxiliary el.
    :rtype qcolddot : float
    :returns qcolddot: cold power requirement

    ..[C. Montagud et al., 2014] C. Montagud, J.M. Corberan, A. Montero (2014). In situ optimization methodology for
    the water circulation pump frequency of ground source heat pump systems. Energy and Buildings

    + reverse cycle
    """
    if mdot_cp_WC > 0:
        # calculate condenser temperature
        tcond_K = tsource_K + gV.HP_deltaT_cond
        # calculate evaporator temperature
        tevap_K = t_sup_K - gV.HP_deltaT_evap
        # calculate COP
        COP = gV.HP_etaex * tevap_K/(tcond_K - tevap_K)
        qcolddot_W = mdot_cp_WC * (t_re_K - t_sup_K)

        wdot_W = qcolddot_W / COP
        E_req_W = wdot_W / gV.HP_Auxratio     # compressor power [C. Montagud et al., 2014]_

    else:
        E_req_W = 0

    return E_req_W


def calc_Cop_GHP(mdot_kgpers, T_DH_sup_K, T_re_K, gV):
    """
    For the operation of a Geothermal heat pump (GSHP) supplying DHN.

    :type mdot_kgpers : float
    :param mdot_kgpers: supply mass flow rate to the DHN
    :type T_DH_sup_K : float
    :param T_DH_sup_K: supply temperature to the DHN (hot)
    :type T_re_K : float
    :param T_re_K: return temeprature from the DHN (cold)
    :type tground_K : float
    :param tground_K: ground temperature
    :param gV: globalvar.py

    :rtype wdot_el : float
    :returns wdot_el: total electric power requirement for compressor and auxiliary el.
    :rtype qcolddot : float
    :returns qcolddot: cold power requirement
    :rtype qhotdot_missing : float
    :returns qhotdot_missing: deficit heating energy from GSHP
    :rtype tsup2 :
    :returns tsup2: supply temperature after HP (to DHN)

    ..[O. Ozgener et al., 2005] O. Ozgener, A. Hepbasli (2005). Experimental performance analysis of a solar assisted
    ground-source heat pump greenhouse heating system, Energy Build.
    ..[C. Montagud et al., 2014] C. Montagud, J.M. Corberan, A. Montero (2014). In situ optimization methodology for
    the water circulation pump frequency of ground source heat pump systems. Energy and Buildings
    """
    tsup2_K = T_DH_sup_K      # tsup2 = tsup, if all load can be provided by the HP

    # calculate condenser temperature
    tcond_K = T_DH_sup_K + gV.HP_deltaT_cond
    if tcond_K > gV.HP_maxT_cond:
        #raise ModelError
        tcond_K = gV.HP_maxT_cond
        tsup2_K = tcond_K - gV.HP_deltaT_cond  # lower the supply temp if necessary, tsup2 < tsup if max load is not enough

    # calculate evaporator temperature
    tevap_K = TGround - gV.HP_deltaT_evap
    COP = GHP_etaex / (1- tevap_K/tcond_K)     # [O. Ozgener et al., 2005]_

    qhotdot_W = mdot_kgpers * HEAT_CAPACITY_OF_WATER_JPERKGK * (tsup2_K - T_re_K)
    qhotdot_missing_W = mdot_kgpers * HEAT_CAPACITY_OF_WATER_JPERKGK * (T_DH_sup_K - tsup2_K) #calculate the missing energy if tsup2 < tsup

    wdot_W = qhotdot_W / COP
    wdot_el_W = wdot_W / GHP_Auxratio     # compressor power [C. Montagud et al., 2014]_

    qcolddot_W =  qhotdot_W - wdot_W

    #if qcolddot > gV.GHP_CmaxSize:
    #    raise ModelError

    return wdot_el_W, qcolddot_W, qhotdot_missing_W, tsup2_K

def GHP_op_cost(mdot_kgpers, t_sup_K, t_re_K, gV, COP, prices):
    """
    Operation cost of GSHP supplying DHN

    :type mdot_kgpers : float
    :param mdot_kgpers: supply mass flow rate to the DHN
    :type t_sup_K : float
    :param t_sup_K: supply temperature to the DHN (hot)
    :type t_re_K : float
    :param t_re_K: return temeprature from the DHN (cold)
    :type COP: float
    :param COP: coefficient of performance of GSHP
    :param gV: globalvar.py

    :rtype C_GHP_el: float
    :returns C_GHP_el: electricity cost of GSHP operation

    :rtype wdot: float
    :returns wdot: electricty required for GSHP operation

    :rtype qcoldot: float
    :returns qcoldot: cold power requirement

    :rtype q_therm: float
    :returns q_therm: thermal energy supplied to DHN

    """

    q_therm_W = mdot_kgpers * HEAT_CAPACITY_OF_WATER_JPERKGK * (t_sup_K - t_re_K) # Thermal Energy generated
    qcoldot_W = q_therm_W * ( 1 - ( 1 / COP ) )
    E_GHP_req_W = q_therm_W / COP

    C_GHP_el = E_GHP_req_W * prices.ELEC_PRICE

    return C_GHP_el, E_GHP_req_W, qcoldot_W, q_therm_W

def GHP_Op_max(tsup_K, tground_K, nProbes, gV):
    """
    For the operation of a Geothermal heat pump (GSHP) at maximum capacity supplying DHN.

    :type tsup_K : float
    :param tsup_K: supply temperature to the DHN (hot)
    :type tground_K : float
    :param tground_K: ground temperature
    :type nProbes: float
    :param nProbes: bumber of probes
    :param gV: globalvar.py

    :rtype qhotdot: float
    :returns qhotdot: heating energy provided from GHSP
    :rtype COP: float
    :returns COP: coefficient of performance of GSHP

    """

    qcoldot_Wh = nProbes * GHP_Cmax_Size_th   # maximum capacity from all probes
    COP = HP_etaex * (tsup_K + gV.HP_deltaT_cond) / ((tsup_K + gV.HP_deltaT_cond) - tground_K)
    qhotdot_Wh = qcoldot_Wh /( 1 - ( 1 / COP ) )

    return qhotdot_Wh, COP

def HPLake_op_cost(mdot_kgpers, tsup_K, tret_K, tlake, gV, prices):
    """
    For the operation of lake heat pump supplying DHN

    :type mdot_kgpers : float
    :param mdot_kgpers: supply mass flow rate to the DHN
    :type tsup_K : float
    :param tsup_K: supply temperature to the DHN (hot)
    :type tret_K : float
    :param tret_K: return temeprature from the DHN (cold)
    :type tlake : float
    :param tlake: lake temperature
    :param gV: globalvar.py

    :rtype C_HPL_el: float
    :returns C_HPL_el: electricity cost of Lake HP operation

    :rtype wdot: float
    :returns wdot: electricty required for Lake HP operation

    :rtype Q_cold_primary: float
    :returns Q_cold_primary: cold power requirement

    :rtype Q_therm: float
    :returns Q_therm: thermal energy supplied to DHN

    """

    E_HPLake_req_W, qcolddot_W = HPLake_Op(mdot_kgpers, tsup_K, tret_K, tlake, gV)

    Q_therm_W = mdot_kgpers * HEAT_CAPACITY_OF_WATER_JPERKGK * (tsup_K - tret_K)

    C_HPL_el = E_HPLake_req_W * prices.ELEC_PRICE

    Q_cold_primary_W = qcolddot_W

    return C_HPL_el, E_HPLake_req_W, Q_cold_primary_W, Q_therm_W

def HPLake_Op(mdot_kgpers, t_sup_K, t_re_K, t_lake_K, gV):
    """
    For the operation of a Heat pump between a district heating network and a lake

    :type mdot_kgpers : float
    :param mdot_kgpers: supply mass flow rate to the DHN
    :type t_sup_K : float
    :param t_sup_K: supply temperature to the DHN (hot)
    :type t_re_K : float
    :param t_re_K: return temeprature from the DHN (cold)
    :type t_lake_K : float
    :param t_lake_K: lake temperature
    :param gV: globalvar.py

    :rtype wdot_el : float
    :returns wdot_el: total electric power requirement for compressor and auxiliary el.
    :rtype qcolddot : float
    :returns qcolddot: cold power requirement

    ..[L. Girardin et al., 2010] L. Girardin, F. Marechal, M. Dubuis, N. Calame-Darbellay, D. Favrat (2010). EnerGis:
    a geographical information based system for the evaluation of integrated energy conversion systems in urban areas,
    Energy.

    ..[C. Montagud et al., 2014] C. Montagud, J.M. Corberan, A. Montero (2014). In situ optimization methodology for
    the water circulation pump frequency of ground source heat pump systems. Energy and Buildings
    """

    # calculate condenser temperature
    tcond = t_sup_K + gV.HP_deltaT_cond
    if tcond > gV.HP_maxT_cond:
        tcond = gV.HP_maxT_cond

    # calculate evaporator temperature
    tevap_K = t_lake_K - gV.HP_deltaT_evap
    COP = gV.HP_etaex / (1- tevap_K/tcond)   # [L. Girardin et al., 2010]_
    q_hotdot_W = mdot_kgpers * HEAT_CAPACITY_OF_WATER_JPERKGK * (t_sup_K - t_re_K)

    if q_hotdot_W > gV.HP_maxSize:
        print "Qhot above max size on the market !"

    wdot_W = q_hotdot_W / COP
    E_HPLake_req_W = wdot_W / gV.HP_Auxratio     # compressor power [C. Montagud et al., 2014]_

    q_colddot_W =  q_hotdot_W - wdot_W

    return E_HPLake_req_W, q_colddot_W

def HPSew_op_cost(mdot_kgpers, t_sup_K, t_re_K, t_sup_sew_K, gV, prices, Q_therm_Sew_W):
    """
    Operation cost of sewage water HP supplying DHN

    :type mdot_kgpers : float
    :param mdot_kgpers: supply mass flow rate to the DHN
    :type t_sup_K : float
    :param t_sup_K: supply temperature to the DHN (hot)
    :type t_re_K : float
    :param t_re_K: return temeprature from the DHN (cold)
    :type t_sup_sew_K : float
    :param t_sup_sew_K: sewage supply temperature
    :param gV: globalvar.py

    :rtype C_HPSew_el_pure: float
    :returns C_HPSew_el_pure: electricity cost of sewage water HP operation

    :rtype C_HPSew_per_kWh_th_pure: float
    :returns C_HPSew_per_kWh_th_pure: electricity cost per kWh thermal energy produced from sewage water HP

    :rtype qcoldot: float
    :returns qcoldot: cold power requirement

    :rtype q_therm: float
    :returns q_therm: thermal energy supplied to DHN

    :rtype wdot: float
    :returns wdot: electricty required for sewage water HP operation

    ..[L. Girardin et al., 2010] L. Girardin, F. Marechal, M. Dubuis, N. Calame-Darbellay, D. Favrat (2010). EnerGis:
    a geographical information based system for the evaluation of integrated energy conversion systems in urban areas,
    Energy.

    """

    if (t_sup_K + gV.HP_deltaT_cond) == t_sup_sew_K:
        COP = 1
    else:
        COP = gV.HP_etaex * (t_sup_K + gV.HP_deltaT_cond) / ((t_sup_K + gV.HP_deltaT_cond) - t_sup_sew_K)

    if t_sup_K == t_re_K:
        q_therm = 0
        qcoldot = 0
        wdot = 0
        C_HPSew_el_pure = 0
        C_HPSew_per_kWh_th_pure = 0
    else:
<<<<<<< HEAD
        q_therm = mdot_kgpers * HEAT_CAPACITY_OF_WATER_JPERKGK * (t_sup_K - t_re_K)
=======
        q_therm = mdot_kgpers * gV.cp * (t_sup_K - t_re_K)
        if q_therm > Q_therm_Sew_W:
            q_therm = Q_therm_Sew_W
>>>>>>> 36d32dfc
        qcoldot = q_therm * (1 - (1 / COP))
        wdot = q_therm / COP
        C_HPSew_el_pure = wdot * prices.ELEC_PRICE
        C_HPSew_per_kWh_th_pure = C_HPSew_el_pure / (q_therm)

    return C_HPSew_el_pure, C_HPSew_per_kWh_th_pure, qcoldot, q_therm, wdot


def calc_Cinv_HP(HP_Size, locator, config, technology=1):
    """
    Calculates the annualized investment costs for a water to water heat pump.

    :type HP_Size : float
    :param HP_Size: Design thermal size of the heat pump in [W]

    :rtype InvCa : float
    :returns InvCa: annualized investment costs in [CHF/a]

    ..[C. Weber, 2008] C.Weber, Multi-objective design and optimization of district energy systems including
    polygeneration energy conversion technologies., PhD Thesis, EPFL
    """
    if HP_Size > 0:
        HP_cost_data = pd.read_excel(locator.get_supply_systems(config.region), sheetname="HP")
        technology_code = list(set(HP_cost_data['code']))
        HP_cost_data[HP_cost_data['code'] == technology_code[technology]]
        # if the Q_design is below the lowest capacity available for the technology, then it is replaced by the least
        # capacity for the corresponding technology from the database
        if HP_Size < HP_cost_data['cap_min'][0]:
            HP_Size = HP_cost_data['cap_min'][0]
        HP_cost_data = HP_cost_data[
            (HP_cost_data['cap_min'] <= HP_Size) & (HP_cost_data['cap_max'] > HP_Size)]

        Inv_a = HP_cost_data.iloc[0]['a']
        Inv_b = HP_cost_data.iloc[0]['b']
        Inv_c = HP_cost_data.iloc[0]['c']
        Inv_d = HP_cost_data.iloc[0]['d']
        Inv_e = HP_cost_data.iloc[0]['e']
        Inv_IR = (HP_cost_data.iloc[0]['IR_%']) / 100
        Inv_LT = HP_cost_data.iloc[0]['LT_yr']
        Inv_OM = HP_cost_data.iloc[0]['O&M_%'] / 100

        InvC = Inv_a + Inv_b * (HP_Size) ** Inv_c + (Inv_d + Inv_e * HP_Size) * log(HP_Size)

        Capex_a = InvC * (Inv_IR) * (1 + Inv_IR) ** Inv_LT / ((1 + Inv_IR) ** Inv_LT - 1)
        Opex_fixed = Capex_a * Inv_OM

    else:
        Capex_a = 0
        Opex_fixed = 0

    return Capex_a, Opex_fixed


def calc_Cinv_GHP(GHP_Size_W, locator, config, technology=0):
    """
    Calculates the annualized investment costs for the geothermal heat pump

    :type GHP_Size_W : float
    :param GHP_Size_W: Design electrical size of the heat pump in [Wel]

    InvCa : float
        annualized investment costs in EUROS/a
    """

    GHP_cost_data = pd.read_excel(locator.get_supply_systems(config.region), sheetname="HP")
    technology_code = list(set(GHP_cost_data['code']))
    GHP_cost_data[GHP_cost_data['code'] == technology_code[technology]]
    # if the Q_design is below the lowest capacity available for the technology, then it is replaced by the least
    # capacity for the corresponding technology from the database
    if GHP_Size_W < GHP_cost_data['cap_min'][0]:
        GHP_Size_W = GHP_cost_data['cap_min'][0]
    GHP_cost_data = GHP_cost_data[
        (GHP_cost_data['cap_min'] <= GHP_Size_W) & (GHP_cost_data['cap_max'] > GHP_Size_W)]

    Inv_a = GHP_cost_data.iloc[0]['a']
    Inv_b = GHP_cost_data.iloc[0]['b']
    Inv_c = GHP_cost_data.iloc[0]['c']
    Inv_d = GHP_cost_data.iloc[0]['d']
    Inv_e = GHP_cost_data.iloc[0]['e']
    Inv_IR = (GHP_cost_data.iloc[0]['IR_%']) / 100
    Inv_LT = GHP_cost_data.iloc[0]['LT_yr']
    Inv_OM = GHP_cost_data.iloc[0]['O&M_%'] / 100

    InvC = Inv_a + Inv_b * (GHP_Size_W) ** Inv_c + (Inv_d + Inv_e * GHP_Size_W) * log(GHP_Size_W)

    Capex_a_GHP = InvC * (Inv_IR) * (1 + Inv_IR) ** Inv_LT / ((1 + Inv_IR) ** Inv_LT - 1)
    Opex_fixed_GHP = Capex_a_GHP * Inv_OM

    BH_cost_data = pd.read_excel(locator.get_supply_systems(config.region), sheetname="BH")
    technology_code = list(set(BH_cost_data['code']))
    BH_cost_data[BH_cost_data['code'] == technology_code[technology]]
    # if the Q_design is below the lowest capacity available for the technology, then it is replaced by the least
    # capacity for the corresponding technology from the database
    if GHP_Size_W < BH_cost_data['cap_min'][0]:
        GHP_Size_W = BH_cost_data['cap_min'][0]
    BH_cost_data = BH_cost_data[
        (BH_cost_data['cap_min'] <= GHP_Size_W) & (BH_cost_data['cap_max'] > GHP_Size_W)]

    Inv_a = BH_cost_data.iloc[0]['a']
    Inv_b = BH_cost_data.iloc[0]['b']
    Inv_c = BH_cost_data.iloc[0]['c']
    Inv_d = BH_cost_data.iloc[0]['d']
    Inv_e = BH_cost_data.iloc[0]['e']
    Inv_IR = (BH_cost_data.iloc[0]['IR_%']) / 100
    Inv_LT = BH_cost_data.iloc[0]['LT_yr']
    Inv_OM = BH_cost_data.iloc[0]['O&M_%'] / 100

    InvC = Inv_a + Inv_b * (GHP_Size_W) ** Inv_c + (Inv_d + Inv_e * GHP_Size_W) * log(GHP_Size_W)

    Capex_a_BH = InvC * (Inv_IR) * (1 + Inv_IR) ** Inv_LT / ((1 + Inv_IR) ** Inv_LT - 1)
    Opex_fixed_BH = Capex_a_BH * Inv_OM

    Capex_a = Capex_a_BH + Capex_a_GHP
    Opex_fixed = Opex_fixed_BH + Opex_fixed_GHP

    return Capex_a, Opex_fixed

<|MERGE_RESOLUTION|>--- conflicted
+++ resolved
@@ -312,13 +312,9 @@
         C_HPSew_el_pure = 0
         C_HPSew_per_kWh_th_pure = 0
     else:
-<<<<<<< HEAD
         q_therm = mdot_kgpers * HEAT_CAPACITY_OF_WATER_JPERKGK * (t_sup_K - t_re_K)
-=======
-        q_therm = mdot_kgpers * gV.cp * (t_sup_K - t_re_K)
         if q_therm > Q_therm_Sew_W:
             q_therm = Q_therm_Sew_W
->>>>>>> 36d32dfc
         qcoldot = q_therm * (1 - (1 / COP))
         wdot = q_therm / COP
         C_HPSew_el_pure = wdot * prices.ELEC_PRICE
