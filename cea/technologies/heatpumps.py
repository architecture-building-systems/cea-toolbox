--- conflicted
+++ resolved
@@ -336,11 +336,7 @@
     Capex_HP_USD = 0
 
     if HP_Size > 0:
-<<<<<<< HEAD
-        HP_cost_data = pd.read_excel(locator.get_supply_systems(config.region), sheet_name="HP")
-=======
-        HP_cost_data = pd.read_excel(locator.get_supply_systems(), sheetname="HP")
->>>>>>> 6a6a337c
+        HP_cost_data = pd.read_excel(locator.get_supply_systems(), sheet_name="HP")
         HP_cost_data = HP_cost_data[HP_cost_data['code'] == technology_type]
         # if the Q_design is below the lowest capacity available for the technology, then it is replaced by the least
         # capacity for the corresponding technology from the database
@@ -405,12 +401,7 @@
     InvCa : float
         annualized investment costs in EUROS/a
     """
-
-<<<<<<< HEAD
-    GHP_cost_data = pd.read_excel(locator.get_supply_systems(config.region), sheet_name="HP")
-=======
-    GHP_cost_data = pd.read_excel(locator.get_supply_systems(), sheetname="HP")
->>>>>>> 6a6a337c
+    GHP_cost_data = pd.read_excel(locator.get_supply_systems(), sheet_name="HP")
     technology_code = list(set(GHP_cost_data['code']))
     GHP_cost_data[GHP_cost_data['code'] == technology_code[technology]]
     # if the Q_design is below the lowest capacity available for the technology, then it is replaced by the least
@@ -433,12 +424,8 @@
 
     Capex_a_GHP_USD = InvC_GHP * (Inv_IR) * (1 + Inv_IR) ** Inv_LT / ((1 + Inv_IR) ** Inv_LT - 1)
     Opex_fixed_GHP_USD = Capex_a_GHP_USD * Inv_OM
-
-<<<<<<< HEAD
-    BH_cost_data = pd.read_excel(locator.get_supply_systems(config.region), sheet_name="BH")
-=======
-    BH_cost_data = pd.read_excel(locator.get_supply_systems(), sheetname="BH")
->>>>>>> 6a6a337c
+    
+    BH_cost_data = pd.read_excel(locator.get_supply_systems(), sheet_name="BH")
     technology_code = list(set(BH_cost_data['code']))
     BH_cost_data[BH_cost_data['code'] == technology_code[technology]]
     # if the Q_design is below the lowest capacity available for the technology, then it is replaced by the least
@@ -466,5 +453,4 @@
     Opex_fixed_GHP_total_USD = Opex_fixed_BH_USD + Opex_fixed_GHP_USD
     Capex_GHP_total_USD = InvC_BH + InvC_GHP
 
-    return Capex_a_GHP_total_USD, Opex_fixed_GHP_total_USD, Capex_GHP_total_USD
-
+    return Capex_a_GHP_total_USD, Opex_fixed_GHP_total_USD, Capex_GHP_total_USD