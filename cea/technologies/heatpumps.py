"""
heatpumps
"""





from math import log, ceil
import pandas as pd
<<<<<<< HEAD
from cea.constants import HP_DELTA_T_COND, HP_DELTA_T_EVAP, HP_ETA_EX, HP_ETA_EX_COOL, HP_AUXRATIO, \
    GHP_AUXRATIO, HP_MAX_T_COND, GHP_ETA_EX, GHP_CMAX_SIZE_TH, HP_MAX_SIZE, HP_COP_MAX, HP_COP_MIN
=======
from cea.optimization.constants import HP_DELTA_T_COND, HP_DELTA_T_EVAP, HP_ETA_EX, HP_ETA_EX_COOL, HP_AUXRATIO, \
    GHP_AUXRATIO, HP_MAX_T_COND, GHP_ETA_EX, HP_MAX_SIZE, HP_COP_MAX, HP_COP_MIN
>>>>>>> de3b717a
from cea.constants import HEAT_CAPACITY_OF_WATER_JPERKGK
import numpy as np
from cea.analysis.costs.equations import calc_capex_annualized

__author__ = "Thuy-An Nguyen"
__copyright__ = "Copyright 2015, Architecture and Building Systems - ETH Zurich"
__credits__ = ["Thuy-An Nguyen", "Tim Vollrath", "Jimeno A. Fonseca"]
__license__ = "MIT"
__version__ = "0.1"
__maintainer__ = "Daren Thomas"
__email__ = "cea@arch.ethz.ch"
__status__ = "Production"


# ============================
# technical model
# ============================

def calc_HP_const(q_load_Wh, COP):
    """
    Calculate heat pump operation for a fixed COP. Return required power supply and thermal energy drawn from
    the environment for a given heating load.

    :param q_load_Wh: Heating load in Watt-hours (single value or time series).
    :type q_load_Wh: int, float, list or pd.Series
    :param COP: Characteristic coefficient of performance of the heat pump
    :type COP: int, float

    :return q_env_in_Wh: Thermal energy drawn from the environment, i.e. earth, water or air (single value or time series)
    :rtype q_env_in_Wh: int, float, list or pd.Series
    :return p_supply_Wh: Electrical power supply required to provide the given heating load (single value or time series)
    :rtype p_supply_Wh: int, float, list or pd.Series
    """
    p_supply_Wh = q_load_Wh / COP
    q_env_in_Wh = q_load_Wh - p_supply_Wh
    return q_env_in_Wh, p_supply_Wh


def HP_air_air(mdot_cp_WC, t_sup_K, t_re_K, tsource_K):
    """
    For the operation of a heat pump (direct expansion unit) connected to minisplit units

    :type mdot_cp_WC : float
    :param mdot_cp_WC: capacity mass flow rate.
    :type t_sup_K : float
    :param t_sup_K: supply temperature to the minisplit unit (cold)
    :type t_re_K : float
    :param t_re_K: return temperature from the minisplit unit (hot)
    :type tsource_K : float
    :param tsource_K: temperature of the source
    :rtype wdot_el : float
    :returns wdot_el: total electric power requirement for compressor and auxiliary el.
    :rtype qcolddot : float
    :returns qcolddot: cold power requirement

    ..[C. Montagud et al., 2014] C. Montagud, J.M. Corberan, A. Montero (2014). In situ optimization methodology for
    the water circulation pump frequency of ground source heat pump systems. Energy and Buildings

    + reverse cycle
    """
    if mdot_cp_WC > 0.0:
        # calculate condenser temperature
        tcond_K = tsource_K
        # calculate evaporator temperature
        tevap_K = t_sup_K # approximate evaporator temperature with air-side supply temperature
        # calculate COP
        if np.isclose(tcond_K, tevap_K):
            print('condenser temperature is equal to evaporator temperature, COP set to the maximum')
            COP = HP_COP_MAX
        else:
            COP = HP_ETA_EX_COOL * tevap_K / (tcond_K - tevap_K)

        # in order to work in the limits of the equation
        if COP > HP_COP_MAX:
            COP = HP_COP_MAX
        elif COP < 1.0:
            COP = HP_COP_MIN

        qcolddot_W = mdot_cp_WC * (t_re_K - t_sup_K)

        wdot_W = qcolddot_W / COP
        E_req_W = wdot_W / HP_AUXRATIO     # compressor power [C. Montagud et al., 2014]_

    else:
        E_req_W = 0.0

    return E_req_W


def calc_Cop_GHP(ground_temp_K, mdot_kgpers, T_DH_sup_K, T_re_K):
    """
    For the operation of a Geothermal heat pump (GSHP) supplying DHN.

    :type mdot_kgpers : float
    :param mdot_kgpers: supply mass flow rate to the DHN
    :type T_DH_sup_K : float
    :param T_DH_sup_K: supply temperature to the DHN (hot)
    :type T_re_K : float
    :param T_re_K: return temperature from the DHN (cold)

    :rtype wdot_el : float
    :returns wdot_el: total electric power requirement for compressor and auxiliary el.
    :rtype qcolddot : float
    :returns qcolddot: cold power requirement
    :rtype qhotdot_missing : float
    :returns qhotdot_missing: deficit heating energy from GSHP
    :rtype tsup2 :
    :returns tsup2: supply temperature after HP (to DHN)

    ..[O. Ozgener et al., 2005] O. Ozgener, A. Hepbasli (2005). Experimental performance analysis of a solar assisted
    ground-source heat pump greenhouse heating system, Energy Build.
    ..[C. Montagud et al., 2014] C. Montagud, J.M. Corberan, A. Montero (2014). In situ optimization methodology for
    the water circulation pump frequency of ground source heat pump systems. Energy and Buildings
    """
    tsup2_K = T_DH_sup_K      # tsup2 = tsup, if all load can be provided by the HP

    # calculate condenser temperature
    tcond_K = T_DH_sup_K + HP_DELTA_T_COND
    if tcond_K > HP_MAX_T_COND:
        #raise ModelError
        tcond_K = HP_MAX_T_COND
        tsup2_K = tcond_K - HP_DELTA_T_COND  # lower the supply temp if necessary, tsup2 < tsup if max load is not enough

    # calculate evaporator temperature
    tevap_K = ground_temp_K - HP_DELTA_T_EVAP
    COP = GHP_ETA_EX / (1 - tevap_K / tcond_K)     # [O. Ozgener et al., 2005]_

    qhotdot_W = mdot_kgpers * HEAT_CAPACITY_OF_WATER_JPERKGK * (tsup2_K - T_re_K)
    qhotdot_missing_W = mdot_kgpers * HEAT_CAPACITY_OF_WATER_JPERKGK * (T_DH_sup_K - tsup2_K) #calculate the missing energy if tsup2 < tsup

    wdot_W = qhotdot_W / COP
    wdot_el_W = wdot_W / GHP_AUXRATIO     # compressor power [C. Montagud et al., 2014]_

    qcolddot_W =  qhotdot_W - wdot_W

    return wdot_el_W, qcolddot_W, qhotdot_missing_W, tsup2_K

# ============================
# operation cost
# ============================

def GHP_op_cost(mdot_kgpers, t_sup_K, t_re_K, t_sup_GHP_K, Q_therm_GHP_W):
    """
    Operation cost of sewage water HP supplying DHN

    :type mdot_kgpers : float
    :param mdot_kgpers: supply mass flow rate to the DHN
    :type t_sup_K : float
    :param t_sup_K: supply temperature to the DHN (hot)
    :type t_re_K : float
    :param t_re_K: return temperature from the DHN (cold)
    :type t_sup_GHP_K : float
    :param t_sup_GHP_K: sewage supply temperature
    :rtype C_HPSew_el_pure: float
    :returns C_HPSew_el_pure: electricity cost of sewage water HP operation

    :rtype C_HPSew_per_kWh_th_pure: float
    :returns C_HPSew_per_kWh_th_pure: electricity cost per kWh thermal energy produced from sewage water HP

    :rtype qcoldot: float
    :returns qcoldot: cold power requirement

    :rtype q_therm: float
    :returns q_therm: thermal energy supplied to DHN

    :rtype wdot: float
    :returns wdot: electricity required for sewage water HP operation

    ..[L. Girardin et al., 2010] L. Girardin, F. Marechal, M. Dubuis, N. Calame-Darbellay, D. Favrat (2010). EnerGis:
    a geographical information based system for the evaluation of integrated energy conversion systems in urban areas,
    Energy.

    """

    if (t_sup_K + HP_DELTA_T_COND) == t_sup_GHP_K:
        COP = 1
    else:
        COP = HP_ETA_EX * (t_sup_K + HP_DELTA_T_COND) / ((t_sup_K + HP_DELTA_T_COND) - t_sup_GHP_K)

    if t_sup_K == t_re_K:
        q_therm_W = 0
        qcoldot_W = 0
        E_GHP_req_W = 0
    else:
        q_therm_W = mdot_kgpers * HEAT_CAPACITY_OF_WATER_JPERKGK * (t_sup_K - t_re_K)
        if q_therm_W > Q_therm_GHP_W:
            q_therm_W = Q_therm_GHP_W
        qcoldot_W = q_therm_W * (1 - (1 / COP))
        E_GHP_req_W = q_therm_W / COP

    return E_GHP_req_W, qcoldot_W, q_therm_W


def GHP_Op_max(Q_max_GHP_W, tsup_K, tground_K):
    """
    For the operation of a Geothermal heat pump (GSHP) at maximum capacity supplying DHN.

    :type tsup_K : float
    :param tsup_K: supply temperature to the DHN (hot)
    :type tground_K : float
    :param tground_K: ground temperature
    :type nProbes: float
    :param nProbes: number of probes
    :rtype qhotdot: float
    :returns qhotdot: heating energy provided from GHSP
    :rtype COP: float
    :returns COP: coefficient of performance of GSHP

    """

    COP = HP_ETA_EX * (tsup_K + HP_DELTA_T_COND) / ((tsup_K + HP_DELTA_T_COND) - tground_K)
    qhotdot_Wh = Q_max_GHP_W /( 1 - ( 1 / COP ) )

    return qhotdot_Wh, COP

def HPLake_op_cost(Q_gen_W, tsup_K, tret_K, tlake):
    """
    For the operation of lake heat pump supplying DHN

    :type mdot_kgpers : float
    :param mdot_kgpers: supply mass flow rate to the DHN
    :type tsup_K : float
    :param tsup_K: supply temperature to the DHN (hot)
    :type tret_K : float
    :param tret_K: return temperature from the DHN (cold)
    :type tlake : float
    :param tlake: lake temperature
    :rtype C_HPL_el: float
    :returns C_HPL_el: electricity cost of Lake HP operation

    :rtype wdot: float
    :returns wdot: electricity required for Lake HP operation

    :rtype Q_cold_primary: float
    :returns Q_cold_primary: cold power requirement

    :rtype Q_therm: float
    :returns Q_therm: thermal energy supplied to DHN

    """
    mdot_kgpers = Q_gen_W / (HEAT_CAPACITY_OF_WATER_JPERKGK * (tsup_K - tret_K))

    E_HPLake_req_W, qcolddot_W = HPLake_Op(mdot_kgpers, tsup_K, tret_K, tlake)

    Q_therm_W = mdot_kgpers * HEAT_CAPACITY_OF_WATER_JPERKGK * (tsup_K - tret_K)

    Q_cold_primary_W = qcolddot_W

    return E_HPLake_req_W, Q_cold_primary_W, Q_therm_W

def HPLake_Op(mdot_kgpers, t_sup_K, t_re_K, t_lake_K):
    """
    For the operation of a Heat pump between a district heating network and a lake

    :type mdot_kgpers : float
    :param mdot_kgpers: supply mass flow rate to the DHN
    :type t_sup_K : float
    :param t_sup_K: supply temperature to the DHN (hot)
    :type t_re_K : float
    :param t_re_K: return temperature from the DHN (cold)
    :type t_lake_K : float
    :param t_lake_K: lake temperature
    :rtype wdot_el : float
    :returns wdot_el: total electric power requirement for compressor and auxiliary el.
    :rtype qcolddot : float
    :returns qcolddot: cold power requirement

    ..[L. Girardin et al., 2010] L. Girardin, F. Marechal, M. Dubuis, N. Calame-Darbellay, D. Favrat (2010). EnerGis:
    a geographical information based system for the evaluation of integrated energy conversion systems in urban areas,
    Energy.

    ..[C. Montagud et al., 2014] C. Montagud, J.M. Corberan, A. Montero (2014). In situ optimization methodology for
    the water circulation pump frequency of ground source heat pump systems. Energy and Buildings
    """

    # calculate condenser temperature
    tcond = t_sup_K + HP_DELTA_T_COND
    if tcond > HP_MAX_T_COND:
        tcond = HP_MAX_T_COND

    # calculate evaporator temperature
    tevap_K = t_lake_K - HP_DELTA_T_EVAP
    COP = HP_ETA_EX / (1 - tevap_K / tcond)   # [L. Girardin et al., 2010]_
    q_hotdot_W = mdot_kgpers * HEAT_CAPACITY_OF_WATER_JPERKGK * (t_sup_K - t_re_K)

    if q_hotdot_W > HP_MAX_SIZE:
        print("Qhot above max size on the market !")

    wdot_W = q_hotdot_W / COP
    E_HPLake_req_W = wdot_W / HP_AUXRATIO     # compressor power [C. Montagud et al., 2014]_

    q_colddot_W =  q_hotdot_W - wdot_W

    return E_HPLake_req_W, q_colddot_W

def HPSew_op_cost(mdot_kgpers, t_sup_K, t_re_K, t_sup_sew_K, Q_therm_Sew_W):
    """
    Operation cost of sewage water HP supplying DHN

    :type mdot_kgpers : float
    :param mdot_kgpers: supply mass flow rate to the DHN
    :type t_sup_K : float
    :param t_sup_K: supply temperature to the DHN (hot)
    :type t_re_K : float
    :param t_re_K: return temperature from the DHN (cold)
    :type t_sup_sew_K : float
    :param t_sup_sew_K: sewage supply temperature
    :rtype C_HPSew_el_pure: float
    :returns C_HPSew_el_pure: electricity cost of sewage water HP operation

    :rtype C_HPSew_per_kWh_th_pure: float
    :returns C_HPSew_per_kWh_th_pure: electricity cost per kWh thermal energy produced from sewage water HP

    :rtype qcoldot: float
    :returns qcoldot: cold power requirement

    :rtype q_therm: float
    :returns q_therm: thermal energy supplied to DHN

    :rtype wdot: float
    :returns wdot: electricity required for sewage water HP operation

    ..[L. Girardin et al., 2010] L. Girardin, F. Marechal, M. Dubuis, N. Calame-Darbellay, D. Favrat (2010). EnerGis:
    a geographical information based system for the evaluation of integrated energy conversion systems in urban areas,
    Energy.

    """

    if (t_sup_K + HP_DELTA_T_COND) == t_sup_sew_K:
        COP = 1
    else:
        COP = HP_ETA_EX * (t_sup_K + HP_DELTA_T_COND) / ((t_sup_K + HP_DELTA_T_COND) - t_sup_sew_K)

    if t_sup_sew_K >= t_sup_K + HP_DELTA_T_COND:
        q_therm_W = Q_therm_Sew_W
        qcoldot_W = Q_therm_Sew_W
        E_HPSew_req_W = 0.0
    else:
        q_therm_W = mdot_kgpers * HEAT_CAPACITY_OF_WATER_JPERKGK * (t_sup_K - t_re_K)
        if q_therm_W > Q_therm_Sew_W:
            q_therm_W = Q_therm_Sew_W
        qcoldot_W = q_therm_W * (1 - (1 / COP))
        E_HPSew_req_W = q_therm_W / COP

    return qcoldot_W, q_therm_W, E_HPSew_req_W


def calc_Cinv_HP(HP_Size, locator, technology_type):
    """
    Calculates the annualized investment costs for a water to water heat pump.

    :type HP_Size : float
    :param HP_Size: Design thermal size of the heat pump in [W]

    :rtype InvCa : float
    :returns InvCa: annualized investment costs in [CHF/a]

    ..[C. Weber, 2008] C.Weber, Multi-objective design and optimization of district energy systems including
    polygeneration energy conversion technologies., PhD Thesis, EPFL
    """
    Capex_a_HP_USD = 0.0
    Opex_fixed_HP_USD = 0.0
    Capex_HP_USD = 0.0

    if HP_Size > 0.0:
        HP_cost_data = pd.read_excel(locator.get_database_conversion_systems(), sheet_name="HP")
        HP_cost_data = HP_cost_data[HP_cost_data['code'] == technology_type]
        # if the Q_design is below the lowest capacity available for the technology, then it is replaced by the least
        # capacity for the corresponding technology from the database
        if HP_Size < HP_cost_data.iloc[0]['cap_min']:
            HP_Size = HP_cost_data.iloc[0]['cap_min']

        max_HP_size = max(HP_cost_data['cap_max'].values)

        if HP_Size <= max_HP_size:

            HP_cost_data = HP_cost_data[
                (HP_cost_data['cap_min'] <= HP_Size) & (HP_cost_data['cap_max'] > HP_Size)]

            Inv_a = HP_cost_data.iloc[0]['a']
            Inv_b = HP_cost_data.iloc[0]['b']
            Inv_c = HP_cost_data.iloc[0]['c']
            Inv_d = HP_cost_data.iloc[0]['d']
            Inv_e = HP_cost_data.iloc[0]['e']
            Inv_IR = HP_cost_data.iloc[0]['IR_%']
            Inv_LT = HP_cost_data.iloc[0]['LT_yr']
            Inv_OM = HP_cost_data.iloc[0]['O&M_%'] / 100

            InvC = Inv_a + Inv_b * (HP_Size) ** Inv_c + (Inv_d + Inv_e * HP_Size) * log(HP_Size)

            Capex_a_HP_USD = calc_capex_annualized(InvC, Inv_IR, Inv_LT)
            Opex_fixed_HP_USD = InvC * Inv_OM
            Capex_HP_USD = InvC

        else:
            number_of_chillers = int(ceil(HP_Size / max_HP_size))
            Q_nom_each_chiller = HP_Size / number_of_chillers
            HP_cost_data = HP_cost_data[
                (HP_cost_data['cap_min'] <= Q_nom_each_chiller) & (HP_cost_data['cap_max'] > Q_nom_each_chiller)]

            for i in range(number_of_chillers):

                Inv_a = HP_cost_data.iloc[0]['a']
                Inv_b = HP_cost_data.iloc[0]['b']
                Inv_c = HP_cost_data.iloc[0]['c']
                Inv_d = HP_cost_data.iloc[0]['d']
                Inv_e = HP_cost_data.iloc[0]['e']
                Inv_IR = HP_cost_data.iloc[0]['IR_%']
                Inv_LT = HP_cost_data.iloc[0]['LT_yr']
                Inv_OM = HP_cost_data.iloc[0]['O&M_%'] / 100

                InvC = Inv_a + Inv_b * (Q_nom_each_chiller) ** Inv_c + (Inv_d + Inv_e * Q_nom_each_chiller) * log(Q_nom_each_chiller)

                Capex_a_HP_USD += calc_capex_annualized(InvC, Inv_IR, Inv_LT)
                Opex_fixed_HP_USD += InvC * Inv_OM
                Capex_HP_USD += InvC
    else:
        Capex_a_HP_USD = Opex_fixed_HP_USD = Capex_HP_USD = 0.0

    return Capex_a_HP_USD, Opex_fixed_HP_USD, Capex_HP_USD


def calc_Cinv_GHP(GHP_Size_W, GHP_cost_data, BH_cost_data):
    """
    Calculates the annualized investment costs for the geothermal heat pump

    :type GHP_Size_W : float
    :param GHP_Size_W: Design electrical size of the heat pump in [Wel]

    InvCa : float
        annualized investment costs in EUROS/a
    """
    # if the Q_design is below the lowest capacity available for the technology, then it is replaced by the least
    # capacity for the corresponding technology from the database
    if GHP_Size_W < GHP_cost_data['cap_min'][0]:
        GHP_Size_W = GHP_cost_data['cap_min'][0]
    GHP_cost_data = GHP_cost_data[
        (GHP_cost_data['cap_min'] <= GHP_Size_W) & (GHP_cost_data['cap_max'] > GHP_Size_W)]

    Inv_a = GHP_cost_data.iloc[0]['a']
    Inv_b = GHP_cost_data.iloc[0]['b']
    Inv_c = GHP_cost_data.iloc[0]['c']
    Inv_d = GHP_cost_data.iloc[0]['d']
    Inv_e = GHP_cost_data.iloc[0]['e']
    Inv_IR = GHP_cost_data.iloc[0]['IR_%']
    Inv_LT = GHP_cost_data.iloc[0]['LT_yr']
    Inv_OM = GHP_cost_data.iloc[0]['O&M_%'] / 100

    InvC_GHP = Inv_a + Inv_b * (GHP_Size_W) ** Inv_c + (Inv_d + Inv_e * GHP_Size_W) * log(GHP_Size_W)

    Capex_a_GHP_USD = calc_capex_annualized(InvC_GHP, Inv_IR, Inv_LT)
    Opex_fixed_GHP_USD = InvC_GHP * Inv_OM

    # if the Q_design is below the lowest capacity available for the technology, then it is replaced by the least
    # capacity for the corresponding technology from the database
    if GHP_Size_W < BH_cost_data['cap_min'][0]:
        GHP_Size_W = BH_cost_data['cap_min'][0]
    BH_cost_data = BH_cost_data[
        (BH_cost_data['cap_min'] <= GHP_Size_W) & (BH_cost_data['cap_max'] > GHP_Size_W)]

    Inv_a = BH_cost_data.iloc[0]['a']
    Inv_b = BH_cost_data.iloc[0]['b']
    Inv_c = BH_cost_data.iloc[0]['c']
    Inv_d = BH_cost_data.iloc[0]['d']
    Inv_e = BH_cost_data.iloc[0]['e']
    Inv_IR = BH_cost_data.iloc[0]['IR_%']
    Inv_LT = BH_cost_data.iloc[0]['LT_yr']
    Inv_OM = BH_cost_data.iloc[0]['O&M_%'] / 100

    InvC_BH = Inv_a + Inv_b * (GHP_Size_W) ** Inv_c + (Inv_d + Inv_e * GHP_Size_W) * log(GHP_Size_W)

    Capex_a_BH_USD = calc_capex_annualized(InvC_BH, Inv_IR, Inv_LT)
    Opex_fixed_BH_USD = InvC_BH * Inv_OM

    Capex_a_GHP_total_USD = Capex_a_BH_USD + Capex_a_GHP_USD
    Opex_fixed_GHP_total_USD = Opex_fixed_BH_USD + Opex_fixed_GHP_USD
    Capex_GHP_total_USD = InvC_BH + InvC_GHP

    return Capex_a_GHP_total_USD, Opex_fixed_GHP_total_USD, Capex_GHP_total_USD<|MERGE_RESOLUTION|>--- conflicted
+++ resolved
@@ -8,13 +8,9 @@
 
 from math import log, ceil
 import pandas as pd
-<<<<<<< HEAD
 from cea.constants import HP_DELTA_T_COND, HP_DELTA_T_EVAP, HP_ETA_EX, HP_ETA_EX_COOL, HP_AUXRATIO, \
     GHP_AUXRATIO, HP_MAX_T_COND, GHP_ETA_EX, GHP_CMAX_SIZE_TH, HP_MAX_SIZE, HP_COP_MAX, HP_COP_MIN
-=======
-from cea.optimization.constants import HP_DELTA_T_COND, HP_DELTA_T_EVAP, HP_ETA_EX, HP_ETA_EX_COOL, HP_AUXRATIO, \
-    GHP_AUXRATIO, HP_MAX_T_COND, GHP_ETA_EX, HP_MAX_SIZE, HP_COP_MAX, HP_COP_MIN
->>>>>>> de3b717a
+
 from cea.constants import HEAT_CAPACITY_OF_WATER_JPERKGK
 import numpy as np
 from cea.analysis.costs.equations import calc_capex_annualized
