from __future__ import print_function

"""
photovoltaic
"""

from __future__ import division

import time
import numpy as np
import pandas as pd
from scipy import interpolate
import fiona
import cea.globalvar
import cea.inputlocator
from math import *
from cea.utilities import dbfreader
from cea.utilities import epwreader
from cea.utilities import solar_equations
import cea.config

__author__ = "Jimeno A. Fonseca"
__copyright__ = "Copyright 2016, Architecture and Building Systems - ETH Zurich"
__credits__ = ["Jimeno A. Fonseca, Shanshan Hsieh"]
__license__ = "MIT"
__version__ = "0.1"
__maintainer__ = "Daren Thomas"
__email__ = "cea@arch.ethz.ch"
__status__ = "Production"


def calc_PV(locator, latitude, longitude, weather_path, building_name):
    """
    This function first determines the surface area with sufficient solar radiation, and then calculates the optimal
    tilt angles of panels at each surface location. The panels are categorized into groups by their surface azimuths,
    tilt angles, and global irradiation. In the last, electricity generation from PV panels of each group is calculated.

    :param locator: An InputLocator to locate input files
    :type locator: cea.inputlocator.InputLocator
    :param latitude: latitude of the case study location
    :type latitude: float
    :param longitude: longitude of the case study location
    :type longitude: float
    :param weather_path: path to the weather data file of the case study location
    :type weather_path: .epw
    :param building_name: list of building names in the case study
    :type building_name: Series
    :return: Building_PV.csv with PV generation potential of each building, Building_sensors.csv with sensor data of
             each PV panel.
    """
    # path to solar insulation data on all surfaces of each building
    radiation_json_path = locator.get_radiation_building(building_name=building_name)
    # path to data of sensor points measuring solar insulation of each building
    metadata_csv_path = locator.get_radiation_metadata(building_name=building_name)

    settings = cea.config.Configuration(locator.scenario_path).solar

    t0 = time.clock()

    # weather data
    weather_data = epwreader.epw_reader(weather_path)
    print('reading weather data done')

    # solar properties
    sun_properties = solar_equations.calc_sun_properties(latitude, longitude, weather_data,
                                                         settings.date_start,
                                                         settings.solar_window_solstice)
    print('calculating solar properties done')

    # calculate properties of PV panel
    panel_properties = calc_properties_PV_db(locator.get_supply_systems_database(), settings.type_PVpanel)
    print('gathering properties of PV panel')

    # select sensor point with sufficient solar radiation
    max_yearly_radiation, min_yearly_production, sensors_rad_clean, sensors_metadata_clean = \
        solar_equations.filter_low_potential(weather_data, radiation_json_path, metadata_csv_path,
                                             settings.min_radiation,
                                             settings.panel_on_roof, settings.panel_on_wall)

    print('filtering low potential sensor points done')

    if not sensors_metadata_clean.empty:
        # calculate optimal angle and tilt for panels
        sensors_metadata_cat = solar_equations.optimal_angle_and_tilt(sensors_metadata_clean, latitude, sun_properties,
                                                                      max_yearly_radiation, panel_properties)
        print('calculating optimal tile angle and separation done')

        # group the sensors with the same tilt, surface azimuth, and total radiation
        number_groups, hourlydata_groups, number_points, prop_observers = solar_equations.calc_groups(sensors_rad_clean,
                                                                                                      sensors_metadata_cat)

        print('generating groups of sensor points done')

        results, final = calc_pv_generation(hourlydata_groups, number_groups, prop_observers, weather_data,
                                            sun_properties, latitude, panel_properties)

        final.to_csv(locator.PV_results(building_name=building_name), index=True,
                     float_format='%.2f')  # print PV generation potential
        sensors_metadata_cat.to_csv(locator.PV_metadata_results(building_name=building_name), index=True,
                                    float_format='%.2f')  # print selected metadata of the selected sensors

        print('Building %s  done - time elapsed: %.2f seconds' % (building_name, time.clock() - t0))
    return


# =========================
# PV electricity generation
# =========================

def calc_pv_generation(hourly_radiation, number_groups, prop_observers, weather_data, sun_properties, latitude,
                       panel_properties):
    """
    To calculate the electricity generated from PV panels.
    :param hourly_radiation: mean hourly radiation of sensors in each group [Wh/m2]
    :type hourly_radiation: dataframe
    :param number_groups: number of groups of sensor points
    :type number_groups: float
    :param number_points: number of sensor points in each group
    :type number_points: float
    :param prop_observers: mean values of sensor properties of each group of sensors
    :type prop_observers: dataframe
    :param weather_data: weather data read from the epw file
    :type weather_data: dataframe
    :param sun_properties: SunProperties with g (declination), Sz (zenith angle), Az (solar azimuth), ha (hour angle)
    :type sun_properties: cea.utilities.solar_equations.SunProperties
    :param latitude: latitude of the case study location
    :return:
    """

    # convert degree to radians
    lat = radians(latitude)
    g_vector = np.radians(sun_properties.g)
    ha_vector = np.radians(sun_properties.ha)
    Sz_vector = np.radians(sun_properties.Sz)

    result = list(range(number_groups))
    list_groups_area = list(range(number_groups))
    Sum_PV_kWh = np.zeros(8760)
    Sum_radiation_kWh = np.zeros(8760)

    n = 1.526  # refractive index of glass
    Pg = 0.2  # ground reflectance
    K = 0.4  # glazing extinction coefficient
    eff_nom = panel_properties['PV_n']
    NOCT = panel_properties['PV_noct']
    Bref = panel_properties['PV_Bref']
    a0 = panel_properties['PV_a0']
    a1 = panel_properties['PV_a1']
    a2 = panel_properties['PV_a2']
    a3 = panel_properties['PV_a3']
    a4 = panel_properties['PV_a4']
    L = panel_properties['PV_th']
    misc_losses = panel_properties['misc_losses']  # cabling, resistances etc..

    for group in range(number_groups):
        # read panel properties of each group

        teta_z = prop_observers.loc[group, 'surface_azimuth']
        area_per_group_m2 = prop_observers.loc[group, 'total_area_module']
        tilt_angle = prop_observers.loc[group, 'B']
        # degree to radians
        tilt = radians(tilt_angle)  # tilt angle
        teta_z = radians(teta_z)  # surface azimuth

        # read radiation data of each group
        radiation = pd.DataFrame({'I_sol': hourly_radiation[group]})
        radiation['I_diffuse'] = weather_data.ratio_diffhout.fillna(0) * radiation.I_sol  # calculate diffuse radiation
        radiation['I_direct'] = radiation['I_sol'] - radiation['I_diffuse']  # calculat direct radaition

        # calculate effective indicent angles necessary
        teta_vector = np.vectorize(solar_equations.calc_angle_of_incidence)(g_vector, lat, ha_vector, tilt, teta_z)
        teta_ed, teta_eg = calc_diffuseground_comp(tilt)

        results = np.vectorize(calc_Sm_PV)(weather_data.drybulb_C, radiation.I_sol, radiation.I_direct,
                                           radiation.I_diffuse, tilt, Sz_vector, teta_vector, teta_ed, teta_eg, n, Pg,
                                           K, NOCT, a0, a1, a2, a3, a4, L)
        result[group] = np.vectorize(calc_PV_power)(results[0], results[1], eff_nom, area_per_group_m2, Bref,
                                                    misc_losses)
        list_groups_area[group] = area_per_group_m2
<<<<<<< HEAD
        Sum_PV_kWh = Sum_PV_kWh + result[group] # in kWh
        Sum_radiation_kWh = Sum_radiation_kWh + radiation['I_sol']*area_per_group_m2/1000 # kWh
=======
        Sum_PV_kWh = Sum_PV_kWh + result[group]  # in kWh

    Sum_radiation_kWh = Sum_radiation_kWh + radiation['I_sol'] * area_per_group_m2 / 1000  # kWh
>>>>>>> e885f447

    Final = pd.DataFrame(
        {'E_PV_gen_kWh': Sum_PV_kWh, 'Area_PV_m2': sum(list_groups_area), 'radiation_kWh': Sum_radiation_kWh})

    return result, Final


def calc_angle_of_incidence(g, lat, ha, tilt, teta_z):
    """
    To calculate angle of incidence from solar vector and surface normal vector.
    (Validated with Sandia pvlib.irrandiance.aoi)
    :param lat: latitude of the loacation of case study [radians]
    :param g: declination of the solar position [radians]
    :param ha: hour angle [radians]
    :param tilt: panel surface tilt angle [radians]
    :param teta_z: panel surface azimuth angle [radians]
    :type lat: float
    :type g: float
    :type ha: float
    :type tilt: float
    :type teta_z: float
    :return teta_B: angle of incidence [radians]
    :rtype teta_B: float
    .. [Sproul, A. B., 2017] Sproul, A.B. (2007). Derivation of the solar geometric relationships using vector analysis.
                             Renewable Energy, 32(7), 1187-1205.
    """
    # surface normal vector
    n_E = sin(tilt) * sin(teta_z)
    n_N = sin(tilt) * cos(teta_z)
    n_Z = cos(tilt)
    # solar vector
    s_E = -cos(g) * sin(ha)
    s_N = sin(g) * cos(lat) - cos(g) * sin(lat) * cos(ha)
    s_Z = cos(g) * cos(lat) * cos(ha) + sin(g) * sin(lat)

    # angle of incidence
    teta_B = acos(n_E * s_E + n_N * s_N + n_Z * s_Z)
    return teta_B


def calc_diffuseground_comp(tilt_radians):
    """
    To calculate reflected radiation and diffuse radiation.

    :param tilt_radians:  surface tilt angle [rad]
    :type tilt_radians: float
    :return teta_ed: effective incidence angle from diffuse radiation [rad]
    :return teta_eg: effective incidence angle from ground-reflected radiation [rad]
    :rtype teta_ed: float
    :rtype teta_eg: float

    :References: Duffie, J. A. and Beckman, W. A. (2013) Radiation Transmission through Glazing: Absorbed Radiation, in
                 Solar Engineering of Thermal Processes, Fourth Edition, John Wiley & Sons, Inc., Hoboken, NJ, USA.
                 doi: 10.1002/9781118671603.ch5
    """
    tilt = degrees(tilt_radians)
    teta_ed = 59.68 - 0.1388 * tilt + 0.001497 * tilt ** 2  # [degrees] (5.4.2)
    teta_eG = 90 - 0.5788 * tilt + 0.002693 * tilt ** 2  # [degrees] (5.4.1)
    return radians(teta_ed), radians(teta_eG)


def calc_Sm_PV(te, I_sol, I_direct, I_diffuse, tilt, Sz, teta, tetaed, tetaeg,
               n, Pg, K, NOCT, a0, a1, a2, a3, a4, L):
    """
    To calculate the absorbed solar radiation on tilted surface.

    :param te: dry bulb temperature [C]
    :param I_sol: total solar radiation [Wh/m2]
    :param I_direct: direct solar radiation [Wh/m2]
    :param I_diffuse: diffuse solar radiation [Wh/m2]
    :param tilt: solar panel tilt angle [rad]
    :param Sz: solar zenith angle [rad]
    :param teta: angle of incidence [rad]
    :param tetaed: effective incidence angle from diffuse radiation [rad]
    :param tetaeg: effective incidence angle from ground-reflected radiation [rad]
    :param n: refractive index of glass
    :param Pg: ground reflectance [-]
    :param K: glazing extinction coefficient
    :param NOCT: normal operting cell temperature [C]
    :param a0: constant for PV material
    :param a1: constant for PV material
    :param a2: constant for PV material
    :param a3: constant for PV material
    :param a4: constant for PV material
    :param L: glazing thickness [m]
    :type te: float
    :type I_sol: float
    :type I_direct: float
    :type I_diffuse: float
    :type tilt: float
    :type Sz: float
    :type teta: float
    :type tetaed: float
    :type tetaeg: float
    :type n: float
    :type Pg: float
    :type K: float
    :type NOCT: float
    :type a0: float
    :type a1: float
    :type a2: float
    :type a3: float
    :type a4: float
    :type L: float
    :return S: absorbed solar radiation [Wh/m2]
    :rtype S: float
    :return Tcell: cell temperature [C]
    :rtype Tcell: float

    :References: Duffie, J. A. and Beckman, W. A. (2013) Radiation Transmission through Glazing: Absorbed Radiation, in
                 Solar Engineering of Thermal Processes, Fourth Edition, John Wiley & Sons, Inc., Hoboken, NJ, USA.
                 doi: 10.1002/9781118671603.ch5
    """

    # calcualte ratio of beam radiation on a tilted plane
    # to avoid inconvergence when I_sol = 0
    lim1 = radians(0)
    lim2 = radians(90)
    lim3 = radians(89.999)

    if teta < lim1:
        teta = min(lim3, abs(teta))
    if teta >= lim2:
        teta = lim3

    if Sz < lim1:
        Sz = min(lim3, abs(Sz))
    if Sz >= lim2:
        Sz = lim3

    # Rb: ratio of beam radiation of tilted surface to that on horizontal surface
    if Sz <= radians(85):  # Sz is Zenith angle   # TODO: FIND REFERENCE
        Rb = cos(teta) / cos(Sz)
    else:
        Rb = 0  # Assume there is no direct radiation when the sun is close to the horizon.

    # calculate air mass modifier
    m = 1 / cos(Sz)  # air mass
    M = a0 + a1 * m + a2 * m ** 2 + a3 * m ** 3 + a4 * m ** 4  # air mass modifier

    # incidence angle modifier for direct (beam) radiation
    teta_r = asin(sin(teta) / n)  # refraction angle in radians(aproximation accrding to Soteris A.) (5.1.4)
    Ta_n = exp(-K * L) * (1 - ((n - 1) / (n + 1)) ** 2)
    if teta < radians(90):  # 90 degrees in radians
        part1 = teta_r + teta
        part2 = teta_r - teta
        Ta_B = exp((-K * L) / cos(teta_r)) * (
            1 - 0.5 * ((sin(part2) ** 2) / (sin(part1) ** 2) + (tan(part2) ** 2) / (tan(part1) ** 2)))
        kteta_B = Ta_B / Ta_n
    else:
        kteta_B = 0

    # incidence angle modifier for diffuse radiation
    teta_r = asin(sin(tetaed) / n)  # refraction angle for diffuse radiation [rad]
    part1 = teta_r + tetaed
    part2 = teta_r - tetaed
    Ta_D = exp((-K * L) / cos(teta_r)) * (
        1 - 0.5 * ((sin(part2) ** 2) / (sin(part1) ** 2) + (tan(part2) ** 2) / (tan(part1) ** 2)))
    kteta_D = Ta_D / Ta_n

    # incidence angle modifier for ground-reflected radiation
    teta_r = asin(sin(tetaeg) / n)  # refraction angle for ground-reflected radiation [rad]
    part1 = teta_r + tetaeg
    part2 = teta_r - tetaeg
    Ta_eG = exp((-K * L) / cos(teta_r)) * (
        1 - 0.5 * ((sin(part2) ** 2) / (sin(part1) ** 2) + (tan(part2) ** 2) / (tan(part1) ** 2)))
    kteta_eG = Ta_eG / Ta_n

    # absorbed solar radiation
    S_Wperm2 = M * Ta_n * (
        kteta_B * I_direct * Rb + kteta_D * I_diffuse * (1 + cos(tilt)) / 2 + kteta_eG * I_sol * Pg * (
            1 - cos(tilt)) / 2)  # [W/m2] (5.12.1)
    if S_Wperm2 <= 0:  # when points are 0 and too much losses
        S_Wperm2 = 0

    # temperature of cell
    Tcell_C = te + S_Wperm2 * (NOCT - 20) / (
        800)  # assuming linear temperature rise vs radiation according to NOCT condition

    return S_Wperm2, Tcell_C


def calc_PV_power(S, Tcell, eff_nom, areagroup, Bref, misc_losses):
    """
    To calculate the power production of PV panels.

    :param S: absorbed radiation [W/m2]
    :type S: float
    :param Tcell: cell temperature [degree]
    :param eff_nom: nominal efficiency of PV module [-]
    :type eff_nom: float
    :param areagroup: PV module area [m2]
    :type areagroup: float
    :param Bref: cell maximum power temperature coefficient [degree C^(-1)]
    :type Bref: float
    :param misc_losses: expected system loss [-]
    :type misc_losses: float
    :return P: Power production [kW]
    :rtype P: float

    ..[Osterwald, C. R., 1986] Osterwald, C. R. (1986). Translation of device performance measurements to
    reference conditions. Solar Cells, 18, 269-279.
    """
    P = eff_nom * areagroup * S * (1 - Bref * (Tcell - 25)) * (1 - misc_losses) / 1000
    return P


# ============================
# Optimal angle and tilt
# ============================

def optimal_angle_and_tilt(sensors_metadata_clean, latitude, worst_sh, worst_Az, transmissivity,
                           Max_Isol, module_length):
    """
    This function first determines the optimal tilt angle, row spacing and surface azimuth of panels installed at each
    sensor point. Secondly, the installed PV module areas at each sensor point are calculated. Lastly, all the modules
    are categorized with its surface azimuth, tilt angle, and yearly radiation. The output will then be used to
    calculate the absorbed radiation.

    :param sensors_metadata_clean: data of filtered sensor points measuring solar insulation of each building
    :type sensors_metadata_clean: dataframe
    :param latitude: latitude of the case study location
    :type latitude: float
    :param worst_sh: solar elevation at the worst hour [degree]
    :type worst_sh: float
    :param worst_Az: solar azimuth at the worst hour [degree]
    :type worst_Az: float
    :param transmissivity: transmissivity: clearness index [-]
    :type transmissivity: float
    :param module_length: length of the PV module [m]
    :type module_length: float
    :param Max_Isol: max radiation potential (equals to global horizontal radiation) [Wh/m2/year]
    :type Max_Isol: float

    :returns sensors_metadata_clean: data of filtered sensor points categorized with module tilt angle, array spacing,
     surface azimuth, installed PV module area of each sensor point and the categories
    :rtype sensors_metadata_clean: dataframe

    :Assumptions:
        1) Tilt angle: If the sensor is on tilted roof, the panel will have the same tilt as the roof. If the sensor is on
           a wall, the tilt angle is 90 degree. Tilt angles for flat roof is determined using the method from Quinn et al.
        2) Row spacing: Determine the row spacing by minimizing the shadow according to the solar elevation and azimuth at
           the worst hour of the year. The worst hour is a global variable defined by users.
        3) Surface azimuth (orientation) of panels: If the sensor is on a tilted roof, the orientation of the panel is the
           same as the roof. Sensors on flat roofs are all south facing.
    """
    # calculate panel tilt angle (B) for flat roofs (tilt < 5 degrees), slope roofs and walls.
    optimal_angle_flat = calc_optimal_angle(180, latitude,
                                            transmissivity)  # assume surface azimuth = 180 (N,E), south facing
    sensors_metadata_clean['tilt'] = np.vectorize(acos)(sensors_metadata_clean['Zdir'])  # surface tilt angle in rad
    sensors_metadata_clean['tilt'] = np.vectorize(degrees)(
        sensors_metadata_clean['tilt'])  # surface tilt angle in degrees
    sensors_metadata_clean['B'] = np.where(sensors_metadata_clean['tilt'] >= 5, sensors_metadata_clean['tilt'],
                                           degrees(optimal_angle_flat))  # panel tilt angle in degrees

    # calculate spacing and surface azimuth of the panels for flat roofs

    optimal_spacing_flat = calc_optimal_spacing(worst_sh, worst_Az, optimal_angle_flat, module_length)
    sensors_metadata_clean['array_s'] = np.where(sensors_metadata_clean['tilt'] >= 5, 0, optimal_spacing_flat)
    sensors_metadata_clean['surface_azimuth'] = np.vectorize(calc_surface_azimuth)(sensors_metadata_clean['Xdir'],
                                                                                   sensors_metadata_clean['Ydir'],
                                                                                   sensors_metadata_clean[
                                                                                       'B'])  # degrees

    # calculate the surface area required to install one pv panel on flat roofs with defined tilt angle and array spacing
    surface_area_flat = module_length * (
        sensors_metadata_clean.array_s / 2 + module_length * [cos(optimal_angle_flat)])

    # calculate the pv module area within the area of each sensor point
    sensors_metadata_clean['area_module'] = np.where(sensors_metadata_clean['tilt'] >= 5,
                                                     sensors_metadata_clean.AREA_m2,
                                                     module_length ** 2 * (
                                                     sensors_metadata_clean.AREA_m2 / surface_area_flat))

    # categorize the sensors by surface_azimuth, B, GB
    result = np.vectorize(calc_categoriesroof)(sensors_metadata_clean.surface_azimuth, sensors_metadata_clean.B,
                                               sensors_metadata_clean.total_rad_Whm2, Max_Isol)
    sensors_metadata_clean['CATteta_z'] = result[0]
    sensors_metadata_clean['CATB'] = result[1]
    sensors_metadata_clean['CATGB'] = result[2]
    return sensors_metadata_clean


def calc_optimal_angle(teta_z, latitude, transmissivity):
    """
    To calculate the optimal tilt angle of the solar panels.

    :param teta_z: surface azimuth, 0 degree south (east negative) or 0 degree north (east positive)
    :type teta_z: float
    :param latitude: latitude of the case study site
    :type latitude: float
    :param transmissivity: clearness index [-]
    :type transmissivity: float
    :return abs(b): optimal tilt angle [radians]
    :rtype abs(b): float

    ..[Quinn et al., 2013] S.W.Quinn, B.Lehman.A simple formula for estimating the optimum tilt angles of photovoltaic
    panels. 2013 IEEE 14th Work Control Model Electron, Jun, 2013, pp.1-8
    """
    if transmissivity <= 0.15:
        gKt = 0.977
    elif 0.15 < transmissivity <= 0.7:
        gKt = 1.237 - 1.361 * transmissivity
    else:
        gKt = 0.273
    Tad = 0.98  # transmittance-absorptance product of the diffuse radiation
    Tar = 0.97  # transmittance-absorptance product of the reflected radiation
    Pg = 0.2  # ground reflectance of 0.2
    l = radians(latitude)
    a = radians(teta_z)
    b = atan((cos(a) * tan(l)) * (1 / (1 + ((Tad * gKt - Tar * Pg) / (2 * (1 - gKt))))))  # eq.(11)
    return abs(b)


def calc_optimal_spacing(Sh, Az, tilt_angle, module_length):
    """
    To calculate the optimal spacing between each panel to avoid shading.

    :param Sh: Solar elevation at the worst hour [degree]
    :type Sh: float
    :param Az: Solar Azimuth [degree]
    :type Az: float
    :param tilt_angle: optimal tilt angle for panels on flat surfaces [degree]
    :type tilt_angle: float
    :param module_length: [m]
    :type module_length: float
    :return D: optimal distance in [m]
    :rtype D: float
    """
    h = module_length * sin(tilt_angle)
    D1 = h / tan(radians(Sh))
    D = max(D1 * cos(radians(180 - Az)), D1 * cos(radians(Az - 180)))
    return D


def calc_categoriesroof(teta_z, B, GB, Max_Isol):
    """
    To categorize solar panels by the surface azimuth, tilt angle and yearly radiation.

    :param teta_z: surface azimuth [degree], 0 degree north (east positive, west negative)
    :type teta_z: float
    :param B: solar panel tile angle [degree]
    :type B: float
    :param GB: yearly radiation of sensors [Wh/m2/year]
    :type GB: float
    :param Max_Isol: yearly global horizontal radiation [Wh/m2/year]
    :type Max_Isol: float
    :return CATteta_z: category of surface azimuth
    :rtype CATteta_z: float
    :return CATB: category of tilt angle
    :rtype CATB: float
    :return CATBG: category of yearly radiation
    :rtype CATBG: float
    """
    if -122.5 < teta_z <= -67:
        CATteta_z = 1
    elif -67.0 < teta_z <= -22.5:
        CATteta_z = 3
    elif -22.5 < teta_z <= 22.5:
        CATteta_z = 5
    elif 22.5 < teta_z <= 67:
        CATteta_z = 4
    elif 67.0 <= teta_z <= 122.5:
        CATteta_z = 2
    else:
        CATteta_z = 6
    B = degrees(B)
    if 0 < B <= 5:
        CATB = 1  # flat roof
    elif 5 < B <= 15:
        CATB = 2  # tilted 5-15 degrees
    elif 15 < B <= 25:
        CATB = 3  # tilted 15-25 degrees
    elif 25 < B <= 40:
        CATB = 4  # tilted 25-40 degrees
    elif 40 < B <= 60:
        CATB = 5  # tilted 40-60 degrees
    elif B > 60:
        CATB = 6  # tilted >60 degrees
    else:
        CATB = None
        print('B not in expected range')

    GB_percent = GB / Max_Isol
    if 0 < GB_percent <= 0.25:
        CATGB = 1
    elif 0.25 < GB_percent <= 0.50:
        CATGB = 2
    elif 0.50 < GB_percent <= 0.75:
        CATGB = 3
    elif 0.75 < GB_percent <= 0.90:
        CATGB = 4
    elif 0.90 < GB_percent:
        CATGB = 5
    else:
        CATGB = None
        print('GB not in expected range')

    return CATteta_z, CATB, CATGB


def calc_surface_azimuth(xdir, ydir, B):
    """
    Calculate surface azimuth from the surface normal vector (x,y,z) and tilt angle (B).
    Following the geological sign convention, an azimuth of 0 and 360 degree represents north, 90 degree is east.

    :param xdir: surface normal vector x in (x,y,z) representing east-west direction
    :param ydir: surface normal vector y in (x,y,z) representing north-south direction
    :param B: surface tilt angle in degree
    :type xdir: float
    :type ydir: float
    :type B: float
    :returns surface azimuth: the azimuth of the surface of a solar panel in degree
    :rtype surface_azimuth: float

    """
    B = radians(B)
    teta_z = degrees(asin(xdir / sin(B)))
    # set the surface azimuth with on the sing convention (E,N)=(+,+)
    if xdir < 0:
        if ydir < 0:
            surface_azimuth = 180 + teta_z  # (xdir,ydir) = (-,-)
        else:
            surface_azimuth = 360 + teta_z  # (xdir,ydir) = (-,+)
    elif ydir < 0:
        surface_azimuth = 180 + teta_z  # (xdir,ydir) = (+,-)
    else:
        surface_azimuth = teta_z  # (xdir,ydir) = (+,+)
    return surface_azimuth  # degree


# ============================
# properties of module
# ============================
# TODO: Delete when done



def calc_properties_PV_db(database_path, type_PVpanel):
    """
    To assign PV module properties according to panel types.

    :param type_PVpanel: type of PV panel used
    :type type_PVpanel: string
    :return: dict with Properties of the panel taken form the database
    """

    data = pd.read_excel(database_path, sheetname="PV")
    panel_properties = data[data['code'] == type_PVpanel].reset_index().T.to_dict()[0]

    return panel_properties


# investment and maintenance costs
def calc_Cinv_pv(P_peak_kW, locator, technology=0):
    """
    To calculate capital cost of PV modules, assuming 20 year system lifetime.
    :param P_peak: installed capacity of PV module [kW]
    :return InvCa: capital cost of the installed PV module [CHF/Y]
    """

    P_peak = P_peak_kW * 1000  # converting to W from kW
    PV_cost_data = pd.read_excel(locator.get_supply_systems_cost(), sheetname="PV")
    technology_code = list(set(PV_cost_data['code']))
    PV_cost_data[PV_cost_data['code'] == technology_code[technology]]
    # if the Q_design is below the lowest capacity available for the technology, then it is replaced by the least
    # capacity for the corresponding technology from the database
    if P_peak < PV_cost_data['cap_min'][0]:
        P_peak = PV_cost_data['cap_min'][0]
    PV_cost_data = PV_cost_data[
        (PV_cost_data['cap_min'] <= P_peak) & (PV_cost_data['cap_max'] > P_peak)]
    Inv_a = PV_cost_data.iloc[0]['a']
    Inv_b = PV_cost_data.iloc[0]['b']
    Inv_c = PV_cost_data.iloc[0]['c']
    Inv_d = PV_cost_data.iloc[0]['d']
    Inv_e = PV_cost_data.iloc[0]['e']
    Inv_IR = (PV_cost_data.iloc[0]['IR_%']) / 100
    Inv_LT = PV_cost_data.iloc[0]['LT_yr']
    Inv_OM = PV_cost_data.iloc[0]['O&M_%'] / 100

    InvC = Inv_a + Inv_b * (P_peak) ** Inv_c + (Inv_d + Inv_e * P_peak) * log(P_peak)

    Capex_a = InvC * (Inv_IR) * (1 + Inv_IR) ** Inv_LT / ((1 + Inv_IR) ** Inv_LT - 1)
    Opex_fixed = Capex_a * Inv_OM

    return Capex_a, Opex_fixed


# remuneration scheme
def calc_Crem_pv(E_nom):
    """
    Calculates KEV (Kostendeckende Einspeise - Verguetung) for solar PV and PVT.
    Therefore, input the nominal capacity of EACH installation and get the according KEV as return in Rp/kWh

    :param E_nom: Nominal Capacity of solar panels (PV or PVT) [Wh]
    :type E_nom: float
    :return KEV_obtained_in_RpPerkWh: KEV remuneration [Rp/kWh]
    :rtype KEV_obtained_in_RpPerkWh: float
    """

    KEV_regime = [0,
                  0,
                  20.4,
                  20.4,
                  20.4,
                  20.4,
                  20.4,
                  20.4,
                  19.7,
                  19.3,
                  19,
                  18.9,
                  18.7,
                  18.6,
                  18.5,
                  18.1,
                  17.9,
                  17.8,
                  17.8,
                  17.7,
                  17.7,
                  17.7,
                  17.6,
                  17.6]
    P_installed_in_kW = [0,
                         9.99,
                         10,
                         12,
                         15,
                         20,
                         29,
                         30,
                         40,
                         50,
                         60,
                         70,
                         80,
                         90,
                         100,
                         200,
                         300,
                         400,
                         500,
                         750,
                         1000,
                         1500,
                         2000,
                         1000000]
    KEV_interpolated_kW = interpolate.interp1d(P_installed_in_kW, KEV_regime, kind="linear")
    KEV_obtained_in_RpPerkWh = KEV_interpolated_kW(E_nom / 1000.0)
    return KEV_obtained_in_RpPerkWh


def test_photovoltaic():
    gv = cea.globalvar.GlobalVariables()
    scenario_path = gv.scenario_reference
    locator = cea.inputlocator.InputLocator(scenario_path=scenario_path)
    weather_path = locator.get_default_weather()
    list_buildings_names = dbfreader.dbf_to_dataframe(locator.get_building_occupancy())['Name']

    with fiona.open(locator.get_zone_geometry()) as shp:
        longitude = shp.crs['lon_0']
        latitude = shp.crs['lat_0']

    for building in list_buildings_names:
        calc_PV(locator=locator, latitude=latitude, longitude=longitude, weather_path=weather_path,
                building_name=building)


if __name__ == '__main__':
    test_photovoltaic()<|MERGE_RESOLUTION|>--- conflicted
+++ resolved
@@ -29,7 +29,7 @@
 __status__ = "Production"
 
 
-def calc_PV(locator, latitude, longitude, weather_path, building_name):
+def calc_PV(locator, radiation_path, metadata_csv, latitude, longitude, weather_path, building_name):
     """
     This function first determines the surface area with sufficient solar radiation, and then calculates the optimal
     tilt angles of panels at each surface location. The panels are categorized into groups by their surface azimuths,
@@ -37,6 +37,10 @@
 
     :param locator: An InputLocator to locate input files
     :type locator: cea.inputlocator.InputLocator
+    :param radiation_path: solar insulation data on all surfaces of each building (path
+    :type radiation_path: String
+    :param metadata_csv: data of sensor points measuring solar insulation of each building
+    :type metadata_csv: .csv
     :param latitude: latitude of the case study location
     :type latitude: float
     :param longitude: longitude of the case study location
@@ -48,12 +52,7 @@
     :return: Building_PV.csv with PV generation potential of each building, Building_sensors.csv with sensor data of
              each PV panel.
     """
-    # path to solar insulation data on all surfaces of each building
-    radiation_json_path = locator.get_radiation_building(building_name=building_name)
-    # path to data of sensor points measuring solar insulation of each building
-    metadata_csv_path = locator.get_radiation_metadata(building_name=building_name)
-
-    settings = cea.config.Configuration(locator.scenario_path).solar
+    settings = cea.config.Configuration(locator.scenario_path).photovoltaic
 
     t0 = time.clock()
 
@@ -62,9 +61,9 @@
     print('reading weather data done')
 
     # solar properties
-    sun_properties = solar_equations.calc_sun_properties(latitude, longitude, weather_data,
-                                                         settings.date_start,
-                                                         settings.solar_window_solstice)
+    g, Sz, Az, ha, trr_mean, worst_sh, worst_Az = solar_equations.calc_sun_properties(latitude, longitude, weather_data,
+                                                                                      settings.date_start,
+                                                                                      settings.solar_window_solstice)
     print('calculating solar properties done')
 
     # calculate properties of PV panel
@@ -73,16 +72,16 @@
 
     # select sensor point with sufficient solar radiation
     max_yearly_radiation, min_yearly_production, sensors_rad_clean, sensors_metadata_clean = \
-        solar_equations.filter_low_potential(weather_data, radiation_json_path, metadata_csv_path,
-                                             settings.min_radiation,
+        solar_equations.filter_low_potential(weather_data, radiation_path, metadata_csv, settings.min_radiation,
                                              settings.panel_on_roof, settings.panel_on_wall)
 
     print('filtering low potential sensor points done')
 
     if not sensors_metadata_clean.empty:
         # calculate optimal angle and tilt for panels
-        sensors_metadata_cat = solar_equations.optimal_angle_and_tilt(sensors_metadata_clean, latitude, sun_properties,
-                                                                      max_yearly_radiation, panel_properties)
+        sensors_metadata_cat = solar_equations.optimal_angle_and_tilt(sensors_metadata_clean, latitude, worst_sh,
+                                                                      worst_Az, trr_mean, max_yearly_radiation,
+                                                                      panel_properties)
         print('calculating optimal tile angle and separation done')
 
         # group the sensors with the same tilt, surface azimuth, and total radiation
@@ -91,15 +90,14 @@
 
         print('generating groups of sensor points done')
 
-        results, final = calc_pv_generation(hourlydata_groups, number_groups, prop_observers, weather_data,
-                                            sun_properties, latitude, panel_properties)
-
-        final.to_csv(locator.PV_results(building_name=building_name), index=True,
-                     float_format='%.2f')  # print PV generation potential
-        sensors_metadata_cat.to_csv(locator.PV_metadata_results(building_name=building_name), index=True,
-                                    float_format='%.2f')  # print selected metadata of the selected sensors
-
-        print('Building %s  done - time elapsed: %.2f seconds' % (building_name, time.clock() - t0))
+        results, final = calc_pv_generation(hourlydata_groups, number_groups, number_points, prop_observers,
+                                            weather_data, g, Sz, Az, ha, latitude, panel_properties)
+
+
+        final.to_csv(locator.PV_results(building_name=building_name), index=True, float_format='%.2f')  # print PV generation potential
+        sensors_metadata_cat.to_csv(locator.PV_metadata_results(building_name=building_name), index=True, float_format='%.2f')  # print selected metadata of the selected sensors
+
+        print('done - time elapsed: %.2f seconds' % (time.clock() - t0))
     return
 
 
@@ -107,8 +105,8 @@
 # PV electricity generation
 # =========================
 
-def calc_pv_generation(hourly_radiation, number_groups, prop_observers, weather_data, sun_properties, latitude,
-                       panel_properties):
+def calc_pv_generation(hourly_radiation, number_groups, number_points, prop_observers, weather_data, g, Sz, Az, ha,
+                       latitude, panel_properties):
     """
     To calculate the electricity generated from PV panels.
     :param hourly_radiation: mean hourly radiation of sensors in each group [Wh/m2]
@@ -121,26 +119,32 @@
     :type prop_observers: dataframe
     :param weather_data: weather data read from the epw file
     :type weather_data: dataframe
-    :param sun_properties: SunProperties with g (declination), Sz (zenith angle), Az (solar azimuth), ha (hour angle)
-    :type sun_properties: cea.utilities.solar_equations.SunProperties
+    :param g: declination
+    :type g: float
+    :param Sz: zenith angle
+    :type Sz: float
+    :param Az: solar azimuth
+
+    :param ha: hour angle
     :param latitude: latitude of the case study location
     :return:
     """
 
     # convert degree to radians
     lat = radians(latitude)
-    g_vector = np.radians(sun_properties.g)
-    ha_vector = np.radians(sun_properties.ha)
-    Sz_vector = np.radians(sun_properties.Sz)
+    g_vector = np.radians(g)
+    ha_vector = np.radians(ha)
+    Sz_vector = np.radians(Sz)
+    Az_vector = np.radians(Az)
 
     result = list(range(number_groups))
     list_groups_area = list(range(number_groups))
     Sum_PV_kWh = np.zeros(8760)
     Sum_radiation_kWh = np.zeros(8760)
 
-    n = 1.526  # refractive index of glass
+    n = 1.526 # refractive index of glass
     Pg = 0.2  # ground reflectance
-    K = 0.4  # glazing extinction coefficient
+    K = 0.4   # glazing extinction coefficient
     eff_nom = panel_properties['PV_n']
     NOCT = panel_properties['PV_noct']
     Bref = panel_properties['PV_Bref']
@@ -150,26 +154,27 @@
     a3 = panel_properties['PV_a3']
     a4 = panel_properties['PV_a4']
     L = panel_properties['PV_th']
-    misc_losses = panel_properties['misc_losses']  # cabling, resistances etc..
+    misc_losses = panel_properties['misc_losses'] # cabling, resistances etc..
 
     for group in range(number_groups):
         # read panel properties of each group
+
 
         teta_z = prop_observers.loc[group, 'surface_azimuth']
         area_per_group_m2 = prop_observers.loc[group, 'total_area_module']
         tilt_angle = prop_observers.loc[group, 'B']
         # degree to radians
-        tilt = radians(tilt_angle)  # tilt angle
-        teta_z = radians(teta_z)  # surface azimuth
+        tilt = radians(tilt_angle) #tilt angle
+        teta_z = radians(teta_z) #surface azimuth
 
         # read radiation data of each group
-        radiation = pd.DataFrame({'I_sol': hourly_radiation[group]})
-        radiation['I_diffuse'] = weather_data.ratio_diffhout.fillna(0) * radiation.I_sol  # calculate diffuse radiation
-        radiation['I_direct'] = radiation['I_sol'] - radiation['I_diffuse']  # calculat direct radaition
-
-        # calculate effective indicent angles necessary
+        radiation = pd.DataFrame({'I_sol':hourly_radiation[group]})
+        radiation['I_diffuse'] = weather_data.ratio_diffhout.fillna(0)*radiation.I_sol  #calculate diffuse radiation
+        radiation['I_direct'] = radiation['I_sol'] - radiation['I_diffuse']   #calculat direct radaition
+
+        #calculate effective indicent angles necessary
         teta_vector = np.vectorize(solar_equations.calc_angle_of_incidence)(g_vector, lat, ha_vector, tilt, teta_z)
-        teta_ed, teta_eg = calc_diffuseground_comp(tilt)
+        teta_ed, teta_eg  = calc_diffuseground_comp(tilt)
 
         results = np.vectorize(calc_Sm_PV)(weather_data.drybulb_C, radiation.I_sol, radiation.I_direct,
                                            radiation.I_diffuse, tilt, Sz_vector, teta_vector, teta_ed, teta_eg, n, Pg,
@@ -177,14 +182,8 @@
         result[group] = np.vectorize(calc_PV_power)(results[0], results[1], eff_nom, area_per_group_m2, Bref,
                                                     misc_losses)
         list_groups_area[group] = area_per_group_m2
-<<<<<<< HEAD
         Sum_PV_kWh = Sum_PV_kWh + result[group] # in kWh
         Sum_radiation_kWh = Sum_radiation_kWh + radiation['I_sol']*area_per_group_m2/1000 # kWh
-=======
-        Sum_PV_kWh = Sum_PV_kWh + result[group]  # in kWh
-
-    Sum_radiation_kWh = Sum_radiation_kWh + radiation['I_sol'] * area_per_group_m2 / 1000  # kWh
->>>>>>> e885f447
 
     Final = pd.DataFrame(
         {'E_PV_gen_kWh': Sum_PV_kWh, 'Area_PV_m2': sum(list_groups_area), 'radiation_kWh': Sum_radiation_kWh})
@@ -212,18 +211,17 @@
                              Renewable Energy, 32(7), 1187-1205.
     """
     # surface normal vector
-    n_E = sin(tilt) * sin(teta_z)
-    n_N = sin(tilt) * cos(teta_z)
+    n_E = sin(tilt)*sin(teta_z)
+    n_N = sin(tilt)*cos(teta_z)
     n_Z = cos(tilt)
     # solar vector
-    s_E = -cos(g) * sin(ha)
-    s_N = sin(g) * cos(lat) - cos(g) * sin(lat) * cos(ha)
-    s_Z = cos(g) * cos(lat) * cos(ha) + sin(g) * sin(lat)
+    s_E = -cos(g)*sin(ha)
+    s_N = sin(g)*cos(lat) - cos(g)*sin(lat)*cos(ha)
+    s_Z = cos(g)*cos(lat)*cos(ha) + sin(g)*sin(lat)
 
     # angle of incidence
-    teta_B = acos(n_E * s_E + n_N * s_N + n_Z * s_Z)
+    teta_B = acos(n_E*s_E + n_N*s_N + n_Z*s_Z)
     return teta_B
-
 
 def calc_diffuseground_comp(tilt_radians):
     """
@@ -244,7 +242,6 @@
     teta_ed = 59.68 - 0.1388 * tilt + 0.001497 * tilt ** 2  # [degrees] (5.4.2)
     teta_eG = 90 - 0.5788 * tilt + 0.002693 * tilt ** 2  # [degrees] (5.4.1)
     return radians(teta_ed), radians(teta_eG)
-
 
 def calc_Sm_PV(te, I_sol, I_direct, I_diffuse, tilt, Sz, teta, tetaed, tetaeg,
                n, Pg, K, NOCT, a0, a1, a2, a3, a4, L):
@@ -318,11 +315,10 @@
     # Rb: ratio of beam radiation of tilted surface to that on horizontal surface
     if Sz <= radians(85):  # Sz is Zenith angle   # TODO: FIND REFERENCE
         Rb = cos(teta) / cos(Sz)
-    else:
-        Rb = 0  # Assume there is no direct radiation when the sun is close to the horizon.
+    else: Rb = 0  # Assume there is no direct radiation when the sun is close to the horizon.
 
     # calculate air mass modifier
-    m = 1 / cos(Sz)  # air mass
+    m = 1 / cos(Sz) # air mass
     M = a0 + a1 * m + a2 * m ** 2 + a3 * m ** 3 + a4 * m ** 4  # air mass modifier
 
     # incidence angle modifier for direct (beam) radiation
@@ -332,7 +328,7 @@
         part1 = teta_r + teta
         part2 = teta_r - teta
         Ta_B = exp((-K * L) / cos(teta_r)) * (
-            1 - 0.5 * ((sin(part2) ** 2) / (sin(part1) ** 2) + (tan(part2) ** 2) / (tan(part1) ** 2)))
+        1 - 0.5 * ((sin(part2) ** 2) / (sin(part1) ** 2) + (tan(part2) ** 2) / (tan(part1) ** 2)))
         kteta_B = Ta_B / Ta_n
     else:
         kteta_B = 0
@@ -342,7 +338,7 @@
     part1 = teta_r + tetaed
     part2 = teta_r - tetaed
     Ta_D = exp((-K * L) / cos(teta_r)) * (
-        1 - 0.5 * ((sin(part2) ** 2) / (sin(part1) ** 2) + (tan(part2) ** 2) / (tan(part1) ** 2)))
+    1 - 0.5 * ((sin(part2) ** 2) / (sin(part1) ** 2) + (tan(part2) ** 2) / (tan(part1) ** 2)))
     kteta_D = Ta_D / Ta_n
 
     # incidence angle modifier for ground-reflected radiation
@@ -350,22 +346,19 @@
     part1 = teta_r + tetaeg
     part2 = teta_r - tetaeg
     Ta_eG = exp((-K * L) / cos(teta_r)) * (
-        1 - 0.5 * ((sin(part2) ** 2) / (sin(part1) ** 2) + (tan(part2) ** 2) / (tan(part1) ** 2)))
+    1 - 0.5 * ((sin(part2) ** 2) / (sin(part1) ** 2) + (tan(part2) ** 2) / (tan(part1) ** 2)))
     kteta_eG = Ta_eG / Ta_n
 
     # absorbed solar radiation
-    S_Wperm2 = M * Ta_n * (
-        kteta_B * I_direct * Rb + kteta_D * I_diffuse * (1 + cos(tilt)) / 2 + kteta_eG * I_sol * Pg * (
-            1 - cos(tilt)) / 2)  # [W/m2] (5.12.1)
+    S_Wperm2 = M * Ta_n * (kteta_B * I_direct * Rb + kteta_D * I_diffuse * (1 + cos(tilt)) / 2 + kteta_eG * I_sol * Pg * (
+    1 - cos(tilt)) / 2)  # [W/m2] (5.12.1)
     if S_Wperm2 <= 0:  # when points are 0 and too much losses
         S_Wperm2 = 0
 
     # temperature of cell
-    Tcell_C = te + S_Wperm2 * (NOCT - 20) / (
-        800)  # assuming linear temperature rise vs radiation according to NOCT condition
+    Tcell_C = te + S_Wperm2 * (NOCT - 20) / (800)   # assuming linear temperature rise vs radiation according to NOCT condition
 
     return S_Wperm2, Tcell_C
-
 
 def calc_PV_power(S, Tcell, eff_nom, areagroup, Bref, misc_losses):
     """
@@ -388,7 +381,7 @@
     ..[Osterwald, C. R., 1986] Osterwald, C. R. (1986). Translation of device performance measurements to
     reference conditions. Solar Cells, 18, 269-279.
     """
-    P = eff_nom * areagroup * S * (1 - Bref * (Tcell - 25)) * (1 - misc_losses) / 1000
+    P = eff_nom*areagroup*S*(1-Bref*(Tcell-25))*(1-misc_losses)/1000
     return P
 
 
@@ -432,13 +425,11 @@
            same as the roof. Sensors on flat roofs are all south facing.
     """
     # calculate panel tilt angle (B) for flat roofs (tilt < 5 degrees), slope roofs and walls.
-    optimal_angle_flat = calc_optimal_angle(180, latitude,
-                                            transmissivity)  # assume surface azimuth = 180 (N,E), south facing
-    sensors_metadata_clean['tilt'] = np.vectorize(acos)(sensors_metadata_clean['Zdir'])  # surface tilt angle in rad
-    sensors_metadata_clean['tilt'] = np.vectorize(degrees)(
-        sensors_metadata_clean['tilt'])  # surface tilt angle in degrees
+    optimal_angle_flat = calc_optimal_angle(180, latitude, transmissivity) # assume surface azimuth = 180 (N,E), south facing
+    sensors_metadata_clean['tilt']= np.vectorize(acos)(sensors_metadata_clean['Zdir']) #surface tilt angle in rad
+    sensors_metadata_clean['tilt'] = np.vectorize(degrees)(sensors_metadata_clean['tilt']) #surface tilt angle in degrees
     sensors_metadata_clean['B'] = np.where(sensors_metadata_clean['tilt'] >= 5, sensors_metadata_clean['tilt'],
-                                           degrees(optimal_angle_flat))  # panel tilt angle in degrees
+                                           degrees(optimal_angle_flat)) # panel tilt angle in degrees
 
     # calculate spacing and surface azimuth of the panels for flat roofs
 
@@ -446,12 +437,11 @@
     sensors_metadata_clean['array_s'] = np.where(sensors_metadata_clean['tilt'] >= 5, 0, optimal_spacing_flat)
     sensors_metadata_clean['surface_azimuth'] = np.vectorize(calc_surface_azimuth)(sensors_metadata_clean['Xdir'],
                                                                                    sensors_metadata_clean['Ydir'],
-                                                                                   sensors_metadata_clean[
-                                                                                       'B'])  # degrees
+                                                                                   sensors_metadata_clean['B'])  # degrees
 
     # calculate the surface area required to install one pv panel on flat roofs with defined tilt angle and array spacing
     surface_area_flat = module_length * (
-        sensors_metadata_clean.array_s / 2 + module_length * [cos(optimal_angle_flat)])
+    sensors_metadata_clean.array_s / 2 + module_length * [cos(optimal_angle_flat)])
 
     # calculate the pv module area within the area of each sensor point
     sensors_metadata_clean['area_module'] = np.where(sensors_metadata_clean['tilt'] >= 5,
@@ -466,7 +456,6 @@
     sensors_metadata_clean['CATB'] = result[1]
     sensors_metadata_clean['CATGB'] = result[2]
     return sensors_metadata_clean
-
 
 def calc_optimal_angle(teta_z, latitude, transmissivity):
     """
@@ -492,12 +481,11 @@
         gKt = 0.273
     Tad = 0.98  # transmittance-absorptance product of the diffuse radiation
     Tar = 0.97  # transmittance-absorptance product of the reflected radiation
-    Pg = 0.2  # ground reflectance of 0.2
+    Pg = 0.2    # ground reflectance of 0.2
     l = radians(latitude)
     a = radians(teta_z)
     b = atan((cos(a) * tan(l)) * (1 / (1 + ((Tad * gKt - Tar * Pg) / (2 * (1 - gKt))))))  # eq.(11)
     return abs(b)
-
 
 def calc_optimal_spacing(Sh, Az, tilt_angle, module_length):
     """
@@ -518,7 +506,6 @@
     D1 = h / tan(radians(Sh))
     D = max(D1 * cos(radians(180 - Az)), D1 * cos(radians(Az - 180)))
     return D
-
 
 def calc_categoriesroof(teta_z, B, GB, Max_Isol):
     """
@@ -585,7 +572,6 @@
 
     return CATteta_z, CATB, CATGB
 
-
 def calc_surface_azimuth(xdir, ydir, B):
     """
     Calculate surface azimuth from the surface normal vector (x,y,z) and tilt angle (B).
@@ -605,20 +591,18 @@
     teta_z = degrees(asin(xdir / sin(B)))
     # set the surface azimuth with on the sing convention (E,N)=(+,+)
     if xdir < 0:
-        if ydir < 0:
-            surface_azimuth = 180 + teta_z  # (xdir,ydir) = (-,-)
-        else:
-            surface_azimuth = 360 + teta_z  # (xdir,ydir) = (-,+)
+        if ydir <0:
+            surface_azimuth = 180 + teta_z     # (xdir,ydir) = (-,-)
+        else: surface_azimuth = 360 + teta_z   # (xdir,ydir) = (-,+)
     elif ydir < 0:
-        surface_azimuth = 180 + teta_z  # (xdir,ydir) = (+,-)
-    else:
-        surface_azimuth = teta_z  # (xdir,ydir) = (+,+)
+        surface_azimuth = 180 + teta_z         # (xdir,ydir) = (+,-)
+    else: surface_azimuth = teta_z             # (xdir,ydir) = (+,+)
     return surface_azimuth  # degree
 
 
-# ============================
-# properties of module
-# ============================
+#============================
+#properties of module
+#============================
 # TODO: Delete when done
 
 
@@ -637,7 +621,6 @@
 
     return panel_properties
 
-
 # investment and maintenance costs
 def calc_Cinv_pv(P_peak_kW, locator, technology=0):
     """
@@ -645,7 +628,6 @@
     :param P_peak: installed capacity of PV module [kW]
     :return InvCa: capital cost of the installed PV module [CHF/Y]
     """
-
     P_peak = P_peak_kW * 1000  # converting to W from kW
     PV_cost_data = pd.read_excel(locator.get_supply_systems_cost(), sheetname="PV")
     technology_code = list(set(PV_cost_data['code']))
@@ -737,8 +719,8 @@
     KEV_obtained_in_RpPerkWh = KEV_interpolated_kW(E_nom / 1000.0)
     return KEV_obtained_in_RpPerkWh
 
-
 def test_photovoltaic():
+
     gv = cea.globalvar.GlobalVariables()
     scenario_path = gv.scenario_reference
     locator = cea.inputlocator.InputLocator(scenario_path=scenario_path)
@@ -750,8 +732,10 @@
         latitude = shp.crs['lat_0']
 
     for building in list_buildings_names:
-        calc_PV(locator=locator, latitude=latitude, longitude=longitude, weather_path=weather_path,
-                building_name=building)
+        radiation_path = locator.get_radiation_building(building_name=building)
+        radiation_metadata = locator.get_radiation_metadata(building_name= building)
+        calc_PV(locator=locator, radiation_path=radiation_path, metadata_csv=radiation_metadata, latitude=latitude,
+                longitude=longitude, weather_path=weather_path, building_name=building, )
 
 
 if __name__ == '__main__':
