"""
solar collectors
"""

from __future__ import division
from cea.utilities.standarize_coordinates import get_lat_lon_projected_shapefile
from geopandas import GeoDataFrame as gdf
import numpy as np
import pandas as pd
import geopandas as gpd
import cea.globalvar
import cea.inputlocator
from math import *
import time
import os
import fiona
import cea.config
from cea.utilities import epwreader
from cea.utilities import solar_equations
from cea.technologies.solar import constants
from cea.utilities.standarize_coordinates import get_geographic_coordinate_system
from geopandas import GeoDataFrame as gdf

__author__ = "Jimeno A. Fonseca"
__copyright__ = "Copyright 2015, Architecture and Building Systems - ETH Zurich"
__credits__ = ["Jimeno A. Fonseca", "Shanshan Hsieh "]
__license__ = "MIT"
__version__ = "0.1"
__maintainer__ = "Daren Thomas"
__email__ = "cea@arch.ethz.ch"
__status__ = "Production"


# SC heat generation

def calc_SC(locator, config, radiation_csv, metadata_csv, latitude, longitude, weather_path, building_name):
    """
    This function first determines the surface area with sufficient solar radiation, and then calculates the optimal
    tilt angles of panels at each surface location. The panels are categorized into groups by their surface azimuths,
    tilt angles, and global irradiation. In the last, heat generation from SC panels of each group is calculated.

    :param locator: An InputLocator to locate input files
    :type locator: cea.inputlocator.InputLocator
    :param config: cea.config
    :param radiation_csv: solar insulation data on all surfaces of each building
    :type radiation_csv: .csv
    :param metadata_csv: data of sensor points measuring solar insulation of each building
    :type metadata_csv: .csv
    :param latitude: latitude of the case study location
    :type latitude: float
    :param longitude: longitude of the case study location
    :type longitude: float
    :param weather_path: path to the weather data file of the case study location
    :type weather_path: .epw
    :param building_name: list of building names in the case study
    :type building_name: Series
    :return: Building_SC.csv with solar collectors heat generation potential of each building, Building_SC_sensors.csv
             with sensor data of each SC panel
    """

    settings = config.solar

    t0 = time.clock()

    # weather data
    weather_data = epwreader.epw_reader(weather_path)
    print 'reading weather data done'

    # solar properties
    solar_properties = solar_equations.calc_sun_properties(latitude, longitude, weather_data, settings.date_start,
                                                           settings.solar_window_solstice)
    print 'calculating solar properties done'

    # get properties of the panel to evaluate
    panel_properties = calc_properties_SC_db(locator.get_supply_systems(config.region), settings.type_SCpanel)
    print 'gathering properties of Solar collector panel'

    # select sensor point with sufficient solar radiation
    max_yearly_radiation, min_yearly_production, sensors_rad_clean, sensors_metadata_clean = \
        solar_equations.filter_low_potential(weather_data, radiation_csv, metadata_csv, settings)

    print 'filtering low potential sensor points done'

    # Calculate the heights of all buildings for length of vertical pipes
    tot_bui_height_m = gpd.read_file(locator.get_zone_geometry())['height_ag'].sum()

    if not sensors_metadata_clean.empty:
        # calculate optimal angle and tilt for panels
        sensors_metadata_cat = solar_equations.optimal_angle_and_tilt(sensors_metadata_clean, latitude,
                                                                      solar_properties, max_yearly_radiation,
                                                                      panel_properties)
        print 'calculating optimal tilt angle and separation done'

        # group the sensors with the same tilt, surface azimuth, and total radiation
        sensor_groups = solar_equations.calc_groups(sensors_rad_clean, sensors_metadata_cat)

        print 'generating groups of sensor points done'

        # calculate heat production from solar collectors
        Final = calc_SC_generation(sensor_groups, weather_data, solar_properties, tot_bui_height_m, panel_properties,
                                   latitude, settings)

        # save SC generation potential and metadata of the selected sensors
        Final.to_csv(locator.SC_results(building_name=building_name), index=True, float_format='%.2f')
        sensors_metadata_cat.to_csv(locator.SC_metadata_results(building_name=building_name), index=True,
                                    index_label='SURFACE',
                                    float_format='%.2f')  # print selected metadata of the selected sensors

        print 'Building', building_name, 'done - time elapsed:', (time.clock() - t0), ' seconds'
    else:  # This loop is activated when a building has not sufficient solar potential
        Final = pd.DataFrame(
            {'Q_SC_gen_kWh': 0, 'T_SC_sup_C': 0, 'T_SC_re_C': 0,
             'mcp_SC_kWperC': 0, 'Eaux_SC_kWh': 0,
             'Q_SC_l_kWh': 0, 'Area_SC_m2': 0, 'radiation_kWh': 0},
            index=range(8760))
        Final.to_csv(locator.SC_results(building_name=building_name), index=True, float_format='%.2f')
        sensors_metadata_cat = pd.DataFrame(
            {'SURFACE': 0, 'AREA_m2': 0, 'BUILDING': 0, 'TYPE': 0, 'Xcoor': 0, 'Xdir': 0, 'Ycoor': 0, 'Ydir': 0,
             'Zcoor': 0, 'Zdir': 0, 'orientation': 0, 'total_rad_Whm2': 0, 'tilt_deg': 0, 'B_deg': 0,
             'array_spacing_m': 0, 'surface_azimuth_deg': 0, 'area_installed_module_m2': 0,
             'CATteta_z': 0, 'CATB': 0, 'CATGB': 0, 'type_orientation': 0}, index=range(2))
        sensors_metadata_cat.to_csv(locator.SC_metadata_results(building_name=building_name), index=True,
                                    float_format='%.2f')

    return


# =========================
# SC heat production
# =========================

def calc_SC_generation(sensor_groups, weather_data, solar_properties, tot_bui_height, panel_properties, latitude_deg,
                       settings):
    """
    To calculate the heat generated from SC panels.

    :param sensor_groups: properties of sensors in each group
    :type sensor_groups: dict
    :param weather_data: weather data read from the epw file
    :type weather_data: dataframe
    :param solar_properties:
    :param tot_bui_height: total height of all buildings [m]
    :param panel_properties: properties of solar panels
    :type panel_properties: dataframe
    :param latitude_deg: latitude of the case study location
    :param settings: user settings from cea.config
    :return: dataframe
    """

    # local variables
    number_groups = sensor_groups['number_groups']  # number of groups of sensor points
    prop_observers = sensor_groups['prop_observers']  # mean values of sensor properties of each group of sensors
    hourly_radiation = sensor_groups['hourlydata_groups']  # mean hourly radiation of sensors in each group [Wh/m2]
    T_in_C = settings.T_in_SC
    Tin_array_C = np.zeros(8760) + T_in_C

    # create lists to store results
    list_results = [None] * number_groups
    list_areas_groups = [None] * number_groups
    Sum_mcp_kWperC = np.zeros(8760)
    Sum_qout_kWh = np.zeros(8760)
    Sum_Eaux_kWh = np.zeros(8760)
    Sum_qloss_kWh = np.zeros(8760)
    Sum_radiation_kWh = np.zeros(8760)
    potential = pd.DataFrame(index=[range(8760)])

    # calculate equivalent length of pipes
    total_area_module_m2 = prop_observers['total_area_module_m2'].sum()  # total area for panel installation
    total_pipe_length = cal_pipe_equivalent_length(tot_bui_height, panel_properties, total_area_module_m2)

    # assign default number of subsdivisions for the calculation
    if panel_properties['type'] == 'ET':  # ET: evacuated tubes
        panel_properties['Nseg'] = 100  # default number of subsdivisions for the calculation
    else:
        panel_properties['Nseg'] = 10

    for group in range(number_groups):
        # calculate radiation types (direct/diffuse) in group
        radiation_Wperm2 = solar_equations.cal_radiation_type(group, hourly_radiation, weather_data)

        # load panel angles from each group
        teta_z_deg = prop_observers.loc[group, 'surface_azimuth_deg']  # azimuth of panels of group
        area_per_group_m2 = prop_observers.loc[group, 'total_area_module_m2']
        tilt_angle_deg = prop_observers.loc[group, 'B_deg']  # tilt angle of panels

        # calculate incidence angle modifier for beam radiation
        IAM_b = calc_IAM_beam_SC(solar_properties, teta_z_deg, tilt_angle_deg, panel_properties['type'], latitude_deg)

        # calculate heat production from a solar collector of each group
        list_results[group] = calc_SC_module(settings, radiation_Wperm2, panel_properties, weather_data.drybulb_C,
                                             IAM_b, tilt_angle_deg, total_pipe_length)

        # calculate results from each group
        name_group = prop_observers.loc[group, 'type_orientation']
        number_modules_per_group = area_per_group_m2 / panel_properties['module_area_m2']
        list_areas_groups[group] = area_per_group_m2
        potential['SC_' + name_group + '_Q_kWh'] = list_results[group][1] * number_modules_per_group
        potential['SC_' + name_group + '_m2'] = area_per_group_m2
        potential['SC_' + name_group + '_Tout_C'] = \
            list_results[group][1] / list_results[group][5] + T_in_C  # assume parallel connections in this group

        # aggregate results from all modules
        Sum_qout_kWh = Sum_qout_kWh + list_results[group][1] * number_modules_per_group
        Sum_Eaux_kWh = Sum_Eaux_kWh + list_results[group][2] * number_modules_per_group
        Sum_qloss_kWh = Sum_qloss_kWh + list_results[group][0] * number_modules_per_group
        Sum_mcp_kWperC = Sum_mcp_kWperC + list_results[group][5] * number_modules_per_group
        Sum_radiation_kWh = Sum_radiation_kWh + radiation_Wperm2['I_sol'] * area_per_group_m2 / 1000

    # check for mising groups and asign 0 as result
    name_groups = ['walls_south', 'walls_north', 'roofs_top', 'walls_east', 'walls_west']
    for name_group in name_groups:
        if name_group not in prop_observers['type_orientation'].values:
            potential['SC_' + name_group + '_Q_kWh'] = 0
            potential['SC_' + name_group + '_m2'] = 0
            potential['SC_' + name_group + '_Tout_C'] = 0

    potential['Area_SC_m2'] = sum(list_areas_groups)
    potential['radiation_kWh'] = Sum_radiation_kWh
    potential['Q_SC_gen_kWh'] = Sum_qout_kWh
    potential['Eaux_SC_kWh'] = Sum_Eaux_kWh
    potential['Q_SC_l_kWh'] = Sum_qloss_kWh
    potential['T_SC_sup_C'] = Tin_array_C
    potential['T_SC_re_C'] = (Sum_qout_kWh / Sum_mcp_kWperC) + T_in_C  # assume parallel connections for all panels
    potential['mcp_SC_kWperC'] = Sum_mcp_kWperC

    return potential


def cal_pipe_equivalent_length(tot_bui_height_m, panel_prop, total_area_module):
    """
    To calculate the equivalent length of pipings in buildings

    :param tot_bui_height_m: total heights of buildings
    :type tot_bui_height_m: float
    :param panel_prop: properties of the solar panels
    :type panel_prop: dict
    :param total_area_module: total installed module area
    :type total_area_module: float

    :return: equivalent lengths of pipings in buildings
    :rtype: dict
    """

    # local variables
    lv = panel_prop['module_length_m']  # module length
    total_area_aperture = total_area_module * panel_prop[
        'aperture_area_ratio']  # FIXME: how to pass both panel properties
    number_modules = round(total_area_module / panel_prop['module_area_m2'])  # this is an estimation

    # main calculation
    l_ext_mperm2 = (2 * lv * number_modules / total_area_aperture)  # pipe length within the collectors
    l_int_mperm2 = 2 * tot_bui_height_m / total_area_aperture  # pipe length from building substation to roof top collectors
    Leq_mperm2 = l_int_mperm2 + l_ext_mperm2  # in m/m2 aperture

    pipe_equivalent_lengths = {'Leq_mperm2': Leq_mperm2, 'l_ext_mperm2': l_ext_mperm2, 'l_int_mperm2': l_int_mperm2}

    return pipe_equivalent_lengths


def calc_SC_module(settings, radiation_Wperm2, panel_properties, Tamb_vector_C, IAM_b, tilt_angle_deg, pipe_lengths):
    """
    This function calculates the heat production from a solar collector. The method is adapted from TRNSYS Type 832.
    Assume no no condensation gains, no wind or long-wave dependency, sky factor set to zero.

    :param settings: user settings in cea.config
    :param radiation_Wperm2: direct and diffuse irradiation
    :type radiation_Wperm2: dataframe
    :param panel_properties: properties of SC collectors
    :type panel_properties: dict
    :param Tamb_vector_C: ambient temperatures
    :type Tamb_vector_C: Series
    :param IAM_b: indicent andgle modifiers for direct(beam) radiation
    :type IAM_b: ndarray
    :param tilt_angle_deg: panel tilt angle
    :type tilt_angle_deg: float
    :param pipe_lengths: equivalent lengths of aux pipes
    :type pipe_lengths: dict
    :return:

    ..[M. Haller et al., 2012] Haller, M., Perers, B., Bale, C., Paavilainen, J., Dalibard, A. Fischer, S. & Bertram, E.
    (2012). TRNSYS Type 832 v5.00 " Dynamic Collector Model by Bengt Perers". Updated Input-Output Reference.
    ..[ J. Fonseca et al., 2016] Fonseca, J., Nguyen, T-A., Schlueter, A., Marechal, F. City Energy Analyst:
    Integrated framework for analysis and optimization of building energy systems in neighborhoods and city districts.
    Energy and Buildings, 2016.

    """

    # read variables
    Tin_C = settings.T_in_SC
    n0 = panel_properties['n0']  # zero loss efficiency at normal incidence [-]
    c1 = panel_properties['c1']  # collector heat loss coefficient at zero temperature difference and wind speed [W/m2K]
    c2 = panel_properties['c2']  # temperature difference dependency of the heat loss coefficient [W/m2K2]
    mB0_r = panel_properties['mB0_r']  # nominal flow rate per aperture area [kg/h/m2 aperture]
    mB_max_r = panel_properties['mB_max_r']  # maximum flow rate per aperture area
    mB_min_r = panel_properties['mB_min_r']  # minimum flow rate per aperture area
    C_eff_Jperm2K = panel_properties['C_eff']  # thermal capacitance of module [J/m2K]
    IAM_d = panel_properties['IAM_d']  # incident angle modifier for diffuse radiation [-]
    dP1 = panel_properties['dP1']  # pressure drop [Pa/m2] at zero flow rate
    dP2 = panel_properties['dP2']  # pressure drop [Pa/m2] at nominal flow rate (mB0)
    dP3 = panel_properties['dP3']  # pressure drop [Pa/m2] at maximum flow rate (mB_max)
    dP4 = panel_properties['dP4']  # pressure drop [Pa/m2] at minimum flow rate (mB_min)
    Cp_fluid_JperkgK = panel_properties['Cp_fluid']  # J/kgK
    aperature_area_ratio = panel_properties['aperture_area_ratio']  # aperature area ratio [-]
    area_sc_module = panel_properties['module_area_m2']
    Nseg = panel_properties['Nseg']

    aperture_area_m2 = aperature_area_ratio * area_sc_module  # aperture area of each module [m2]
    msc_max_kgpers = mB_max_r * aperture_area_m2 / 3600  # maximum mass flow [kg/s]

    # Do the calculation of every time step for every possible flow condition
    # get states where highly performing values are obtained.
    specific_flows_kgpers = [np.zeros(8760), (np.zeros(8760) + mB0_r) * aperture_area_m2 / 3600,
                             (np.zeros(8760) + mB_max_r) * aperture_area_m2 / 3600,
                             (np.zeros(8760) + mB_min_r) * aperture_area_m2 / 3600, np.zeros(8760),
                             np.zeros(8760)]  # in kg/s
    specific_pressure_losses_Pa = [np.zeros(8760), (np.zeros(8760) + dP2) * aperture_area_m2,
                                   (np.zeros(8760) + dP3) * aperture_area_m2,
                                   (np.zeros(8760) + dP4) * aperture_area_m2, np.zeros(8760), np.zeros(8760)]  # in Pa

    # generate empty lists to store results
    temperature_out = [np.zeros(8760), np.zeros(8760), np.zeros(8760), np.zeros(8760), np.zeros(8760), np.zeros(8760)]
    temperature_in = [np.zeros(8760), np.zeros(8760), np.zeros(8760), np.zeros(8760), np.zeros(8760), np.zeros(8760)]
    temperature_mean = [np.zeros(8760), np.zeros(8760), np.zeros(8760), np.zeros(8760), np.zeros(8760), np.zeros(8760)]
    supply_out_kW = [np.zeros(8760), np.zeros(8760), np.zeros(8760), np.zeros(8760), np.zeros(8760), np.zeros(8760)]
    supply_losses_kW = [np.zeros(8760), np.zeros(8760), np.zeros(8760), np.zeros(8760), np.zeros(8760), np.zeros(8760)]
    auxiliary_electricity_kW = [np.zeros(8760), np.zeros(8760), np.zeros(8760), np.zeros(8760), np.zeros(8760),
                                np.zeros(8760)]
    supply_out_pre = np.zeros(8760)
    supply_out_total_kW = np.zeros(8760)
    mcp_kWperK = np.zeros(8760)

    # calculate absorbed radiation
    tilt_rad = radians(tilt_angle_deg)
    q_rad_vector = np.vectorize(calc_q_rad)(n0, IAM_b, IAM_d, radiation_Wperm2.I_direct, radiation_Wperm2.I_diffuse,
                                            tilt_rad)  # absorbed solar radiation in W/m2 is a mean of the group
    for flow in range(6):
        mode_seg = 1  # mode of segmented heat loss calculation. only one mode is implemented.
        TIME0 = 0
        DELT = 1  # timestep 1 hour
        delts = DELT * 3600  # convert time step in seconds
        Tfl = np.zeros([3, 1])  # create vector to store value at previous [1] and present [2] time-steps
        DT = np.zeros([3, 1])
        Tabs = np.zeros([3, 1])
        STORED = np.zeros([600, 1])
        TflA = np.zeros([600, 1])
        TflB = np.zeros([600, 1])
        TabsB = np.zeros([600, 1])
        TabsA = np.zeros([600, 1])
        q_gain_Seg = np.zeros([101, 1])  # maximum Iseg = maximum Nseg + 1 = 101

        for time in range(8760):
            Mfl_kgpers = specific_flows_kgpers[flow][time]  # [kg/s]
            if time < TIME0 + DELT / 2:
                # set output values to the appropriate initial values
                for Iseg in range(101, 501):  # 400 points with the data
                    STORED[Iseg] = Tin_C
            else:
                # write average temperature of all segments at the end of previous time-step
                # as the initial temperature of the present time-step
                for Iseg in range(1, Nseg + 1):  # 400 points with the data
                    STORED[100 + Iseg] = STORED[200 + Iseg]  # thermal capacitance node temperature
                    STORED[300 + Iseg] = STORED[400 + Iseg]  # absorber node temperature

            # calculate stability criteria
            if Mfl_kgpers > 0:
                stability_criteria = Mfl_kgpers * Cp_fluid_JperkgK * Nseg * (DELT * 3600) / (
                    C_eff_Jperm2K * aperture_area_m2)
                if stability_criteria <= 0.5:
                    print ('ERROR: stability criteria' + str(stability_criteria) + 'is not reached. aperture_area: '
                           + str(aperture_area_m2) + 'mass flow: ' + str(Mfl_kgpers))

            # calculate average fluid temperature and average absorber temperature at the beginning of the time-step
            Tamb_C = Tamb_vector_C[time]
            q_rad_Wperm2 = q_rad_vector[time]
            Tfl[1] = 0
            Tabs[1] = 0
            for Iseg in range(1, Nseg + 1):
                Tfl[1] = Tfl[1] + STORED[100 + Iseg] / Nseg  # mean fluid temperature
                Tabs[1] = Tabs[1] + STORED[300 + Iseg] / Nseg  # mean absorber temperature

            ## first guess for Delta T
            if Mfl_kgpers > 0:
                Tout_C = Tin_C + (q_rad_Wperm2 - (c1 + 0.5) * (Tin_C - Tamb_C)) / (
                    Mfl_kgpers * Cp_fluid_JperkgK / aperture_area_m2)
                Tfl[2] = (Tin_C + Tout_C) / 2  # mean fluid temperature at present time-step
            else:
                Tout_C = Tamb_C + q_rad_Wperm2 / (c1 + 0.5)
                Tfl[2] = Tout_C  # fluid temperature same as output
            DT[1] = Tfl[2] - Tamb_C  # difference between mean absorber temperature and the ambient temperature

            # calculate q_gain with the guess for DT[1]
            q_gain_Wperm2 = calc_q_gain(Tfl, Tabs, q_rad_Wperm2, DT, Tin_C, Tout_C, aperture_area_m2, c1, c2,
                                        Mfl_kgpers,
                                        delts, Cp_fluid_JperkgK, C_eff_Jperm2K, Tamb_C)

            A_seg_m2 = aperture_area_m2 / Nseg  # aperture area per segment
            # multi-segment calculation to avoid temperature jump at times of flow rate changes.
            for Iseg in range(1, Nseg + 1):
                # get temperatures of the previous time-step
                TflA[Iseg] = STORED[100 + Iseg]
                TabsA[Iseg] = STORED[300 + Iseg]
                if Iseg > 1:
                    Tin_Seg_C = Tout_Seg_C
                else:
                    Tin_Seg_C = Tin_C

                if Mfl_kgpers > 0 and mode_seg == 1:  # same heat gain/ losses for all segments
                    Tout_Seg_K = ((Mfl_kgpers * Cp_fluid_JperkgK * (Tin_Seg_C + 273.15)) / A_seg_m2 -
                                  (C_eff_Jperm2K * (Tin_Seg_C + 273.15)) / (2 * delts) + q_gain_Wperm2 +
                                  (C_eff_Jperm2K * (TflA[Iseg] + 273.15) / delts)) / (
                                     Mfl_kgpers * Cp_fluid_JperkgK / A_seg_m2 + C_eff_Jperm2K / (2 * delts))
                    Tout_Seg_C = Tout_Seg_K - 273.15  # in [C]
                    TflB[Iseg] = (Tin_Seg_C + Tout_Seg_C) / 2
                else:  # heat losses based on each segment's inlet and outlet temperatures.
                    Tfl[1] = TflA[Iseg]
                    Tabs[1] = TabsA[Iseg]
                    q_gain_Wperm2 = calc_q_gain(Tfl, Tabs, q_rad_Wperm2, DT, Tin_Seg_C, Tout_C, A_seg_m2, c1, c2,
                                                Mfl_kgpers, delts, Cp_fluid_JperkgK, C_eff_Jperm2K, Tamb_C)
                    Tout_Seg_C = Tout_C

                    if Mfl_kgpers > 0:
                        TflB[Iseg] = (Tin_Seg_C + Tout_Seg_C) / 2
                        Tout_Seg_C = TflA[Iseg] + (q_gain_Wperm2 * delts) / C_eff_Jperm2K
                    else:
                        TflB[Iseg] = Tout_Seg_C

                    # TflB[Iseg] = Tout_Seg
                    q_fluid_Wperm2 = (Tout_Seg_C - Tin_Seg_C) * Mfl_kgpers * Cp_fluid_JperkgK / A_seg_m2
                    q_mtherm_Whperm2 = (TflB[Iseg] - TflA[
                        Iseg]) * C_eff_Jperm2K / delts  # total heat change rate of thermal capacitance
                    q_balance_error = q_gain_Wperm2 - q_fluid_Wperm2 - q_mtherm_Whperm2
                    if abs(q_balance_error) > 1:
                        time = time  # re-enter the iteration when energy balance not satisfied
                q_gain_Seg[Iseg] = q_gain_Wperm2  # in W/m2

            # resulting net energy output
            q_out_kW = (Mfl_kgpers * Cp_fluid_JperkgK * (Tout_Seg_C - Tin_C)) / 1000  # [kW]
            Tabs[2] = 0
            # storage of the mean temperature
            for Iseg in range(1, Nseg + 1):
                STORED[200 + Iseg] = TflB[Iseg]
                STORED[400 + Iseg] = TabsB[Iseg]
                Tabs[2] = Tabs[2] + TabsB[Iseg] / Nseg

            # outputs
            temperature_out[flow][time] = Tout_Seg_C
            temperature_in[flow][time] = Tin_C
            supply_out_kW[flow][time] = q_out_kW
            temperature_mean[flow][time] = (Tin_C + Tout_Seg_C) / 2  # Mean absorber temperature at present

            # q_gain = 0
            # TavgB = 0
            # TavgA = 0
            # for Iseg in range(1, Nseg + 1):
            #     q_gain = q_gain + q_gain_Seg[Iseg] * A_seg_m2  # [W]
            #     TavgA = TavgA + TflA[Iseg] / Nseg
            #     TavgB = TavgB + TflB[Iseg] / Nseg
            #
            # # OUT[9] = q_gain/Area_a # in W/m2
            # q_mtherm = (TavgB - TavgA) * C_eff * aperture_area / delts
            # q_balance_error = q_gain - q_mtherm - q_out

            # OUT[11] = q_mtherm
            # OUT[12] = q_balance_error
        if flow < 4:
            auxiliary_electricity_kW[flow] = np.vectorize(calc_Eaux_SC)(specific_flows_kgpers[flow],
                                                                        specific_pressure_losses_Pa[flow],
                                                                        pipe_lengths, aperture_area_m2)  # in kW
        if flow == 3:
            q1 = supply_out_kW[0]
            q2 = supply_out_kW[1]
            q3 = supply_out_kW[2]
            q4 = supply_out_kW[3]
            E1 = auxiliary_electricity_kW[0]
            E2 = auxiliary_electricity_kW[1]
            E3 = auxiliary_electricity_kW[2]
            E4 = auxiliary_electricity_kW[3]
            # calculate optimal mass flow and the corresponding pressure loss
            specific_flows_kgpers[4], specific_pressure_losses_Pa[4] = calc_optimal_mass_flow(q1, q2, q3, q4, E1, E2,
                                                                                              E3, E4, 0,
                                                                                              mB0_r, mB_max_r, mB_min_r,
                                                                                              0,
                                                                                              dP2, dP3, dP4,
                                                                                              aperture_area_m2)
        if flow == 4:
            # calculate pumping electricity when operatres at optimal mass flow
            auxiliary_electricity_kW[flow] = np.vectorize(calc_Eaux_SC)(specific_flows_kgpers[flow],
                                                                        specific_pressure_losses_Pa[flow],
                                                                        pipe_lengths, aperture_area_m2)  # in kW
            dp5 = specific_pressure_losses_Pa[flow]
            q5 = supply_out_kW[flow]
            m5 = specific_flows_kgpers[flow]
            # set points to zero when load is negative
            specific_flows_kgpers[5], specific_pressure_losses_Pa[5] = calc_optimal_mass_flow_2(m5, q5, dp5)

        if flow == 5:  # optimal mass flow
            supply_losses_kW[flow] = np.vectorize(calc_qloss_network)(specific_flows_kgpers[flow],
                                                                      pipe_lengths['l_ext_mperm2'],
                                                                      aperture_area_m2,
                                                                      temperature_mean[flow], Tamb_vector_C,
                                                                      msc_max_kgpers)
            supply_out_pre = supply_out_kW[flow].copy() + supply_losses_kW[flow].copy()
            auxiliary_electricity_kW[flow] = np.vectorize(calc_Eaux_SC)(specific_flows_kgpers[flow],
                                                                        specific_pressure_losses_Pa[flow],
                                                                        pipe_lengths, aperture_area_m2)  # in kW
            supply_out_total_kW = supply_out_kW[flow].copy() + 0.5 * auxiliary_electricity_kW[flow].copy() - \
                                  supply_losses_kW[flow].copy()  # eq.(58) _[J. Fonseca et al., 2016]
            mcp_kWperK = specific_flows_kgpers[flow] * (Cp_fluid_JperkgK / 1000)  # mcp in kW/K

    result = [supply_losses_kW[5], supply_out_total_kW, auxiliary_electricity_kW[5], temperature_out[5],
              temperature_in[5], mcp_kWperK]

    return result


def calc_q_rad(n0, IAM_b, IAM_d, I_direct_Wperm2, I_diffuse_Wperm2, tilt):
    """
    Calculates the absorbed radiation for solar thermal collectors.

    :param n0: zero loss efficiency [-]
    :param IAM_b: incidence angle modifier for beam radiation [-]
    :param I_direct: direct/beam radiation [W/m2]
    :param IAM_d: incidence angle modifier for diffuse radiation [-]
    :param I_diffuse: diffuse radiation [W/m2]
    :param tilt: solar panel tilt angle [rad]
    :return q_rad: absorbed radiation [W/m2]
    """

    q_rad_Wperm2 = n0 * IAM_b * I_direct_Wperm2 + n0 * IAM_d * I_diffuse_Wperm2 * (1 + cos(tilt)) / 2
    return q_rad_Wperm2


def calc_q_gain(Tfl, Tabs, q_rad_Whperm2, DT, Tin, Tout, aperture_area_m2, c1, c2, Mfl, delts, Cp_waterglycol, C_eff,
                Te):
    """
    calculate the collector heat gain through iteration including temperature dependent thermal losses of the collectors.

    :param Tfl: mean fluid temperature
    :param Tabs: mean absorber temperature
    :param q_rad_Whperm2: absorbed radiation per aperture [Wh/m2]
    :param DT: temperature differences between collector and ambient [K]
    :param Tin: collector inlet temperature [K]
    :param Tout: collector outlet temperature [K]
    :param aperture_area_m2: aperture area [m2]
    :param c1: collector heat loss coefficient at zero temperature difference and wind speed [W/m2K]
    :param c2: temperature difference dependency of the heat loss coefficient [W/m2K2]
    :param Mfl: mass flow rate [kg/s]
    :param delts:
    :param Cp_waterglycol: heat capacity of water glycol [J/kgK]
    :param C_eff: thermal capacitance of module [J/m2K]
    :param Te: ambient temperature
    :return:

    ..[M. Haller et al., 2012] Haller, M., Perers, B., Bale, C., Paavilainen, J., Dalibard, A. Fischer, S. & Bertram, E.
    (2012). TRNSYS Type 832 v5.00 " Dynamic Collector Model by Bengt Perers". Updated Input-Output Reference.
    """

    xgain = 1
    xgainmax = 100
    exit = False
    while exit == False:
        qgain_Whperm2 = q_rad_Whperm2 - c1 * (DT[1]) - c2 * abs(DT[1]) * DT[
            1]  # heat production from solar collector, eq.(5)

        if Mfl > 0:
            Tout = ((Mfl * Cp_waterglycol * Tin) / aperture_area_m2 - (C_eff * Tin) / (2 * delts) + qgain_Whperm2 + (
                C_eff * Tfl[1]) / delts) / (Mfl * Cp_waterglycol / aperture_area_m2 + C_eff / (2 * delts))  # eq.(6)
            Tfl[2] = (Tin + Tout) / 2
            DT[2] = Tfl[2] - Te
            qdiff = Mfl / aperture_area_m2 * Cp_waterglycol * 2 * (DT[2] - DT[1])
        else:
            Tout = Tfl[1] + (qgain_Whperm2 * delts) / C_eff  # eq.(8)
            Tfl[2] = Tout
            DT[2] = Tfl[2] - Te
            qdiff = 5 * (DT[2] - DT[1])

        if abs(qdiff < 0.1):
            DT[1] = DT[2]
            exit = True
        else:
            if xgain > 40:
                DT[1] = (DT[1] + DT[2]) / 2
                if xgain == xgainmax:
                    exit = True
            else:
                DT[1] = DT[2]
        xgain += 1

    # FIXME: redundant...
    # qout = Mfl * Cp_waterglycol * (Tout - Tin) / aperture_area
    # qmtherm = (Tfl[2] - Tfl[1]) * C_eff / delts
    # qbal = qgain - qout - qmtherm
    # if abs(qbal) > 1:
    #     qbal = qbal
    return qgain_Whperm2


def calc_qloss_network(Mfl, Le, Area_a, Tm, Te, maxmsc):
    """
    calculate non-recoverable losses
    :param Mfl: mass flow rate [kg/s]
    :param Le: length per aperture area [m/m2 aperture]
    :param Area_a: aperture area [m2]
    :param Tm: mean temperature
    :param Te: ambient temperature
    :param maxmsc: maximum mass flow [kg/s]
    :return:

    ..[ J. Fonseca et al., 2016] Fonseca, J., Nguyen, T-A., Schlueter, A., Marechal, F. City Energy Analyst:
    Integrated framework for analysis and optimization of building energy systems in neighborhoods and city districts.
    Energy and Buildings, 2016.
    ..
    """

    qloss_kW = constants.k_msc_max_WpermK * Le * Area_a * (Tm - Te) * (
        Mfl / maxmsc) / 1000  # eq. (61) non-recoverable losses

    return qloss_kW  # in kW


def calc_IAM_beam_SC(solar_properties, teta_z_deg, tilt_angle_deg, type_SCpanel, latitude_deg):
    """
    To calculate Incidence angle modifier for beam radiation.
    :param solar_properties: solar properties
    :type solar_properties: dataframe
    :param teta_z_deg: panel surface azimuth angle [rad]
    :type teta_z_deg: float
    :param tilt_angle_deg: panel tilt angle
    :type tilt_angle_deg: float
    :param type_SCpanel: type of SC
    :type type_SCpanel: unicode
    :param latitude_deg: latitude of the case study site
    :type latitude_deg: float
    :return:
    """

    def calc_teta_L(Az, teta_z, tilt, Sz):
        teta_la = tan(Sz) * cos(teta_z - Az)
        teta_l_deg = degrees(abs(atan(teta_la) - tilt))
        if teta_l_deg < 0:
            teta_l_deg = min(89, abs(teta_l_deg))
        if teta_l_deg >= 90:
            teta_l_deg = 89.999
        return teta_l_deg  # longitudinal incidence angle in degrees

    def calc_teta_T(Az, Sz, teta_z):
        teta_ta = sin(Sz) * sin(abs(teta_z - Az))
        teta_T_deg = degrees(atan(teta_ta / cos(teta_ta)))
        if teta_T_deg < 0:
            teta_T_deg = min(89, abs(teta_T_deg))
        if teta_T_deg >= 90:
            teta_T_deg = 89.999
        return teta_T_deg  # transversal incidence angle in degrees

    def calc_teta_L_max(teta_L_deg):
        if teta_L_deg < 0:
            teta_L_deg = min(89, abs(teta_L_deg))
        if teta_L_deg >= 90:
            teta_L_deg = 89.999
        return teta_L_deg

    def calc_IAMb(teta_l, teta_T, type_SCpanel):
        if type_SCpanel == 'FP':  # # Flat plate collector   1636: SOLEX BLU, SPF, 2012
            IAM_b = -0.00000002127039627042 * teta_l ** 4 + 0.00000143550893550934 * teta_l ** 3 - 0.00008493589743580050 * teta_l ** 2 + 0.00041588966590833100 * teta_l + 0.99930069929920900000
        if type_SCpanel == 'ET':  # # evacuated tube   Zewotherm ZEWO-SOL ZX 30, SPF, 2012
            IAML = -0.00000003365384615386 * teta_l ** 4 + 0.00000268745143745027 * teta_l ** 3 - 0.00010196678321666700 * teta_l ** 2 + 0.00088830613832779900 * teta_l + 0.99793706293541500000
            IAMT = 0.000000002794872 * teta_T ** 5 - 0.000000534731935 * teta_T ** 4 + 0.000027381118880 * teta_T ** 3 - 0.000326340326281 * teta_T ** 2 + 0.002973799531468 * teta_T + 1.000713286764210
            IAM_b = IAMT * IAML  # overall incidence angle modifier for beam radiation
        return IAM_b

    # convert to radians
    g_rad = np.radians(solar_properties.g)  # declination [rad]
    ha_rad = np.radians(solar_properties.ha)  # hour angle [rad]
    Sz_rad = np.radians(solar_properties.Sz)  # solar zenith angle
    Az_rad = np.radians(solar_properties.Az)  # solar azimuth angle [rad]
    lat_rad = radians(latitude_deg)
    teta_z_rad = radians(teta_z_deg)
    tilt_rad = radians(tilt_angle_deg)

    incidence_angle_rad = np.vectorize(solar_equations.calc_incident_angle_beam)(g_rad, lat_rad, ha_rad, tilt_rad,
                                                                                 teta_z_rad)  # incident angle in radians

    # calculate incident angles
    if type_SCpanel == 'FP':
        incident_angle_deg = np.degrees(incidence_angle_rad)
        teta_L_deg = np.vectorize(calc_teta_L_max)(incident_angle_deg)
        teta_T_deg = 0  # not necessary for flat plate collectors
    if type_SCpanel == 'ET':
        teta_L_deg = np.vectorize(calc_teta_L)(Az_rad, teta_z_rad, tilt_rad, Sz_rad)  # in degrees
        teta_T_deg = np.vectorize(calc_teta_T)(Az_rad, Sz_rad, teta_z_rad)  # in degrees

    # calculate incident angle modifier for beam radiation
    IAM_b_vector = np.vectorize(calc_IAMb)(teta_L_deg, teta_T_deg, type_SCpanel)

    return IAM_b_vector


def calc_properties_SC_db(database_path, type_SCpanel):
    """
    To assign SC module properties according to panel types.

    :param type_SCpanel: type of SC panel used
    :type type_SCpanel: string
    :return: dict with Properties of the panel taken form the database
    """

    data = pd.read_excel(database_path, sheetname="SC")
    panel_properties = data[data['code'] == type_SCpanel].reset_index().T.to_dict()[0]

    return panel_properties


def calc_Eaux_SC(specific_flow_kgpers, dP_collector_Pa, pipe_lengths, Aa_m2):
    """
    Calculate auxiliary electricity for pumping heat transfer fluid in solar collectors.
    This include pressure losses from pipe friction, collector, and the building head.

    :param specific_flow_kgpers: mass flow [kg/s]
    :param dP_collector_Pa: pressure loss per module [Pa]
    :param Leq_mperm2: total pipe length per aperture area [m]
    :param Aa_m2: aperture area [m2]
    :return:
    """

    # read variables
    dpl_Paperm = constants.dpl_Paperm
    fcr = constants.fcr
    Ro_kgperm3 = constants.Ro_kgperm3
    eff_pumping = constants.eff_pumping
    Leq_mperm2 = pipe_lengths['Leq_mperm2']
    l_int_mperm2 = pipe_lengths['l_int_mperm2']

    # calculate pressure drops
    dP_friction_Pa = dpl_Paperm * Leq_mperm2 * Aa_m2 * fcr  # HANZENWILIAMSN PA
    dP_building_head_Pa = (l_int_mperm2 / 2) * Aa_m2 * Ro_kgperm3 * 9.8  # dP = H*rho*g, g = 9.8 m/s^2

    # calculate electricity requirement
    Eaux_kW = (specific_flow_kgpers / Ro_kgperm3) * (
        dP_collector_Pa + dP_friction_Pa + dP_building_head_Pa) / eff_pumping / 1000  # kW from pumps

    return Eaux_kW  # energy spent in kW


def calc_optimal_mass_flow(q1, q2, q3, q4, E1, E2, E3, E4, m1, m2, m3, m4, dP1, dP2, dP3, dP4, Area_a):
    """
    This function determines the optimal mass flow rate and the corresponding pressure drop that maximize the
    total heat production in every time-step. It is done by maximizing the energy generation function (balance equation)
    assuming the electricity requirement is twice as valuable as the thermal output of the solar collector.

    :param q1: qout [kW] at zero flow rate
    :param q2: qout [kW] at nominal flow rate (mB0)
    :param q3: qout [kW] at maximum flow rate (mB_max)
    :param q4: qout [kW] at minimum flow rate (mB_min)
    :param E1: auxiliary electricity used at zero flow rate [kW]
    :param E2: auxiliary electricity used at nominal flow rate [kW]
    :param E3: auxiliary electricity used at max flow rate [kW]
    :param E4: auxiliary electricity used at min flow rate [kW]
    :param m1: zero flow rate [kg/hr/m2 aperture]
    :param m2: nominal flow rate (mB0) [kg/hr/m2 aperture]
    :param m3: maximum flow rate (mB_max) [kg/hr/m2 aperture]
    :param m4: minimum flow rate (mB_min) [kg/hr/m2 aperture]
    :param dP1: pressure drop [Pa/m2] at zero flow rate
    :param dP2: pressure drop [Pa/m2] at nominal flow rate (mB0)
    :param dP3: pressure drop [Pa/m2] at maximum flow rate (mB_max)
    :param dP4: pressure drop [Pa/m2] at minimum flow rate (mB_min)
    :param Area_a: aperture area [m2]
    :return mass_flow_opt: optimal mass flow at each hour [kg/s]
    :return dP_opt: pressure drop at optimal mass flow at each hour [Pa]

    ..[ J. Fonseca et al., 2016] Fonseca, J., Nguyen, T-A., Schlueter, A., Marechal, F. City Energy Analyst:
    Integrated framework for analysis and optimization of building energy systems in neighborhoods and city districts.
    Energy and Buildings, 2016.

    """

    mass_flow_opt = np.empty(8760)
    dP_opt = np.empty(8760)
    const = Area_a / 3600
    mass_flow_all_kgpers = [m1 * const, m2 * const, m3 * const, m4 * const]  # [kg/s]
    dP_all_Pa = [dP1 * Area_a, dP2 * Area_a, dP3 * Area_a, dP4 * Area_a]  # [Pa]
    balances = [q1 - E1 * 2, q2 - E2 * 2, q3 - E3 * 2, q4 - E4 * 2]  # energy generation function eq.(63)
    for time in range(8760):
        balances_time = [balances[0][time], balances[1][time], balances[2][time], balances[3][time]]
        max_heat_production = np.max(balances_time)
        ix_max_heat_production = np.where(balances_time == max_heat_production)
        mass_flow_opt[time] = mass_flow_all_kgpers[ix_max_heat_production[0][0]]
        dP_opt[time] = dP_all_Pa[ix_max_heat_production[0][0]]
    return mass_flow_opt, dP_opt


def calc_optimal_mass_flow_2(m, q, dp):
    """
    Set mass flow and pressure drop to zero if the heat balance is negative.

    :param m: mass flow rate [kg/s]
    :param q: qout [kW]
    :param dp: pressure drop [Pa]
    :return m: hourly mass flow rate [kg/s]
    :return dp: hourly pressure drop [Pa]
    """
    for time in range(8760):
        if q[time] <= 0:
            m[time] = 0
            dp[time] = 0
    return m, dp


# investment and maintenance costs
def calc_Cinv_SC(Area_m2, locator, config, technology=0):
    """
    Lifetime 35 years
    """

    SC_cost_data = pd.read_excel(locator.get_supply_systems(config.region), sheetname="SC")
    technology_code = list(set(SC_cost_data['code']))
    SC_cost_data[SC_cost_data['code'] == technology_code[technology]]
    # if the Q_design is below the lowest capacity available for the technology, then it is replaced by the least
    # capacity for the corresponding technology from the database
    if Area_m2 < SC_cost_data['cap_min'][0]:
        Area_m2 = SC_cost_data['cap_min'][0]
    SC_cost_data = SC_cost_data[
        (SC_cost_data['cap_min'] <= Area_m2) & (SC_cost_data['cap_max'] > Area_m2)]
    Inv_a = SC_cost_data.iloc[0]['a']
    Inv_b = SC_cost_data.iloc[0]['b']
    Inv_c = SC_cost_data.iloc[0]['c']
    Inv_d = SC_cost_data.iloc[0]['d']
    Inv_e = SC_cost_data.iloc[0]['e']
    Inv_IR = (SC_cost_data.iloc[0]['IR_%']) / 100
    Inv_LT = SC_cost_data.iloc[0]['LT_yr']
    Inv_OM = SC_cost_data.iloc[0]['O&M_%'] / 100

    InvC = Inv_a + Inv_b * (Area_m2) ** Inv_c + (Inv_d + Inv_e * Area_m2) * log(Area_m2)

    Capex_a = InvC * (Inv_IR) * (1 + Inv_IR) ** Inv_LT / ((1 + Inv_IR) ** Inv_LT - 1)
    Opex_fixed = Capex_a * Inv_OM

    return Capex_a, Opex_fixed


def main(config):
    assert os.path.exists(config.scenario), 'Scenario not found: %s' % config.scenario
    locator = cea.inputlocator.InputLocator(scenario=config.scenario)

    print('Running solar-collector with scenario = %s' % config.scenario)
    print('Running solar-collector with date-start = %s' % config.solar.date_start)
    print('Running solar-collector with dpl = %s' % config.solar.dpl)
    print('Running solar-collector with eff-pumping = %s' % config.solar.eff_pumping)
    print('Running solar-collector with fcr = %s' % config.solar.fcr)
    print('Running solar-collector with k-msc-max = %s' % config.solar.k_msc_max)
    print('Running solar-collector with min-radiation = %s' % config.solar.min_radiation)
    print('Running solar-collector with panel-on-roof = %s' % config.solar.panel_on_roof)
    print('Running solar-collector with panel-on-wall = %s' % config.solar.panel_on_wall)
    print('Running solar-collector with ro = %s' % config.solar.ro)
    print('Running solar-collector with solar-window-solstice = %s' % config.solar.solar_window_solstice)
    print('Running solar-collector with t-in-pvt = %s' % config.solar.t_in_pvt)
    print('Running solar-collector with t-in-sc = %s' % config.solar.t_in_sc)
    print('Running solar-collector with type-pvpanel = %s' % config.solar.type_pvpanel)
    print('Running solar-collector with type-scpanel = %s' % config.solar.type_scpanel)

    list_buildings_names = locator.get_zone_building_names()

    data = gdf.from_file(locator.get_zone_geometry())
<<<<<<< HEAD
    data = data.to_crs(get_geographic_coordinate_system())
    longitude = data.geometry[0].centroid.coords.xy[0][0]
    latitude = data.geometry[0].centroid.coords.xy[1][0]
=======
    latitude, longitude = get_lat_lon_projected_shapefile(data)
>>>>>>> 1a7dcc20

    # list_buildings_names =['B026', 'B036', 'B039', 'B043', 'B050'] for missing buildings
    for building in list_buildings_names:
        radiation = locator.get_radiation_building(building_name=building)
        radiation_metadata = locator.get_radiation_metadata(building_name=building)
        calc_SC(locator=locator, config=config, radiation_csv=radiation, metadata_csv=radiation_metadata,
                latitude=latitude,
                longitude=longitude, weather_path=config.weather, building_name=building)

    for i, building in enumerate(list_buildings_names):
        data = pd.read_csv(locator.SC_results(building))
        if i == 0:
            df = data
            temperature_sup = []
            temperature_re = []
            temperature_sup.append(data['T_SC_sup_C'])
            temperature_re.append(data['T_SC_re_C'])
        else:
            df = df + data
            temperature_sup.append(data['T_SC_sup_C'])
            temperature_re.append(data['T_SC_re_C'])
    del df[df.columns[0]]
    df = df[df.columns.drop(df.filter(like='Tout', axis=1).columns)]  # drop columns with Tout
    df['T_SC_sup_C'] = pd.DataFrame(temperature_sup).mean(axis=0)
    df['T_SC_re_C'] = pd.DataFrame(temperature_re).mean(axis=0)
    df.to_csv(locator.SC_totals(), index=True, float_format='%.2f', na_rep='nan')


if __name__ == '__main__':
    main(cea.config.Configuration())<|MERGE_RESOLUTION|>--- conflicted
+++ resolved
@@ -860,13 +860,7 @@
     list_buildings_names = locator.get_zone_building_names()
 
     data = gdf.from_file(locator.get_zone_geometry())
-<<<<<<< HEAD
-    data = data.to_crs(get_geographic_coordinate_system())
-    longitude = data.geometry[0].centroid.coords.xy[0][0]
-    latitude = data.geometry[0].centroid.coords.xy[1][0]
-=======
     latitude, longitude = get_lat_lon_projected_shapefile(data)
->>>>>>> 1a7dcc20
 
     # list_buildings_names =['B026', 'B036', 'B039', 'B043', 'B050'] for missing buildings
     for building in list_buildings_names:
