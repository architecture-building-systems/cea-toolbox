--- conflicted
+++ resolved
@@ -20,12 +20,7 @@
     calc_Eaux_SC, calc_optimal_mass_flow, calc_optimal_mass_flow_2, calc_qloss_network
 from cea.utilities import epwreader
 from cea.utilities import solar_equations
-<<<<<<< HEAD
-from cea.utilities.standarize_coordinates import get_geographic_coordinate_system
-from geopandas import GeoDataFrame as gdf
-=======
 from cea.utilities.standarize_coordinates import get_lat_lon_projected_shapefile
->>>>>>> 1a7dcc20
 
 __author__ = "Jimeno A. Fonseca"
 __copyright__ = "Copyright 2015, Architecture and Building Systems - ETH Zurich"
@@ -599,13 +594,7 @@
     list_buildings_names = locator.get_zone_building_names()
 
     data = gdf.from_file(locator.get_zone_geometry())
-<<<<<<< HEAD
-    data = data.to_crs(get_geographic_coordinate_system())
-    longitude = data.geometry[0].centroid.coords.xy[0][0]
-    latitude = data.geometry[0].centroid.coords.xy[1][0]
-=======
     latitude, longitude = get_lat_lon_projected_shapefile(data)
->>>>>>> 1a7dcc20
 
     # list_buildings_names =['B026', 'B036', 'B039', 'B043', 'B050'] for missing buildings
     for building in list_buildings_names:
