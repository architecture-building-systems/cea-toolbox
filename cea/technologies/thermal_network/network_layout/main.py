--- conflicted
+++ resolved
@@ -27,12 +27,7 @@
     connected_buildings = config.network_layout.buildings
     output_substations_shp = locator.get_temporary_file("nodes_buildings.shp")
     path_streets_shp = locator.get_street_network()  # shapefile with the stations
-<<<<<<< HEAD
-    path_potential_network = locator.get_temporary_file("potential_network.shp")  # shapefile, location of output.
-    path_default_arcgis_db = os.path.expanduser(os.path.join('~', 'Documents', 'ArcGIS', 'Default.gdb'))
-=======
     path_potential_network = locator.get_temporary_file("potential_network.shp") # shapefile, location of output.
->>>>>>> a8465b5a
     total_demand_location = locator.get_total_demand()
 
     path_default_arcgis_db = locator.get_default_arcgis_db()
