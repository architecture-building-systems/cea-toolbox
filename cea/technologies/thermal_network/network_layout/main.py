--- conflicted
+++ resolved
@@ -16,11 +16,7 @@
 __status__ = "Production"
 
 
-<<<<<<< HEAD
 def network_layout(config, locator, plant_building_names, input_path_name, output_name_network="", optimization_flag=False):
-=======
-def network_layout(config, locator, plant_building_names, output_name_network="", optimization_flag=False):
->>>>>>> fe41921a
     # Local variables
     weight_field = 'Shape_Leng'
     type_mat_default = config.network_layout.type_mat
@@ -31,26 +27,15 @@
     connected_buildings = config.network_layout.buildings
     disconnected_building_names = config.thermal_network.disconnected_buildings
     output_substations_shp = locator.get_temporary_file("nodes_buildings.shp")
-<<<<<<< HEAD
-    input_paths_shp = locator.get_network_input_paths(input_path_name)  # shapefile with the stations
-    path_potential_network = locator.get_temporary_file("potential_network.shp")  # shapefile, location of output.
-    path_default_arcgis_db = os.path.expanduser(os.path.join('~', 'Documents', 'ArcGIS', 'Default.gdb'))
-=======
     path_streets_shp = locator.get_street_network()  # shapefile with the stations
     path_potential_network = locator.get_temporary_file("potential_network.shp") # shapefile, location of output.
->>>>>>> fe41921a
     total_demand_location = locator.get_total_demand()
 
     # Calculate points where the substations will be located
     calc_substation_location(input_buildings_shp, output_substations_shp, connected_buildings)
 
-<<<<<<< HEAD
-    # Claculate potential network
-    calc_connectivity_network(path_default_arcgis_db, input_paths_shp, output_substations_shp,
-=======
     # Calculate potential network
     calc_connectivity_network(path_streets_shp, output_substations_shp,
->>>>>>> fe41921a
                               path_potential_network)
 
     # calc minimum spanning tree and save results to disk
@@ -59,31 +44,17 @@
     output_network_folder = locator.get_input_network_folder(type_network, output_name_network)
     # calc_minimum_spanning_tree(path_potential_network, output_network_folder, output_substations_shp, output_edges,
     #                            output_nodes, weight_field, type_mat_default, pipe_diameter_default)
-<<<<<<< HEAD
-    disconnected_building_names = config.thermal_network.disconnected_buildings
-=======
 
->>>>>>> fe41921a
     calc_steiner_spanning_tree(path_potential_network, output_network_folder, output_substations_shp, output_edges,
                                output_nodes, weight_field, type_mat_default, pipe_diameter_default, type_network,
                                total_demand_location, create_plant, config.network_layout.allow_looped_networks,
                                optimization_flag, plant_building_names, disconnected_building_names)
-<<<<<<< HEAD
-=======
-
->>>>>>> fe41921a
 
 def main(config):
     assert os.path.exists(config.scenario), 'Scenario not found: %s' % config.scenario
     locator = cea.inputlocator.InputLocator(scenario=config.scenario)
-<<<<<<< HEAD
     connected_building_names = []  # Placeholder, this is only used in Network optimization
     network_layout(config, locator, connected_building_names, input_path_name='streets')
-=======
-    plant_building_names = []  # Placeholder, this is only used in Network optimization
-    network_layout(config, locator, plant_building_names)
-
->>>>>>> fe41921a
 
 if __name__ == '__main__':
     main(cea.config.Configuration())