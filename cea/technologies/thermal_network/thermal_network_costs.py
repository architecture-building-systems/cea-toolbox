--- conflicted
+++ resolved
@@ -447,21 +447,13 @@
     :return:
     """
     # read in general values for cost calculation
-<<<<<<< HEAD
     network_info.config.detailed_electricity_pricing = False # ensure getting the average value
     detailed_electricity_pricing = network_info.config.detailed_electricity_pricing
     network_info.prices = Prices(network_info.locator, detailed_electricity_pricing)
     network_info.prices.ELEC_PRICE = np.mean(network_info.prices.ELEC_PRICE, dtype=np.float64)  # [USD/W]
-    network_info.network_features = NetworkOptimizationFeatures(network_info.config, network_info.locator)
-=======
-    detailed_electricity_pricing = False
-    lca = LcaCalculations(network_info.locator, detailed_electricity_pricing)
-    network_info.prices = Prices(network_info.locator)
-    network_info.prices.ELEC_PRICE = np.mean(lca.ELEC_PRICE, dtype=np.float64)  # [USD/W]
     network_info.network_features = NetworkOptimizationFeatures(district_heating_network=network_info.network_type=="DH",
                                                                 district_cooling_network=network_info.network_type=="DC",
                                                                 locator=network_info.locator)
->>>>>>> 2ab34b22
     cost_storage_df = pd.DataFrame(index=network_info.cost_info, columns=[0])
 
     ## calculate network costs
