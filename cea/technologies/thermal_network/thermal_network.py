--- conflicted
+++ resolved
@@ -413,9 +413,6 @@
        Network. Thermal Science. 2016, Vol. 20, No.2, pp.667-678.
     """
 
-    start_time = time.time()
-    output_times = {'start_time': start_time}
-
     # # prepare data for calculation
     print('Initialize network')
     # initiate class, and get edge-node matrix from defined network
@@ -449,14 +446,7 @@
         start_t = config.thermal_network.start_t
         stop_t = config.thermal_network.stop_t
 
-<<<<<<< HEAD
-    substation_time = time.time()
-    output_times['substation_time'] = substation_time
-
-    print('Calculating edge mass flows')
-=======
     print('Calculating edge mass flows for pipe sizing')
->>>>>>> 86868e00
     if config.thermal_network.load_max_edge_flowrate_from_previous_run:
         thermal_network.edge_mass_flow_df = load_max_edge_flowrate_from_previous_run(thermal_network)
         thermal_network.node_mass_flow_df = load_node_flowrate_from_previous_run(thermal_network)
@@ -484,8 +474,6 @@
             thermal_network.edge_mass_flow_df.to_csv(
                 thermal_network.locator.get_edge_mass_flow_csv_file(thermal_network.network_type,
                                                                     thermal_network.network_name))
-    edge_mass_flow_time = time.time()
-    output_times['edge_mass_flow_time'] = edge_mass_flow_time
 
     # assign pipe id/od according to maximum edge mass flow
     thermal_network.pipe_properties = assign_pipes_to_edges(thermal_network, set_diameter)
@@ -495,9 +483,6 @@
                                                             right_index=True)
     thermal_network.edge_df.to_csv(
         thermal_network.locator.get_thermal_network_edge_list_file(network_type, network_name))
-
-    pipe_assign_time = time.time()
-    output_times['pipe_assign_time'] = pipe_assign_time
 
     # read in HEX pressure loss values from database
     HEX_prices = pd.read_excel(thermal_network.locator.get_supply_systems(),
@@ -524,10 +509,8 @@
         pool.join()
     else:
         hourly_thermal_results = map(hourly_thermal_calculation, range(start_t, stop_t),
-                                     repeat(thermal_network, times=(stop_t - start_t)),
+                                     repeat(thermal_network, times=(stop_t - start_t))
                                      )
-    thermal_hydraulic_time = time.time()
-    output_times['thermal_hydraulic_time'] = thermal_hydraulic_time
 
     # save results of hourly values over full year, write to csv
     # edge flow rates (flow direction corresponding to edge_node_df)
@@ -558,7 +541,6 @@
                                                                         thermal_network.network_name))
 
     print("Completed thermal-hydraulic calculation.\n")
-    print(output_times)
 
     if thermal_network.no_convergence_flag == True:  # no convergence of network diameters
         print('Results are to be treated with caution since network diameters did not converge. \n')
@@ -3118,12 +3100,9 @@
 
         elif np.isclose(z_note[node, e], -1):
             # calculate outlet temperature if flow goes from node to out_node through edge
-            try:
-                t_e_out[out_node_index, e] = (t_e_in[node, e] * (
-                        k / 2 - m * HEAT_CAPACITY_OF_WATER_JPERKGK / 1000) - k * t_ground) / (
-                                                     -m * HEAT_CAPACITY_OF_WATER_JPERKGK / 1000 - k / 2)  # [K]
-            except RuntimeWarning:
-                print('invalid value encountered')
+            t_e_out[out_node_index, e] = (t_e_in[node, e] * (
+                    k / 2 - m * HEAT_CAPACITY_OF_WATER_JPERKGK / 1000) - k * t_ground) / (
+                                                 -m * HEAT_CAPACITY_OF_WATER_JPERKGK / 1000 - k / 2)  # [K]
             dT = t_e_in[node, e] - t_e_out[out_node_index, e]
             if abs(dT) > 30:
                 print('High temperature loss on edge', e, '. Loss:', abs(dT))
