"""
Implements the substation model.
"""
from __future__ import division
import pandas as pd
import time
import numpy as np
import scipy
import cea.config
from math import ceil
from cea.constants import HEAT_CAPACITY_OF_WATER_JPERKGK
from cea.technologies.constants import DT_COOL, DT_HEAT, U_COOL, U_HEAT, \
    HEAT_EX_EFFECTIVENESS, DT_INTERNAL_HEX, MAX_NODE_FLOW

BUILDINGS_DEMANDS_COLUMNS = ['Name', 'Ths_sys_sup_aru_C', 'Ths_sys_sup_ahu_C', 'Ths_sys_sup_shu_C',
                             'Qww_sys_kWh', 'Tww_sys_sup_C', 'Tww_sys_re_C', 'mcpww_sys_kWperC',
                             'Qcdata_sys_kWh', 'Tcdata_sys_sup_C', 'Tcdata_sys_re_C', 'mcpcdata_sys_kWperC',
                             'Qcre_sys_kWh', 'Tcre_sys_sup_C', 'Tcre_sys_re_C', 'mcpcre_sys_kWperC',
                             'Ths_sys_re_aru_C', 'Ths_sys_re_ahu_C', 'Ths_sys_re_shu_C',
                             'Tcs_sys_sup_ahu_C', 'Tcs_sys_sup_aru_C',
                             'Tcs_sys_sup_scu_C', 'Tcs_sys_re_ahu_C', 'Tcs_sys_re_aru_C', 'Tcs_sys_re_scu_C',
                             'Qhs_sys_aru_kWh', 'Qhs_sys_ahu_kWh', 'Qhs_sys_shu_kWh',
                             'Qcs_sys_ahu_kWh', 'Qcs_sys_aru_kWh', 'Qcs_sys_scu_kWh', 'mcphs_sys_aru_kWperC',
                             'mcphs_sys_ahu_kWperC', 'mcphs_sys_shu_kWperC', 'mcpcs_sys_ahu_kWperC',
                             'mcpcs_sys_aru_kWperC', 'mcpcs_sys_scu_kWperC', 'E_sys_kWh']

__author__ = "Jimeno A. Fonseca, Shanshan Hsieh"
__copyright__ = "Copyright 2015, Architecture and Building Systems - ETH Zurich"
__credits__ = ["Jimeno A. Fonseca", "Tim Vollrath", "Thuy-An Nguyen", "Lennart Rogenhofer"]
__license__ = "MIT"
__version__ = "0.1"
__maintainer__ = "Daren Thomas"
__email__ = "cea@arch.ethz.ch"
__status__ = "Production"


# ============================
# Substation model
# ============================


def substation_HEX_design_main(buildings_demands, substation_systems, thermal_network):
    """
    This function calculates the temperatures and mass flow rates of the district heating network
    at every costumer. Based on this, the script calculates the hourly temperature of the network at the plant.
    This temperature needs to be equal to that of the customer with the highest temperature requirement plus thermal
    losses in the network.

    :param buildings_demands: Dictionary of DataFrames with all buildings_demands in the area

    :return: ``(substations_HEX_specs, buildings_demands)`` - substations_HEX_specs: dataframe with substation heat
        exchanger specs at each building,  buildings_demands: lists of heating demand/flowrate/supply temperature of all
        buildings connected to the network.
    """

    t0 = time.clock()

    # Calculate disconnected buildings_demands files and substation operation.
    substations_HEX_specs = pd.DataFrame(columns=['HEX_areas', 'HEX_UA', 'HEX_Q'])
    substations_Q = pd.DataFrame()
    for name in buildings_demands.keys():
        print name
        # calculate substation parameters (A,UA) per building and store to .csv (target)
        substation_HEX = substation_HEX_sizing(buildings_demands[name], substation_systems, thermal_network)
        # write into dataframe
        substations_HEX_specs.ix[name] = substation_HEX
        if substations_Q.empty:
            substations_Q = pd.DataFrame(substation_HEX[2])
        else:
            substations_Q = pd.concat([substations_Q, substation_HEX[2]])

    print time.clock() - t0, "seconds process time for the Substation Routine \n"
    return substations_HEX_specs, substations_Q


def determine_building_supply_temperatures(building_names, locator, substation_systems):
    """
    determines thermal network target temperatures (T_supply_DH_C,T_supply_DC) on the network side at each substation.
    :param building_names:
    :param locator:
    :return:
    """
    buildings_demands = {}
    for name in building_names:
        name = str(name)
        buildings_demands[name] = pd.read_csv(locator.get_demand_results_file(name),
                                              usecols=(BUILDINGS_DEMANDS_COLUMNS))
        Q_substation_heating = 0
        T_supply_heating_C = np.nan
        for system in substation_systems['heating']:
            if system == 'ww':
                Q_substation_heating = Q_substation_heating + buildings_demands[name].Qww_sys_kWh
                T_supply_heating_C = np.vectorize(calc_DH_supply)(T_supply_heating_C,
                                                                  np.where(buildings_demands[name].Qww_sys_kWh > 0,
                                                                           buildings_demands[name].Tww_sys_sup_C,
                                                                           np.nan))
            else:
                Q_substation_heating = Q_substation_heating + buildings_demands[name]['Qhs_sys_' + system + '_kWh']
                # set the building side heating supply temperature
                T_supply_heating_C = np.vectorize(calc_DH_supply)(T_supply_heating_C,
                                                                  np.where(buildings_demands[name][
                                                                               'Qhs_sys_' + system + '_kWh'] > 0,
                                                                           buildings_demands[name][
                                                                               'Ths_sys_sup_' + system + '_C'],
                                                                           np.nan))

        Q_substation_cooling = 0
        T_supply_cooling_C = np.nan
        for system in substation_systems['cooling']:
            if system == 'data':
                Q_substation_cooling = Q_substation_cooling + abs(buildings_demands[name].Qcdata_sys_kWh)
                T_supply_cooling_C = np.vectorize(calc_DC_supply)(T_supply_cooling_C,
                                                                  np.where(
                                                                      abs(buildings_demands[name].Qcdata_sys_kWh) > 0,
                                                                      buildings_demands[name].Tcdata_sys_sup_C,
                                                                      np.nan))
            elif system == 're':
                Q_substation_cooling = Q_substation_cooling + abs(buildings_demands[name].Qcre_sys_kWh)
                T_supply_cooling_C = np.vectorize(calc_DC_supply)(T_supply_cooling_C,
                                                                  np.where(
                                                                      abs(buildings_demands[name].Qcre_sys_kWh) > 0,
                                                                      buildings_demands[name].Tcre_sys_sup_C,
                                                                      np.nan))
            else:
                Q_substation_cooling = Q_substation_cooling + abs(buildings_demands[name]['Qcs_sys_' + system + '_kWh'])
                T_supply_cooling_C = np.vectorize(calc_DC_supply)(T_supply_cooling_C,
                                                                  np.where(abs(buildings_demands[name][
                                                                                   'Qcs_sys_' + system + '_kWh']) > 0,
                                                                           buildings_demands[name][
                                                                               'Tcs_sys_sup_' + system + '_C'],
                                                                           np.nan))

        # find the target substation supply temperature
        T_supply_DH_C = np.where(Q_substation_heating > 0, T_supply_heating_C + DT_HEAT, np.nan)
        T_supply_DC_C = np.where(abs(Q_substation_cooling) > 0, T_supply_cooling_C - DT_COOL, np.nan)

        buildings_demands[name]['Q_substation_heating'] = Q_substation_heating
        buildings_demands[name]['Q_substation_cooling'] = abs(Q_substation_cooling)
        buildings_demands[name]['T_sup_target_DH'] = T_supply_DH_C
        buildings_demands[name]['T_sup_target_DC'] = T_supply_DC_C

    return buildings_demands


def substation_HEX_sizing(building_demand, substation_systems, thermal_network):
    """
    This function size the substation heat exchanger area and the UA values.

    :param building_demand: dataframe with building demand properties
    :return: A list of substation heat exchanger properties (Area & UA) for heating, cooling and DHW
    """
    T_DH_supply_C = building_demand.T_sup_target_DH
    T_DC_supply_C = building_demand.T_sup_target_DC

    area_columns = []
    UA_columns = []
    Q_columns = []
    for system in substation_systems['heating']:
        area_columns.append('A_hex_hs_' + system)
        UA_columns.append('UA_heating_hs_' + system)
        Q_columns.append('Q_hex_h_' + system)
    for system in substation_systems['cooling']:
        area_columns.append('A_hex_cs_' + system)
        UA_columns.append('UA_cooling_cs_' + system)
        Q_columns.append('Q_hex_c_' + system)

    # Dataframes for storage
    hex_areas = pd.DataFrame(columns=area_columns, index=['0'])
    UA_data = pd.DataFrame(columns=UA_columns, index=['0'])
    Q_nom_data = pd.DataFrame(columns=Q_columns, index=[building_demand['Name'].values[0]])

    ## Heating
    for system in substation_systems['heating']:
        if system == 'ww':
            # calculate HEX area and UA for DHW
            hex_areas.A_hex_hs_ww, UA_data.UA_heating_hs_ww, Q_nom_data.Q_hex_h_ww = calc_hex_area_from_demand(
                building_demand, 'ww_sys', '',
                T_DH_supply_C, thermal_network)
        else:
            # calculate HEX area and UA for SH ahu, aru, shu
            hex_areas['A_hex_hs_' + system], UA_data['UA_heating_hs_' + system], Q_nom_data[
                'Q_hex_h_' + system] = calc_hex_area_from_demand(
                building_demand, 'hs_sys', system + '_', T_DH_supply_C, thermal_network)

    ## Cooling
    for system in substation_systems['cooling']:
        if system == 'data':
            # calculate HEX area and UA for the data centers
<<<<<<< HEAD
            hex_areas.A_hex_cs_data, UA_data.UA_cooling_cs_data, Q_nom_data.Q_hex_c_data = calc_hex_area_from_demand(
                building_demand, 'data_sys',
                '', T_DC_supply_C, thermal_network)
=======
            hex_areas.A_hex_cs_data, UA_data.UA_cooling_cs_data, cost = calc_hex_area_from_demand(building_demand, 'cdata_sys',
                                                                                            '', T_DC_supply_C, thermal_network)
>>>>>>> 2601ab72
        elif system == 're':
            # calculate HEX area and UA for cre
            hex_areas.A_hex_cs_re, UA_data.UA_cooling_cs_re, Q_nom_data.Q_hex_c_re = calc_hex_area_from_demand(
                building_demand, 'cre_sys', '',
                T_DC_supply_C, thermal_network)
        else:
            # calculate HEX area and UA for the aru of cooling costumers
            hex_areas['A_hex_cs_' + system], UA_data['UA_cooling_cs_' + system], Q_nom_data[
                'Q_hex_c_' + system] = calc_hex_area_from_demand(
                building_demand, 'cs_sys',
                system + '_', T_DC_supply_C, thermal_network)
    return [hex_areas, UA_data, Q_nom_data]


def calc_hex_area_from_demand(building_demand, load_type, building_system, T_supply_C, thermal_network):
    '''
    This function returns the heat exchanger specifications for given building demand, HEX type and supply temperature.
    primary side: network; secondary side: building
    :param building_demand: DataFrame with demand values
    :param load_type: 'cs_sys' or 'hs_sys' for cooling or heating, 'cdata_sys', 'cre_sys'
    :param building_system: 'aru', 'ahu', 'scu'
    :param T_supply_C: Supply temperature
    :return: HEX area and UA
    '''

    # calculate HEX area and UA for customers
    m = 'mcp' + load_type + '_' + building_system + 'kWperC'
    Q = 'Q' + load_type + '_' + building_system + 'kWh'
    T_sup = 'T' + load_type + '_sup_' + building_system + 'C'
    T_ret = 'T' + load_type + '_re_' + building_system + 'C'

    Qf = (abs(building_demand[Q].values)) * 1000  # in W
    Qnom = max(Qf)  # in W
    if Qnom > 0:
        tpi = T_supply_C + 273  # in K
        tso = building_demand[T_sup].values + 273  # in K
        tsi = building_demand[T_ret].values + 273  # in K
        cs = (abs(building_demand[m].values)) * 1000  # in W/K
        index = np.where(Qf == Qnom)[0][0]
        tpi_0 = tpi[index]  # primary side inlet in K
        tsi_0 = tsi[index]  # secondary side inlet in K
        tso_0 = tso[index]  # secondary side return in K
        cs_0 = cs[index]  # secondary side capacity mass flow
        if 'c' in load_type:  # we have DC
            A_hex, UA = calc_cooling_substation_heat_exchange(cs_0, Qnom, tsi_0, tpi_0, tso_0)
        else:
            A_hex, UA = calc_heating_substation_heat_exchange(cs_0, Qnom, tpi_0, tsi_0, tso_0)

    else:
        A_hex = 0
        UA = 0
        Qnom = 0

    return A_hex, UA, round(Qnom / 1000)


def substation_return_model_main(thermal_network, T_substation_supply, t, consumer_building_names):
    """
    Calculate all substation return temperature and required flow rate at each time-step.

    :param locator: an InputLocator instance set to the scenario to work on
    :param buildings_demands: dictionarz of building demands
    :param substations_HEX_specs: list of dataframes for substation heat exchanger Area and UA for heating, cooling and DHW
    :param T_substation_supply: supply temperature at each substation in [K]
    :param t: time-step
    :param network_type: a string that defines whether the network is a district heating ('DH') or cooling ('DC')
                         network
    :param use_same_temperature_for_all_nodes: flag for calculating nominal flow rate, using one target temperature

    :param thermal_network: container for all the
           thermal network data.
    :type thermal_network: cea.technologies.thermal_network.thermal_network_matrix.ThermalNetwork

    :return:

    """
    index = 0
    # combi = [0] * len(building_names)
    T_return_all_K = pd.DataFrame()
    mdot_sum_all_kgs = pd.DataFrame()
    thermal_demand = pd.DataFrame(np.zeros((1, len(consumer_building_names))), columns=consumer_building_names)
    for name in consumer_building_names:
        building = thermal_network.buildings_demands[name].loc[[t]]

        # find substation supply temperature
        T_substation_supply_K = T_substation_supply.loc['T_supply', name]

        if thermal_network.network_type == 'DH':
            for key in thermal_network.config.thermal_network.substation_heating_systems:
                key = 'hs_' + key
                if not name in thermal_network.ch_old[key][t].columns:
                    thermal_network.ch_old[key][t][name] = 0.0

            # calculate DH substation return temperature and substation flow rate
            T_substation_return_K, \
            mcp_sub, thermal_demand[name] = calc_substation_return_DH(building, T_substation_supply_K,
                                                                      thermal_network.substations_HEX_specs.ix[name],
                                                                      thermal_network, name, t)
        else:
            for key in thermal_network.config.thermal_network.substation_cooling_systems:
                key = 'cs_' + key
                if not name in thermal_network.cc_old[key][t].columns:
                    thermal_network.cc_old[key][t][name] = 0.0
            # calculate DC substation return temperature and substation flow rate
            T_substation_return_K, mcp_sub, thermal_demand[name] = calc_substation_return_DC(building,
                                                                                             T_substation_supply_K,
                                                                                             thermal_network.substations_HEX_specs.ix[
                                                                                                 name],
                                                                                             thermal_network, name, t)

        T_return_all_K[name] = [T_substation_return_K]
        mdot_sum_all_kgs[name] = [mcp_sub / (HEAT_CAPACITY_OF_WATER_JPERKGK / 1000)]  # [kg/s]

        index += 1

    mdot_sum_all_kgs = np.round(mdot_sum_all_kgs, 5)

    return T_return_all_K, mdot_sum_all_kgs, abs(thermal_demand.values)


def calc_substation_return_DH(building, T_DH_supply_K, substation_HEX_specs, thermal_network, name, t):
    """
    calculate individual substation return temperature and required heat capacity (mcp) of the supply stream
    at each time step.
    :param building: list of building informations
    :param T_DH_supply_K: matrix of the substation supply temperatures in K
    :param substation_HEX_specs: substation heat exchanger properties

    :return t_return_DH: the substation return temperature
    :return mcp_DH: the required heat capacity (mcp) from the DH
    """
    temperatures = []
    mass_flows = []
    heat = []

    # Heating ahu
    if 'UA_heating_hs_ahu' in substation_HEX_specs.HEX_UA.columns:
        Qhs_sys_ahu, t_DH_return_hs_ahu, mcp_DH_hs_ahu, ch_value = calc_HEX_heating(building, 'hs_sys', 'ahu_',
                                                                                    T_DH_supply_K,
                                                                                    substation_HEX_specs.HEX_UA.UA_heating_hs_ahu[
                                                                                        '0'],
                                                                                    thermal_network.ch_old['hs_ahu'][t][
                                                                                        name],
                                                                                    thermal_network.delta_cap_mass_flow[
                                                                                        t])
        temperatures.append(t_DH_return_hs_ahu)
        mass_flows.append(mcp_DH_hs_ahu)
        heat.append(Qhs_sys_ahu[0])
        # Store values for next run
        thermal_network.ch_value['hs_ahu'][t][name] = float(ch_value)
        thermal_network.ch_old['hs_ahu'][t][name] = float(ch_value)

    # Heating aru
    if 'UA_heating_hs_aru' in substation_HEX_specs.HEX_UA.columns:
        Qhs_sys_aru, t_DH_return_hs_aru, mcp_DH_hs_aru, ch_value = calc_HEX_heating(building, 'hs_sys', 'aru_',
                                                                                    T_DH_supply_K,
                                                                                    substation_HEX_specs.HEX_UA.UA_heating_hs_aru[
                                                                                        '0'],
                                                                                    thermal_network.ch_old['hs_aru'][t][
                                                                                        name],
                                                                                    thermal_network.delta_cap_mass_flow[
                                                                                        t])
        temperatures.append(t_DH_return_hs_aru)
        mass_flows.append(mcp_DH_hs_aru)
        heat.append(Qhs_sys_aru[0])
        # Store values for next run
        thermal_network.ch_value['hs_aru'][t][name] = float(ch_value)
        thermal_network.ch_old['hs_aru'][t][name] = float(ch_value)

    # Heating shu
    if 'UA_heating_hs_shu' in substation_HEX_specs.HEX_UA.columns:
        Qhs_sys_shu, t_DH_return_hs_shu, mcp_DH_hs_shu, ch_value = calc_HEX_heating(building, 'hs_sys', 'shu_',
                                                                                    T_DH_supply_K,
                                                                                    substation_HEX_specs.HEX_UA.UA_heating_hs_shu[
                                                                                        '0'],
                                                                                    thermal_network.ch_old['hs_shu'][t][
                                                                                        name],
                                                                                    thermal_network.delta_cap_mass_flow[
                                                                                        t])
        temperatures.append(t_DH_return_hs_shu)
        mass_flows.append(mcp_DH_hs_shu)
        heat.append(Qhs_sys_shu[0])
        # Store values for next run
        thermal_network.ch_value['hs_shu'][t][name] = float(ch_value)
        thermal_network.ch_old['hs_shu'][t][name] = float(ch_value)

    if 'UA_heating_hs_ww' in substation_HEX_specs.HEX_UA.columns:
        Qww_sys, t_DH_return_ww, mcp_DH_ww, ch_value = calc_HEX_heating(building, 'ww_sys', '', T_DH_supply_K,
                                                                        substation_HEX_specs.HEX_UA.UA_heating_hs_ww[
                                                                            '0'],
                                                                        thermal_network.ch_old['hs_ww'][t][name],
                                                                        thermal_network.delta_cap_mass_flow[t])
        temperatures.append(t_DH_return_ww)
        mass_flows.append(mcp_DH_ww)
        heat.append(Qww_sys[0])
        # Store values for next run
        thermal_network.ch_value['hs_ww'][t][name] = float(ch_value)
        thermal_network.ch_old['hs_ww'][t][name] = float(ch_value)

    # calculate mix temperature of return DH
    T_DH_return_K = calc_HEX_mix(heat, temperatures, mass_flows)
    mcp_DH_kWK = sum(mass_flows)  # [kW/K]
    heat_demand = sum(heat)

    return T_DH_return_K, mcp_DH_kWK, heat_demand


def calc_substation_return_DC(building, T_DC_supply_K, substation_HEX_specs, thermal_network, name, t):
    """
    calculate individual substation return temperature and required heat capacity (mcp) of the supply stream
    at each time step.
    :param building: list of building informations
    :param T_DC_supply_K: matrix of the substation supply temperatures in K
    :param substation_HEX_specs: substation heat exchanger properties

    :return t_return_DC: the substation return temperature
    :return mcp_DC: the required heat capacity (mcp) from the DH
    """

    temperatures = []
    mass_flows = []
    heat = []

    # Cooling ahu
    if 'UA_cooling_cs_ahu' in substation_HEX_specs.HEX_UA.columns:
        Qcs_sys_ahu, t_DC_return_cs_ahu, mcp_DC_hs_ahu, cc_value = calc_HEX_cooling(building, 'cs_sys', 'ahu_',
                                                                                    T_DC_supply_K,
                                                                                    substation_HEX_specs.HEX_UA.UA_cooling_cs_ahu[
                                                                                        '0'],
                                                                                    thermal_network.cc_old['cs_ahu'][t][
                                                                                        name],
                                                                                    thermal_network.delta_cap_mass_flow[
                                                                                        t])
        temperatures.append(t_DC_return_cs_ahu)
        mass_flows.append(mcp_DC_hs_ahu)
        heat.append(Qcs_sys_ahu[0])
        thermal_network.cc_old['cs_ahu'][t][name] = float(cc_value)
        thermal_network.cc_value['cs_ahu'][t][name] = float(cc_value)

    # Cooling aru
    if 'UA_cooling_cs_aru' in substation_HEX_specs.HEX_UA.columns:
        Qcs_sys_aru, t_DC_return_cs_aru, mcp_DC_hs_aru, cc_value = calc_HEX_cooling(building, 'cs_sys', 'aru_',
                                                                                    T_DC_supply_K,
                                                                                    substation_HEX_specs.HEX_UA.UA_cooling_cs_aru[
                                                                                        '0'],
                                                                                    thermal_network.cc_old['cs_aru'][t][
                                                                                        name],
                                                                                    thermal_network.delta_cap_mass_flow[
                                                                                        t])
        temperatures.append(t_DC_return_cs_aru)
        mass_flows.append(mcp_DC_hs_aru)
        heat.append(Qcs_sys_aru[0])
        thermal_network.cc_old['cs_aru'][t][name] = float(cc_value)
        thermal_network.cc_value['cs_aru'][t][name] = float(cc_value)

    # Cooling scu
    if 'UA_cooling_cs_scu' in substation_HEX_specs.HEX_UA.columns:
        Qcs_sys_scu, t_DC_return_cs_scu, mcp_DC_hs_scu, cc_value = calc_HEX_cooling(building, 'cs_sys', 'scu_',
                                                                                    T_DC_supply_K,
                                                                                    substation_HEX_specs.HEX_UA.UA_cooling_cs_scu[
                                                                                        '0'],
                                                                                    thermal_network.cc_old['cs_scu'][t][
                                                                                        name],
                                                                                    thermal_network.delta_cap_mass_flow[
                                                                                        t])
        temperatures.append(t_DC_return_cs_scu)
        mass_flows.append(mcp_DC_hs_scu)
        heat.append(Qcs_sys_scu[0])
        thermal_network.cc_old['cs_scu'][t][name] = float(cc_value)
        thermal_network.cc_value['cs_scu'][t][name] = float(cc_value)

    if 'UA_cooling_cs_data' in substation_HEX_specs.HEX_UA.columns:
<<<<<<< HEAD
        Qcdata_sys, t_DC_return_data, mcp_DC_data, cc_value = calc_HEX_cooling(building, 'data_sys', '', T_DC_supply_K,
                                                                               substation_HEX_specs.HEX_UA.UA_cooling_cs_data[
                                                                                   '0'],
                                                                               thermal_network.cc_old['cs_data'][t][
                                                                                   name],
                                                                               thermal_network.delta_cap_mass_flow[t])
=======
        Qcdata_sys, t_DC_return_data, mcp_DC_data, cc_value = calc_HEX_cooling(building, 'cdata_sys', '', T_DC_supply_K,
                                                                            substation_HEX_specs.HEX_UA.UA_cooling_cs_data[
                                                                                '0'],
                                                                            thermal_network.cc_old['cs_data'][t][name],
                                                                            thermal_network.delta_cap_mass_flow[t])
>>>>>>> 2601ab72
        temperatures.append(t_DC_return_data)
        mass_flows.append(mcp_DC_data)
        heat.append(Qcdata_sys[0])
        thermal_network.cc_old['cs_data'][t][name] = float(cc_value)
        thermal_network.cc_value['cs_data'][t][name] = float(cc_value)

    if 'UA_cooling_cs_re' in substation_HEX_specs.HEX_UA.columns:
        Qcre_sys, t_DC_return_re_sys, mcp_DC_re_sys, cc_value = calc_HEX_cooling(building, 'cre_sys', '', T_DC_supply_K,
                                                                                 substation_HEX_specs.HEX_UA.UA_cooling_cs_re[
                                                                                     '0'],
                                                                                 thermal_network.cc_old['cs_re'][t][
                                                                                     name],
                                                                                 thermal_network.delta_cap_mass_flow[t])
        temperatures.append(t_DC_return_re_sys)
        mass_flows.append(mcp_DC_re_sys)
        heat.append(Qcre_sys[0])
        thermal_network.cc_old['cs_re'][t][name] = float(cc_value)
        thermal_network.cc_value['cs_re'][t][name] = float(cc_value)

    # calculate mix temperature of return DH
    T_DC_return_K = calc_HEX_mix(heat, temperatures, mass_flows)
    mcp_DC_kWK = sum(mass_flows)  # [kW/K]
    cooling_demand = sum(heat)

    return T_DC_return_K, mcp_DC_kWK, cooling_demand


# ============================
# substation cooling
# ============================


def calc_cooling_substation_heat_exchange(ch_0, Qnom, thi_0, tci_0, tho_0):
    """
    this function calculates the state of the heat exchanger at the substation of every customer with cooling needs
    cold/primary side: network; hot/secondary side: building
    :param Qnom: nominal cooling load
    :param thi_0: inflow temperature of secondary/building side
    :param tho_0: outflow temperature of secondary/building side
    :param tci_0: inflow temperature of primary/network side
    :param ch_0: capacity mass flow rate on secondary/building side
    :return: ``(Area_HEX_cooling, UA_cooling)``, area of heat excahnger, ..?
    """
    eff = HEAT_EX_EFFECTIVENESS
    tco_0 = thi_0  # some initial value
    # nominal conditions network side
    while (tco_0 + DT_INTERNAL_HEX) > thi_0:
        eff = eff - 0.05
        # nominal conditions network side
        cc_0 = ch_0 * (thi_0 - tho_0) / ((thi_0 - tci_0) * eff)  # FIXME
        tco_0 = Qnom / cc_0 + tci_0
    dTm_0 = calc_dTm_HEX(thi_0, tho_0, tci_0, tco_0, 'cool')
    # Area heat exchange and UA_heating
    Area_HEX_cooling, UA_cooling = calc_area_HEX(Qnom, dTm_0, U_COOL)

    return Area_HEX_cooling, UA_cooling


# ============================
# substation heating
# ============================


def calc_heating_substation_heat_exchange(cc_0, Qnom, thi_0, tci_0, tco_0):
    '''
    This function calculates the Area and UA of each substation heat exchanger.
    Primary side = network, Secondary side = Building
    :param cc_0: nominal capacity mass flow rate primary side
    :param Qnom: nominal heating load
    :param thi_0: nominal inflow temperature of primary/network side
    :param tci_0: nominal inflow temperature of secondary/building side
    :param tco_0: nominal outflow temperature of secondary/building side

    :return Area_HEX_heating: Heat exchanger area in [m2]
    :return UA_heating: UA
    '''
    eff = HEAT_EX_EFFECTIVENESS
    tho_0 = tci_0  # some initial value
    while (tho_0 - DT_INTERNAL_HEX) < tci_0:
        eff = eff - 0.05
        # nominal conditions network side
        ch_0 = cc_0 * (tco_0 - tci_0) / ((thi_0 - tci_0) * eff)  # FIXME
        tho_0 = thi_0 - Qnom / ch_0
    dTm_0 = calc_dTm_HEX(thi_0, tho_0, tci_0, tco_0, 'heat')
    # Area heat exchange and UA_heating
    Area_HEX_heating, UA_heating = calc_area_HEX(Qnom, dTm_0, U_HEAT)
    return Area_HEX_heating, UA_heating


# ============================
# Heat exchanger model
# ============================


def calc_HEX_cooling(building, type, name, tci, UA, cc_old, delta_cap_mass_flow):
    """
    This function calculates the mass flow rate, temperature of return (secondary side)
    and heat exchanger area for a plate heat exchanger.
    Method of Number of Transfer Units (NTU)

    :param Q: cooling load
    :param UA: coefficient representing the area of heat exchanger times the coefficient of transmittance of the
        heat exchanger
    :param thi: in temperature of primary side
    :param tho: out temperature of primary side
    :param tci: in temperature of secondary side
    :param ch: capacity mass flow rate primary side
    :return: ``(tco, cc)`` out temperature of secondary side (district cooling network), capacity mass flow rate
        secondary side
    """

    m_name = 'mcp' + type + '_' + name + 'kWperC'
    Q_name = 'Q' + type + '_' + name + 'kWh'
    T_sup_name = 'T' + type + '_sup_' + name + 'C'
    T_ret_name = 'T' + type + '_re_' + name + 'C'

    Q = abs(building[Q_name].values) * 1000  # in W
    if abs(Q).max() > 0:
        tho = building[T_sup_name].values + 273  # in K
        thi = building[T_ret_name].values + 273  # in K
        ch = building[m_name].values * 1000  # in W/K
        if ch > 0:
            eff = [0.1, 0]  # FIXME
            Flag = False
            tol = 0.00000001
            while abs((eff[0] - eff[1]) / eff[0]) > tol:
                if Flag == True:
                    eff[0] = eff[1]
                else:
                    cmin = ch * (thi - tho) / ((thi - tci) * eff[0])
                if cmin < ch:
                    cc = cmin
                    cmax = ch
                else:
                    cc = cmin
                    cmax = cc
                    cmin = ch
                cr = cmin / cmax
                NTU = UA / cmin
                eff[1] = calc_plate_HEX(NTU, cr)
                cmin = ch * (thi - tho) / ((thi - tci) * eff[1])
                tco = tci + eff[1] * cmin * (thi - tci) / cc
                Flag = True
        else:
            tco = 0.0
            cc = 0.0
        if cc > 0.0:
            if delta_cap_mass_flow > 0 or cc_old.any() > 0:
                if cc_old.any() > 0:
                    cc = np.array(
                        cc_old + delta_cap_mass_flow * HEAT_CAPACITY_OF_WATER_JPERKGK)  # todo:improve this
                else:  # first run through so no previous values for cc_old
                    cc = np.array(
                        cc + delta_cap_mass_flow * HEAT_CAPACITY_OF_WATER_JPERKGK)
                # recalculate temperature
                tco = tci + eff[1] * cmin * (thi - tci) / cc
        t_return = np.float(tco)
        mcp_return = np.float(cc / 1000)

    else:
        t_return = np.float(tci)
        mcp_return = 0.0
        cc = 0.0

    if np.isnan(t_return):
        t_return = 0.0

    return Q, t_return, abs(mcp_return), abs(cc)


def calc_plate_HEX(NTU, cr):
    '''
    This function calculates the efficiency of exchange for a plate heat exchanger according to the NTU method of
    AShRAE 90.1

    :param NTU: number of transfer units
    :param cr: ratio between min and max capacity mass flow rates
    :return:
        eff: efficiency of heat exchange
    '''
    eff = 1 - scipy.exp((1 / cr) * (NTU ** 0.22) * (scipy.exp(-cr * (NTU) ** 0.78) - 1))
    return eff


def calc_shell_HEX(NTU, cr):
    '''
    This function calculates the efficiency of exchange for a tube-shell heat exchanger according to the NTU method of
    AShRAE 90.1

    :param NTU: number of transfer units
    :param cr: ratio between min and max capacity mass flow rates
    :return:
        eff: efficiency of heat exchange
    '''
    eff = 2 * ((1 + cr + (1 + cr ** 2) ** (1 / 2)) * (
            (1 + scipy.exp(-(NTU) * (1 + cr ** 2))) / (1 - scipy.exp(-(NTU) * (1 + cr ** 2))))) ** -1
    return eff


def calc_HEX_mix(heat, temperatures, mass_flows):
    '''
    This function computes the average  temperature between two vectors of heating demand.
    In this case, domestic hotwater and space heating.

    :param heat: load heating
    :param temperatures: out temperature of heat exchanger for different heating modes
    :param mass_flows: mass flows for each heating mode
    :return:
        tavg: average out temperature.
    '''
    if sum(mass_flows) > 0:
        weighted = [0] * len(heat)
        for g in range(len(heat)):
            if not abs(heat[g]) > 0:  # check if we have a heat load
                mass_flows[g] = 0
            weighted[g] = temperatures[g] * mass_flows[g] / sum(mass_flows)
        tavg = sum(weighted)
    else:
        tavg = np.nanmean(temperatures)
    return np.float(tavg)


def calc_HEX_heating(building, type, name, thi, UA, ch_old, delta_cap_mass_flow):
    """
    This function calculates the mass flow rate, temperature of return (secondary side)
    and heat exchanger area for a shell-tube pleat exchanger in the heating case.

    Method of Number of Transfer Units (NTU)

    :param Q: load
    :param UA: coefficient representing the area of heat exchanger times the coefficient of transmittance of the
        heat exchanger
    :param thi: in temperature of secondary side
    :param tco: out temperature of primary side
    :param tci: in temperature of primary side
    :param cc: capacity mass flow rate primary side

    :return: tho = out temperature of secondary side (district cooling network), ch = capacity mass flow rate secondary side
    """

    m_name = 'mcp' + type + '_' + name + 'kWperC'
    Q_name = 'Q' + type + '_' + name + 'kWh'
    T_sup_name = 'T' + type + '_sup_' + name + 'C'
    T_ret_name = 'T' + type + '_re_' + name + 'C'

    Q = building[Q_name].values * 1000  # in W
    if Q.max() > 0:
        tco = building[T_sup_name].values + 273  # in K
        tci = building[T_ret_name].values + 273  # in K
        cc = np.array(building[m_name].values * 1000)  # in W/K
        if cc.max() > 0:
            eff = [0.1, 0]  # FIXME
            Flag = False
            tol = 0.00000001
            while abs((eff[0] - eff[1]) / eff[0]) > tol:
                if Flag == True:
                    eff[0] = eff[1]
                else:
                    cmin = cc * (tco - tci) / ((thi - tci) * eff[0])
                if cmin < cc:
                    ch = cmin
                    cmax = cc
                else:
                    ch = cmin
                    cmax = cmin
                    cmin = cc
                cr = cmin / cmax
                NTU = UA / cmin
                eff[1] = calc_shell_HEX(NTU, cr)
                cmin = cc * (tco - tci) / ((thi - tci) * eff[1])
                tho = thi - eff[1] * cmin * (thi - tci) / ch
                Flag = True
        else:
            tho = 0.0
            ch = 0.0
        if ch > 0.0:  # we have flows
            if delta_cap_mass_flow > 0 or ch_old.any() > 0:  # we have too low mass flows
                if ch_old.any() > 0:  # use information from previous iteration
                    ch = np.array(
                        ch_old + delta_cap_mass_flow * HEAT_CAPACITY_OF_WATER_JPERKGK)  # todo:improve this
                else:  # first run through so no previous values for ch_old
                    ch = np.array(
                        ch + delta_cap_mass_flow * HEAT_CAPACITY_OF_WATER_JPERKGK)
                # recalculate return temperature
                tho = thi - eff[1] * cmin * (thi - tci) / ch
        t_return = np.float(tho)
        mcp_return = np.float(ch / 1000)

    else:
        t_return = np.float(thi)
        mcp_return = 0.0
        ch = 0.0

    if np.isnan(t_return):
        t_return = 0.0
    return Q, t_return, abs(mcp_return), abs(ch)


def calc_dTm_HEX(thi, tho, tci, tco, flag):
    '''
    This function estimates the logarithmic temperature difference between two streams

    :param thi: in temperature hot stream
    :param tho: out temperature hot stream
    :param tci: in temperature cold stream
    :param tco: out temperature cold stream
    :param flag: heat: when using for the heating case, 'cool' otherwise
    :return:
        dtm = logaritimic temperature difference
    '''
    dT1 = thi - tco
    dT2 = tho - tci
    if dT1 == dT2:
        dTm = dT1
    else:
        if flag == 'heat':
            dTm = (dT1 - dT2) / scipy.log(dT1 / dT2)
        else:
            dTm = (dT2 - dT1) / scipy.log(dT2 / dT1)
    return abs(dTm.real)


def calc_area_HEX(Qnom, dTm_0, U):
    """
    This function calculates the area of a het exchanger at nominal conditions.

    :param Qnom: nominal load
    :param dTm_0: nominal logarithmic temperature difference
    :param U: coeffiicent of transmissivity
    :return: ``(area, UA)``: area: area of heat exchange,  UA: coefficient representing the area of heat exchanger times
        the coefficient of transmittance of the heat exchanger
    """
    area = Qnom / (dTm_0 * U)  # Qnom in W
    UA = U * area
    return area, UA


# ============================
# Other functions
# ============================
def calc_DC_supply(t_0, t_1):
    """
    This function calculates the temperature of the district cooling network according to the minimum observed
    (different to zero) in all buildings connected to the grid.
    :param t_0: last minimum temperature
    :param t_1:  current minimum temperature to evaluate
    :return tmin: new minimum temperature
    """
    a = np.array([t_0, t_1])
    tmin = np.nanmin(a)
    return tmin


def calc_DH_supply(t_0, t_1):
    """
    This function calculates the heating temperature requirement of the building side according to the maximum
    temperature requirement at that time-step.
    :param t_0: temperature requirement from one heating application
    :param t_1: temperature requirement from another heating application
    :return: ``tmax``: maximum temperature requirement
    """
    a = np.array([t_0, t_1])
    tmax = np.nanmax(a)
    return tmax


def calc_total_network_flow(Q_all, flowrate):
    return Q_all + flowrate


# ============================
# Test
# ============================
def main(config):
    """
    run the whole network summary routine
    """
    from cea.technologies.thermal_network.thermal_network_matrix import ThermalNetwork
    import cea.inputlocator as inputlocator

    locator = cea.inputlocator.InputLocator(config.scenario)

    network_type = config.thermal_network.network_type
    network_name = ''
    file_type = config.thermal_network.file_type
    thermal_network = ThermalNetwork(locator, network_type, network_name, file_type, config)

    t = 1000  # FIXME
    T_DH = 60  # FIXME
    network = 'DH'  # FIXME
    delta_cap_mass_flow = 0  # Assume all edge mass flows sufficiently high
    cc_old_sh = 0  # not relevant here.
    cc_old_dhw = 0
    ch_old = 0

    thermal_network.buildings_demands = determine_building_supply_temperatures(thermal_network.building_names, locator)
    thermal_network.substations_HEX_specs = substation_HEX_design_main(thermal_network.buildings_demands)
    T_substation_supply_K = pd.DataFrame([[T_DH + 273.0] * len(thermal_network.building_names)],
                                         columns=thermal_network.building_names, index=['T_supply'])
    substation_return_model_main(thermal_network, T_substation_supply_K, t, thermal_network.building_names)

    print('substation_main() succeeded')


if __name__ == '__main__':
    main(cea.config.Configuration())<|MERGE_RESOLUTION|>--- conflicted
+++ resolved
@@ -186,14 +186,9 @@
     for system in substation_systems['cooling']:
         if system == 'data':
             # calculate HEX area and UA for the data centers
-<<<<<<< HEAD
             hex_areas.A_hex_cs_data, UA_data.UA_cooling_cs_data, Q_nom_data.Q_hex_c_data = calc_hex_area_from_demand(
-                building_demand, 'data_sys',
-                '', T_DC_supply_C, thermal_network)
-=======
-            hex_areas.A_hex_cs_data, UA_data.UA_cooling_cs_data, cost = calc_hex_area_from_demand(building_demand, 'cdata_sys',
-                                                                                            '', T_DC_supply_C, thermal_network)
->>>>>>> 2601ab72
+                building_demand, 'cdata_sys', '', T_DC_supply_C, thermal_network)
+
         elif system == 're':
             # calculate HEX area and UA for cre
             hex_areas.A_hex_cs_re, UA_data.UA_cooling_cs_re, Q_nom_data.Q_hex_c_re = calc_hex_area_from_demand(
@@ -466,20 +461,12 @@
         thermal_network.cc_value['cs_scu'][t][name] = float(cc_value)
 
     if 'UA_cooling_cs_data' in substation_HEX_specs.HEX_UA.columns:
-<<<<<<< HEAD
-        Qcdata_sys, t_DC_return_data, mcp_DC_data, cc_value = calc_HEX_cooling(building, 'data_sys', '', T_DC_supply_K,
+        Qcdata_sys, t_DC_return_data, mcp_DC_data, cc_value = calc_HEX_cooling(building, 'cdata_sys', '', T_DC_supply_K,
                                                                                substation_HEX_specs.HEX_UA.UA_cooling_cs_data[
                                                                                    '0'],
                                                                                thermal_network.cc_old['cs_data'][t][
                                                                                    name],
                                                                                thermal_network.delta_cap_mass_flow[t])
-=======
-        Qcdata_sys, t_DC_return_data, mcp_DC_data, cc_value = calc_HEX_cooling(building, 'cdata_sys', '', T_DC_supply_K,
-                                                                            substation_HEX_specs.HEX_UA.UA_cooling_cs_data[
-                                                                                '0'],
-                                                                            thermal_network.cc_old['cs_data'][t][name],
-                                                                            thermal_network.delta_cap_mass_flow[t])
->>>>>>> 2601ab72
         temperatures.append(t_DC_return_data)
         mass_flows.append(mcp_DC_data)
         heat.append(Qcdata_sys[0])
