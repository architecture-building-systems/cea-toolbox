"""
hydraulic network
"""

from __future__ import division
import cea.config
import cea.globalvar
import cea.inputlocator
<<<<<<< HEAD
from cea.technologies.heat_exchangers import calc_Cinv_HEX_hisaka
from cea.optimization.lca_calculations import lca_calculations
import cea.technologies.thermal_network.thermal_network_costs
=======
>>>>>>> af6e6c65

import pandas as pd
import numpy as np
import time
import operator
import random

<<<<<<< HEAD
=======
from cea.technologies.thermal_network import thermal_network_matrix as thermal_network_matrix
from cea.technologies.thermal_network.network_layout.main import network_layout as network_layout
from cea.technologies.thermal_network.thermal_network_costs import calc_Ctot_network
>>>>>>> af6e6c65

__author__ = "Lennart Rogenhofer"
__copyright__ = "Copyright 2015, Architecture and Building Systems - ETH Zurich"
__credits__ = ["Lennart Rogenhofer"]
__license__ = "MIT"
__version__ = "0.1"
__maintainer__ = "Daren Thomas"
__email__ = "cea@arch.ethz.ch"
__status__ = "Production"


class Optimize_Network(object):
    """
    Storage of information for the network currently being calculated.
    """

    def __init__(self, locator, config, network_type, gv):
        # sotre key variables
        self.locator = locator
        self.config = config
        self.network_type = network_type
        self.network_name = config.thermal_network_optimization.network_name
        # initialize optimization storage variables and dictionaries
        self.cost_storage = None
        self.building_names = None
        self.number_of_buildings = 0
        self.gv = gv
        self.prices = None
        self.network_features = None
        self.layout = 0
        self.has_loops = None
        self.populations = {}
        self.all_individuals = None
        self.generation_number = 0
        self.building_index = []
        self.individual_number = 0
        self.disconnected_buildings_index = []
        # list of all possible heating or cooling systems. used to compare which ones are centralized / decentralized
        self.full_heating_systems = ['ahu', 'aru', 'shu', 'ww']
        self.full_cooling_systems = ['ahu', 'aru',
                                     'scu']  # Todo: add 'data', 're' here once the are available disconnectedly


def network_cost_calculation(newMutadedGen, network_info):
    """
    Main function which calls the objective function and stores values
    :param newMutadedGen: List containg all individuals of this generation
    :param network_info: Object containing information of current network
    :return: List of sorted tuples, lowest cost first. Each tuple consits of the cost, followed by the individual as a string
    """
    # initialize datastorage and counter
    population_performance = {}
    network_info.individual_number = 0
    # prepare datastorage for outputs
    outputs = pd.DataFrame(np.zeros((network_info.config.thermal_network_optimization.number_of_individuals, 25)))
    outputs.columns = ['individual', 'opex', 'capex', 'opex_heat', 'opex_pump', 'opex_dis_loads', 'opex_dis_build',
                       'opex_chiller', 'opex_CT', 'opex_hex', 'capex_network', 'capex_hex',
                       'capex_pump', 'capex_dis_loads', 'capex_dis_build', 'capex_chiller', 'capex_CT', 'total',
                       'plant_buildings',
                       'number_of_plants', 'supplied_loads', 'disconnected_buildings', 'has_loops', 'length',
                       'avg_diam']
    cost_columns = ['opex', 'capex', 'opex_heat', 'opex_pump', 'opex_dis_loads', 'opex_dis_build',
                    'opex_chiller', 'opex_CT', 'opex_hex', 'capex_hex', 'capex_network',
                    'capex_pump', 'capex_dis_loads', 'capex_dis_build', 'capex_chiller', 'capex_CT', 'total', 'length',
                    'avg_diam']
    # iterate through all individuals
    for individual in newMutadedGen:
        # verify that we have not previously evaluated this individual, saves time!
        if not str(individual) in network_info.populations.keys():
            # initialize disctionary for this individual
            network_info.populations[str(individual)] = {}
            # tranlate barcode individual
            building_plants, disconnected_buildings = translate_individual(network_info, individual)
            # evaluate fitness function
            fitness_func(network_info)

            # write result costs values to file
            total_cost = network_info.cost_storage.ix['total'][network_info.individual_number]
            opex = network_info.cost_storage.ix['opex'][network_info.individual_number]
            capex = network_info.cost_storage.ix['capex'][network_info.individual_number]

            # calculate network total length and average diameter
            length, average_diameter = calc_network_size(network_info)

            # save total cost to dictionary
            population_performance[total_cost] = individual

            # store all values
            if network_info.config.thermal_network.network_type == 'DH':
                load_string = network_info.config.thermal_network.substation_heating_systems
            else:
                load_string = network_info.config.thermal_network.substation_cooling_systems
            # store values
            network_info.populations[str(individual)]['total'] = total_cost
            network_info.populations[str(individual)]['capex'] = capex
            network_info.populations[str(individual)]['opex'] = opex
            network_info.populations[str(individual)]['opex_heat'] = network_info.cost_storage.ix['opex_heat'][
                network_info.individual_number]
            network_info.populations[str(individual)]['opex_pump'] = network_info.cost_storage.ix['opex_pump'][
                network_info.individual_number]
            network_info.populations[str(individual)]['opex_hex'] = network_info.cost_storage.ix['opex_hex'][
                network_info.individual_number]
            network_info.populations[str(individual)]['opex_dis_loads'] = \
                network_info.cost_storage.ix['opex_dis_loads'][network_info.individual_number]
            network_info.populations[str(individual)]['opex_dis_build'] = \
                network_info.cost_storage.ix['opex_dis_build'][network_info.individual_number]
            network_info.populations[str(individual)]['opex_chiller'] = \
            network_info.cost_storage.ix['opex_chiller'][
                network_info.individual_number]
            network_info.populations[str(individual)]['opex_CT'] = network_info.cost_storage.ix['opex_CT'][
                network_info.individual_number]
            network_info.populations[str(individual)]['capex_network'] = \
                network_info.cost_storage.ix['capex_network'][network_info.individual_number]
            network_info.populations[str(individual)]['capex_pump'] = network_info.cost_storage.ix['capex_pump'][
                network_info.individual_number]
            network_info.populations[str(individual)]['capex_hex'] = network_info.cost_storage.ix['capex_hex'][
                network_info.individual_number]
            network_info.populations[str(individual)]['capex_dis_loads'] = \
                network_info.cost_storage.ix['capex_dis_loads'][network_info.individual_number]
            network_info.populations[str(individual)]['capex_dis_build'] = \
                network_info.cost_storage.ix['capex_dis_build'][network_info.individual_number]
            network_info.populations[str(individual)]['capex_chiller'] = \
                network_info.cost_storage.ix['capex_chiller'][network_info.individual_number]
            network_info.populations[str(individual)]['capex_CT'] = \
                network_info.cost_storage.ix['capex_CT'][network_info.individual_number]
            network_info.populations[str(individual)]['number_of_plants'] = individual[6:].count(1.0)
            network_info.populations[str(individual)]['has_loops'] = individual[5]
            network_info.populations[str(individual)]['plant_buildings'] = building_plants
            network_info.populations[str(individual)]['disconnected_buildings'] = disconnected_buildings
            network_info.populations[str(individual)]['supplied_loads'] = load_string
            network_info.populations[str(individual)]['length'] = length
            network_info.populations[str(individual)]['avg_diam'] = average_diameter
        else:
            # we have previously evaluated this individual so we can just read in the total cost
            total_cost = network_info.populations[str(individual)]['total']
            while total_cost in population_performance.keys():  # make sure we keep correct number of individuals in the extremely unlikely event that two individuals have the same cost
                total_cost = total_cost + 0.01
            population_performance[total_cost] = individual

        for column in cost_columns:
            outputs.ix[network_info.individual_number][column] = network_info.populations[str(individual)][
                column]
        outputs.ix[network_info.individual_number]['number_of_plants'] = individual[6:].count(1.0)
        outputs.ix[network_info.individual_number]['has_loops'] = individual[5]

        # iterate to next individual
        network_info.individual_number += 1

    ### Write all the values we stored above to the outputs dataframe
    #-----------------------------------------------------------------------------------------------

    # the following is a very tedious workaround that allows to store strings in the output dataframe.
    # Todo: find a better way
    individual_number = 0.0
    for individual in newMutadedGen:
        outputs.ix[individual_number]['individual'] = individual_number
        outputs.ix[individual_number]['supplied_loads'] = individual_number + 100.0
        outputs.ix[individual_number]['plant_buildings'] = individual_number + 200.0
        outputs.ix[individual_number]['disconnected_buildings'] = individual_number + 300.0
        individual_number += 1
    outputs['individual'] = outputs['individual'].astype(str)
    outputs['supplied_loads'] = outputs['supplied_loads'].astype(str)
    outputs['plant_buildings'] = outputs['plant_buildings'].astype(str)
    outputs['disconnected_buildings'] = outputs['disconnected_buildings'].astype(str)
    individual_number = 0.0
    for individual in newMutadedGen:
        outputs.replace(str(float(individual_number)), str(individual), inplace=True)
        outputs.replace(str(float(individual_number + 100)),
                        str(''.join(network_info.populations[str(individual)]['supplied_loads'])), inplace=True)
        outputs.replace(str(float(individual_number + 200)),
                        str(''.join(network_info.populations[str(individual)]['plant_buildings'])), inplace=True)
        outputs.replace(str(float(individual_number + 300)),
                        str(''.join(network_info.populations[str(individual)]['disconnected_buildings'])),
                        inplace=True)
        individual_number += 1

    # write cost storage to csv
    # output results file to csv
    outputs.to_csv(
        network_info.locator.get_optimization_network_generation_results_file(network_info.network_type,
                                                                              network_info.generation_number))
    network_info.generation_number += 1
    # return individuals of this generation sorted from lowest cost to highest
    return sorted(population_performance.items(), key=operator.itemgetter(0))


def translate_individual(optimal_network, individual):
    """
    Translates individual to prepare cost evaluation
    :param optimal_network:
    :return:
    """
    # find which buildings have plants in this individual
    optimal_network.building_index = [i for i, x in enumerate(individual[6:]) if x == 1]
    # find diconnected buildings
    optimal_network.disconnected_buildings_index = [i for i, x in enumerate(individual[6:]) if x == 2]
    # output information on individual to be evaluated, translate individual
    print 'Individual number: ', optimal_network.individual_number
    print 'Individual: ', individual
    print 'With ', int(individual[6:].count(1.0)), ' plant(s) at building(s): '
    building_plants = []
    for building in optimal_network.building_index:
        building_plants.append(optimal_network.building_names[building])
        print optimal_network.building_names[building]
    print 'With ', int(individual[6:].count(2.0)), ' disconnected building(s): '
    disconnected_buildings = []
    for building in optimal_network.disconnected_buildings_index:
        disconnected_buildings.append(optimal_network.building_names[building])
        print optimal_network.building_names[building]
    # check if we have loops or not
    if individual[5] == 1:
        optimal_network.has_loops = True
        print 'Network has loops.'
    else:
        optimal_network.has_loops = False
        print 'Network does not have loops.'
    if optimal_network.config.thermal_network_optimization.optimize_network_loads:
        # we are optimizing which loads to supply
        # supplied demands
        heating_systems = []
        cooling_systems = []
        if optimal_network.config.thermal_network.network_type == 'DH':
            heating_systems = optimal_network.config.thermal_network.substation_heating_systems  # placeholder until DH disconnected is available
        #    for index in range(5):
        #        if individual[int(index)] == 1:
        #            heating_systems.append(optimal_network.full_heating_systems[int(index)])
        else:  # DC mode
            for index in range(5):
                if individual[int(index)] == 1.0:  # we are supplying this cooling load
                    cooling_systems.append(optimal_network.full_cooling_systems[int(index)])
        optimal_network.config.thermal_network.substation_heating_systems = heating_systems  # save to object
        optimal_network.config.thermal_network.substation_cooling_systems = cooling_systems

    return building_plants, disconnected_buildings


def calc_network_size(optimal_network):
    """
    Reads in the total network length and average pipe diameter
    :param optimal_network:
    :return:
    """
    network_info = pd.read_csv(
        optimal_network.locator.get_optimization_network_edge_list_file(optimal_network.network_type,
                                                                        optimal_network.network_name))
    length = network_info['pipe length'].sum()
    average_diameter = network_info['D_int_m'].mean()
    return float(length), float(average_diameter)


def fitness_func(network_info):
    """
    Calculates the cost of the given individual by generating a network and simulating it.
    :param network_info: Object storing network information.
    :return: total cost, opex and capex of my individual
    """
    # convert indices into building names of plant buildings and disconnected buildings
    plant_building_names = []
    disconnected_building_names = []
    for building in network_info.building_index: # translate building indexes to names
        plant_building_names.append(network_info.building_names[building])
    # translate disconnected building indexes to building names
    for building in network_info.disconnected_buildings_index:
        disconnected_building_names.append(network_info.building_names[building])
    # if we want to optimize whether or not we will use loops, we need to overwrite this flag of the config file
    if network_info.config.thermal_network_optimization.optimize_loop_branch:
        if network_info.has_loops: # we have loops, so we need to tell the network generation script this
            network_info.config.network_layout.allow_looped_networks = True
        else: # we don't have loops, so we need to tell the network generation script this
            network_info.config.network_layout.allow_looped_networks = False

    if len(disconnected_building_names) >= len(network_info.building_names) - 1:  # all buildings disconnected
        print 'All buildings disconnected'
        network_info.config.thermal_network.disconnected_buildings = []
        # we need to create a network and run the thermal network matrix to maintain the workflow.
        # But no buildings are connected so this will make problems.
        # So we fake that buildings are connected but no loads are supplied to make 0 costs
        # save originals so that we can revert this later
        original_heating_systems = network_info.config.thermal_network.substation_heating_systems
        original_cooling_systems = network_info.config.thermal_network.substation_cooling_systems
        # set all loads to 0 to make sure that we have no cost for the network
        network_info.config.thermal_network.substation_heating_systems = []
        network_info.config.thermal_network.substation_cooling_systems = []
        # generate a network with all buildings connected but no loads
        network_layout(network_info.config, network_info.locator, network_info.building_names,
                       optimization_flag=True)
        # simulate the network with 0 loads, very fast, 0 cost, but necessary to generate the excel output files
        thermal_network_matrix.main(network_info.config)
        # set all buildings to disconnected
        network_info.config.thermal_network.disconnected_buildings = network_info.building_names
        # set all indexes as disconnected
        network_info.disconnected_buildings_index = [i for i in range(len(network_info.building_names))]
        # revert cooling and heating systems to original
        network_info.config.thermal_network.substation_heating_systems = original_heating_systems
        network_info.config.thermal_network.substation_cooling_systems = original_cooling_systems
    else:
        print 'We have at least one connected building.'
        # save which buildings are disconnected
        network_info.config.thermal_network.disconnected_buildings = disconnected_building_names
        # create the network specified by the individual
        network_layout(network_info.config, network_info.locator, plant_building_names,
                       optimization_flag=True)
        # run the thermal_network_matrix simulation with the generated network
        thermal_network_matrix.main(network_info.config)

    ## Cost calculations
<<<<<<< HEAD
    # -------------------------------------------------------------------------------------------------
    # read in general values for cost calculation
    lca = lca_calculations(optimal_network.locator, optimal_network.config)
    optimal_network.prices = Prices(optimal_network.locator, optimal_network.config)
    optimal_network.prices.ELEC_PRICE = lca.ELEC_PRICE  # [USD/kWh]
    optimal_network.network_features = network_opt.network_opt_main(optimal_network.config,
                                                                    optimal_network.locator)

    ## calculate Network costs
    # maintenance of network neglected, see Documentation Master Thesis Lennart Rogenhofer
    Capex_a_netw = cea.technologies.thermal_network.thermal_network_costs.calc_Capex_a_network_pipes(optimal_network)
    # calculate Pressure loss and Pump costs
    Capex_a_pump, Opex_tot_pump = cea.technologies.thermal_network.thermal_network_costs.calc_Ctot_network_pump(optimal_network)
    # calculate plant costs of producing heat, and costs of chiller, cooling tower, etc.
    Opex_var_chiller, Opex_fixed_CT, Opex_fixed_chiller, Capex_a_CT, Capex_a_chiller = cea.technologies.thermal_network.thermal_network_costs.calc_Ctot_cooling_plants(optimal_network)

    if Opex_var_chiller < 1:  # no heat supplied by network
        Capex_a_netw = 0

    # calculate costs of disconnected loads
    Ctot_dis_loads, Opex_tot_dis_loads, Capex_a_dis_loads = cea.technologies.thermal_network.thermal_network_costs.calc_Ctot_cooling_disconnected(optimal_network)

    # calculate costs of disconnected buildings
    Ctot_dis_buildings, Opex_tot_dis_buildings, Capex_a_dis_buildings = cea.technologies.thermal_network.thermal_network_costs.calc_Ctot_disconnected_buildings(optimal_network)

    # calculate costs of HEX at connected buildings
    Capex_a_hex, Opex_fixed_hex = calc_Cinv_HEX_hisaka(optimal_network)

    # store results
    optimal_network.cost_storage.ix['capex'][
        optimal_network.individual_number] = Capex_a_netw + Capex_a_pump + Capex_a_dis_loads + Capex_a_dis_buildings + Capex_a_chiller + Capex_a_CT + Capex_a_hex
    optimal_network.cost_storage.ix['opex'][
        optimal_network.individual_number] = Opex_tot_pump + Opex_var_chiller + Opex_tot_dis_loads + Opex_tot_dis_buildings + Opex_fixed_chiller + Opex_fixed_CT + Opex_fixed_hex
    optimal_network.cost_storage.ix['total'][
        optimal_network.individual_number] = Capex_a_netw + Capex_a_pump + Capex_a_chiller + Capex_a_CT + Capex_a_hex + \
                                             Opex_tot_pump + Opex_var_chiller + Ctot_dis_loads + Ctot_dis_buildings + Opex_fixed_chiller + Opex_fixed_CT + Opex_fixed_hex

    optimal_network.cost_storage.ix['capex_network'][optimal_network.individual_number] = Capex_a_netw
    optimal_network.cost_storage.ix['capex_pump'][optimal_network.individual_number] = Capex_a_pump
    optimal_network.cost_storage.ix['capex_hex'][optimal_network.individual_number] = Capex_a_hex
    optimal_network.cost_storage.ix['capex_dis_loads'][optimal_network.individual_number] = Capex_a_dis_loads
    optimal_network.cost_storage.ix['capex_dis_build'][optimal_network.individual_number] = Capex_a_dis_buildings
    optimal_network.cost_storage.ix['capex_chiller'][optimal_network.individual_number] = Capex_a_chiller
    optimal_network.cost_storage.ix['capex_CT'][optimal_network.individual_number] = Capex_a_CT

    optimal_network.cost_storage.ix['opex_heat'][optimal_network.individual_number] = Opex_var_chiller
    optimal_network.cost_storage.ix['opex_pump'][optimal_network.individual_number] = Opex_tot_pump
    optimal_network.cost_storage.ix['opex_hex'][optimal_network.individual_number] = Opex_fixed_hex
    optimal_network.cost_storage.ix['opex_dis_loads'][optimal_network.individual_number] = Opex_tot_dis_loads
    optimal_network.cost_storage.ix['opex_dis_build'][optimal_network.individual_number] = Opex_tot_dis_buildings
    optimal_network.cost_storage.ix['opex_chiller'][optimal_network.individual_number] = Opex_fixed_chiller
    optimal_network.cost_storage.ix['opex_CT'][optimal_network.individual_number] = Opex_fixed_CT

    # write outputs to console for user
    print 'Annualized Capex network: ', Capex_a_netw
    print 'Annualized Capex pump: ', Capex_a_pump
    print 'Annualized Capex heat exchangers: ', Capex_a_hex
    print 'Annualized Capex disconnected loads: ', Capex_a_dis_loads
    print 'Annualized Capex disconnected buildings: ', Capex_a_dis_buildings
    print 'Annualized Capex chiller: ', Capex_a_chiller
    print 'Annualized Capex cooling tower: ', Capex_a_CT

    print 'Annualized Opex heat: ', Opex_var_chiller
    print 'Annualized Opex pump: ', Opex_tot_pump
    print 'Annualized Opex heat exchangers: ', Opex_fixed_hex
    print 'Annualized Opex disconnected loads: ', Opex_tot_dis_loads
    print 'Annualized Opex disconnected building: ', Opex_tot_dis_buildings
    print 'Annualized Opex chiller: ', Opex_fixed_chiller
    print 'Annualized Opex cooling tower: ', Opex_fixed_CT
=======
    calc_Ctot_network(network_info)

>>>>>>> af6e6c65


def find_systems_string(disconnected_systems):
    ''' Returns string of cooling load column names to read in demand at building for disocnnected supply '''
    system_string = []
    system_string_options = ['Qcs_sys_scu_kWh', 'Qcs_sys_ahu_kWh', 'Qcs_sys_aru_kWh']
    if len(disconnected_systems) <= 3:
        if 'ahu' in disconnected_systems:
            system_string.append(system_string_options[1])
        if 'aru' in disconnected_systems:
            system_string.append(system_string_options[2])
        if 'scu' in disconnected_systems:
            system_string.append(system_string_options[0])
    else:
        print 'Error in disconnected buildings list. invalid number of elements.'
        print disconnected_systems
        print len(disconnected_systems)
    return system_string


def selectFromPrevPop(sortedPrevPop, optimal_network):
    """
    Selects individuals from the previous generation for breeding and adds a predefined number of new "lucky"
    individuals which are new individuals added the gene pool.
    :param sortedPrevPop: List of tuples of individuals from previous generation, sorted by increasing cost
    :param optimal_network: Object storing network information.
    :return: list of individuals to breed
    """
    next_Generation = []
    # pick the individuals with the lowest cost
    for i in range(0,
                   (optimal_network.config.thermal_network_optimization.number_of_individuals -
                    optimal_network.config.thermal_network_optimization.lucky_few)):
        next_Generation.append(sortedPrevPop[i][1])
    # add a predefined amount of 'fresh' individuals to the mix
    while len(next_Generation) < optimal_network.config.thermal_network_optimization.number_of_individuals:
        lucky_individual = random.choice(generateInitialPopulation(optimal_network))
        # make sure we don't have duplicates
        if lucky_individual not in next_Generation:
            next_Generation.append(lucky_individual)
    # randomize order before breeding
    random.shuffle(next_Generation)
    return next_Generation


def breedNewGeneration(selectedInd, optimal_network):
    """
    Breeds new generation for genetic algorithm. Here we don't assure that each parent is chosen at least once, but the expected value
    is that each parent should be chosen twice.
    E.g. ew have N indivduals. The chance of being parent 1 is 1/N, the chance of being parent 2 is (1-1/N)*1/(N-1).
    So the probability of being one of the two parents of any child is 1/N + (1-1/N)*1/(N-1) = 2/N. Since there are N children,
    the expected value is 2.
    :param selectedInd: list of individuals to breed
    :param optimal_network: Object sotring network information
    :return: newly breeded generation
    """
    newGeneration = []
    # make sure we have the correct amount of individuals
    while len(newGeneration) < optimal_network.config.thermal_network_optimization.number_of_individuals:
        # choose random parents
        first_parent = random.choice(selectedInd)
        second_parent = random.choice(selectedInd)
        # assure that both parents are not the same individual
        while second_parent == first_parent:
            second_parent = random.choice(selectedInd)
        # setup storage for child
        child = np.zeros(len(first_parent))
        # iterate through parent individuals
        for j in range(len(first_parent)):
            # if both parents have the same value, it is passed on to the child
            if int(first_parent[j]) == int(second_parent[j]):
                child[j] = float(first_parent[j])
            else: # both parents do not have the same value
                # we randomly chose from which parent we inherit
                which_parent = np.random.random_integers(low=0, high=1)
                if which_parent == 0:
                    child[j] = float(first_parent[j])
                else:
                    child[j] = float(second_parent[j])
        # make sure that we do not have too many plants now
        while list(child[6:]).count(1.0) > optimal_network.config.thermal_network_optimization.max_number_of_plants:
            # we have too many plants
            # find all plant indices
            plant_indices = [i for i, x in enumerate(child) if x == 1.0]
            # chose a random one
            random_plant = random.choice(list(plant_indices))
            if optimal_network.config.thermal_network_optimization.use_rule_based_approximation:
                anchor_building_index = calc_anchor_load_building(optimal_network) # find the anchor index
            # make sure we are not overwriting the values of network layout information or the anchor buliding plant
            while random_plant < 6: # these values are network information, not plant location
                random_plant = random.choice(list(plant_indices)) # find a new index
                if optimal_network.config.thermal_network_optimization.use_rule_based_approximation:
                    while random_plant == anchor_building_index:
                        random_plant = random.choice(list(plant_indices)) # we chose the anchor load, but want to keep this one. So chose a new random index

            if optimal_network.config.thermal_network_optimization.optimize_building_connections:
                # we are optimizing which buildings to connect
                random_choice = np.random.random_integers(low=0, high=1) # either remove a plant or disconnect the building completely
            else:
                random_choice = 0 # we are not disocnnecting buildings, so always remove a plant, never disconnect
            if random_choice == 0:  # remove a plant
                child[int(random_plant)] = 0.0
            else:  # disconnect a building
                child[int(random_plant)] = 2.0
        # make sure we still have the necessary minimum amount of plants
        while list(child[6:]).count(1.0) < optimal_network.config.thermal_network_optimization.min_number_of_plants:
            # we don't have enough plants
            # Add one plant
            # find all non plant indices
            if optimal_network.config.thermal_network_optimization.optimize_building_connections:
                random_choice = np.random.random_integers(low=0, high=1) # either we put a plant at a previously disconnected building or at a building already in the network
            else:
                random_choice = 0
            if random_choice == 0:
                # find all connected buildings without a plant
                indices = [i for i, x in enumerate(child) if np.isclose(x, 0.0)]
            else:
                # find all disconnected buildings
                indices = [i for i, x in enumerate(child) if np.isclose(x, 2.0)]
            if len(indices) > 0: # we have some buildings to chose from
                index = int(random.choice(indices)) # chose a random one
                while index < 6:  # apply only to fields which save plant information
                    index = random.choice(list(indices))
                child[index] = 1.0 # set a plant here
        # apply rule based approximation to network loads
        if optimal_network.config.thermal_network_optimization.use_rule_based_approximation == True:
            child[1] = child[0]  # supply both of ahu and aru or none of the two
        # make sure we don't have duplicates
        if list(child) not in newGeneration:
            newGeneration.append(list(child))
    return newGeneration


def generate_plants(optimal_network, new_plants):
    """
    Generates the number of plants given in the config files at random, permissible, building locations.
    :param optimal_network: Object containing network information.
    :return: list of plant locations
    """

    disconnected_buildings_index = [i for i, x in enumerate(new_plants) if x == 2.0]  # count all disconnected buildings
    if not len(disconnected_buildings_index) == len(
            new_plants):  # we have at least one connected building so we need a plant
        if optimal_network.config.thermal_network_optimization.use_rule_based_approximation:
            # if this is set we are using a rule based approximation, so the first plant is at the load anchor
            anchor_building_index = calc_anchor_load_building(optimal_network) # find anchor load building
            # setting the value 1.0 means we have a plant here
            new_plants[anchor_building_index] = 1.0
        else:
            # no rule based approach so just add a plant somewhere random, but check if this is an acceptable plant location
            random_index = admissible_plant_location(optimal_network) - 6 # -6 necessary to make sure our index is at the right place
            new_plants[random_index] = 1.0
        # check how many more plants we need to add (we already added one)
        if optimal_network.config.thermal_network_optimization.min_number_of_plants != optimal_network.config.thermal_network_optimization.max_number_of_plants:
            # if our minimum and maximum number of plants is the same, we have a fixed amount of plants to add.
            # this is not the case here, so we add a random amount within our constraints
            number_of_plants_to_add = np.random.random_integers(
                low=optimal_network.config.thermal_network_optimization.min_number_of_plants - 1, high=(
                        optimal_network.config.thermal_network_optimization.max_number_of_plants - 1)) # minus 1 because we already added one
        else:
            # add the number of plants defined from the config file
            number_of_plants_to_add = optimal_network.config.thermal_network_optimization.min_number_of_plants - 1 # minus 1 because we already added one
        while list(new_plants).count(1.0) < number_of_plants_to_add + 1: # while we still need to add plants
            random_index = admissible_plant_location(optimal_network) - 6 # chose a random place to add the plant
            new_plants[random_index] = 1.0 # set to a plant
    return list(new_plants)


def calc_anchor_load_building(optimal_network):
    " returns building index of system load anchor, TODO: adapt this function to only include loads that are connected to the network for load anchor calculation"

    #read in building demands
    total_demand = pd.read_csv(optimal_network.locator.get_total_demand())
    if optimal_network.network_type == "DH":
        field = "QH_sys_MWhyr"
    elif optimal_network.network_type == "DC":
        field = "QC_sys_MWhyr"
    max_value = total_demand[field].max() # find maximum value
    building_series = total_demand['Name'][total_demand[field] == max_value].values[0]
    # find building index at which the demand is the maximum value
    building_index = np.where(optimal_network.building_names == building_series)[0]
    return int(building_index)


def disconnect_buildings(optimal_network):
    """
    Disconnects a random amount of buildings from the network. Setting the value '2' means the building is disconnected.
    :param optimal_network: Object containing network information.
    :param new_plants: list of plants.
    :return: list of plant locations
    """
    # initialize storage of plants and disconneted buildings
    new_buildings = np.zeros(optimal_network.number_of_buildings)
    # choose random amount, choose random locations, start disconnecting buildings
    random_amount = np.random.random_integers(low=0, high=(optimal_network.number_of_buildings - 1))
    # disconnect a random amount of buildings
    for i in range(random_amount):
        # chose a random location / index to disconnect
        random_index = np.random.random_integers(low=0, high=(optimal_network.number_of_buildings - 1))
        while new_buildings[random_index] == 2.0:
            # if this building is already disconnected, chose a different index
            random_index = np.random.random_integers(low=0, high=(optimal_network.number_of_buildings - 1))
        new_buildings[random_index] = 2.0
    #return list of disconnected buildings
    return list(new_buildings)


def admissible_plant_location(optimal_network):
    """
    This function returns a random index within the individual at which a plant is permissible.
    :param optimal_network: Object storing network information
    :return: permissible index of plant within an individual
    """
    # flag to indicate if we have found an admissible plant location
    admissible_plant_location = False
    while not admissible_plant_location:
        # generate a random index within our individual
        random_index = np.random.random_integers(low=6, high=(optimal_network.number_of_buildings + 5))
        # check if the building at this index is in our permitted building list
        if optimal_network.building_names[
            random_index - 6] in optimal_network.config.thermal_network_optimization.possible_plant_sites:
            # if yes, we have a suitable location
            admissible_plant_location = True
    return random_index


def generateInitialPopulation(optimal_network):
    """
    Generates the initial population for network optimization.
    :param optimal_network: Object storing network information
    :return: returns list of individuals as initial population for genetic algorithm
    """
    # initialize list of initial population
    initialPop = []
    while len(
            initialPop) < optimal_network.config.thermal_network_optimization.number_of_individuals:  # assure we have the correct amount of individuals
        # generate list of where our plants are
        if optimal_network.config.thermal_network_optimization.optimize_building_connections:
            # if this option is set, we are optimizing which buildings to connect, so we need to disconnect some buildings
            new_plants = disconnect_buildings(optimal_network)
        else:
            # we are not optimizing which buildings to connect, so start with a clean slate of all zeros
            new_plants = np.zeros(optimal_network.number_of_buildings)
            # read in the list of disconnected buildings from config file, if any are given
            for building in optimal_network.config.thermal_network.disconnected_buildings:
                for index, building_name in enumerate(optimal_network.building_names):
                    if str(building) == str(building_name):
                        new_plants[index] = 2.0
        # add plants to our network
        new_plants = generate_plants(optimal_network, new_plants)
        if optimal_network.config.thermal_network_optimization.optimize_loop_branch:
            # we are optimizing if we have a loop or not, set randomly to eithre 0 or 1
            loop_no_loop_binary = np.random.random_integers(low=0, high=1)  # 1 means loops, 0 means no loops
        else:  # we are not optimizing loops or not, so read from config file input
            if optimal_network.config.network_layout.allow_looped_networks:  # allow loop networks is true
                loop_no_loop_binary = 1.0 # we have a loop
            else:  # branched networks only
                loop_no_loop_binary = 0.0
        # list of integers indicaitong which loads are connected, 0 is disconnected, 1 is connected
        # for DH: ahu, aru, shu, ww, 0.0
        # for DC: ahu, aru, scu, data, re
        load_type = [0.0, 0.0, 0.0, 0.0, 0.0]
        if optimal_network.config.thermal_network_optimization.optimize_network_loads:
            # we are optimizing which to connect
            for i in range(3): # only the first three since currently the network simulation only allows disconnected loads of AHU, ARU, SCU
                load_type[i] = float(np.random.random_integers(low=0,
                                                               high=1))  # create a random list of 0 or 1, indicating if heat load is supplied by network or not
            if optimal_network.config.thermal_network_optimization.use_rule_based_approximation == True:  # apply rule based approcimation to network loads, AHU and ARU supplied together always
                load_type[1] = load_type[0]  # supply both of ahu and aru or none of the two
        # create individual, but together the load type, network type (branch/loop) and plant locations and connected buildings
        new_individual = load_type + [float(loop_no_loop_binary)] + new_plants
        if new_individual not in initialPop:  # add individual to list, avoid duplicates
            initialPop.append(new_individual)
    return list(initialPop)


def mutateConnections(individual, optimal_network):
    """
    Mutates an individuals plant location and number of plants, making sure not to violate any constraints.
    :param individual: List containing individual information
    :param optimal_network: Object storing network information
    :return: list of mutated individual information
    """
    # make sure we have a list type
    individual = list(individual)
    # do we connect or discconect a building
    add_or_remove = np.random.randint(low=0, high=2)
    # split individual into building information and other information storage
    building_individual = individual[6:]
    other_individual = individual[0:6]
    if optimal_network.config.thermal_network_optimization.use_rule_based_approximation:
        # make sure we keep the anchor load plant
        anchor_building_index = calc_anchor_load_building(optimal_network)
    if add_or_remove == 0:  # disconnect a building
        random_int = np.random.randint(low=0, high=2) # disconnect a plant or a building
        index = [i for i, x in enumerate(building_individual) if x == float(random_int)]
        if len(index) > 1: # we have connected buildings
            random_index = np.random.randint(low=0, high=len(index)) # chose  arandom one
            building_individual[random_index] = 2.0
        else: # only one building left
            if isinstance(index, list):
                random_index = index[0]
            building_individual[random_index] = 2.0
    else:  # connect a disconnected building
        index = [i for i, x in enumerate(building_individual) if x == 2.0] # all disconnected buildings
        if len(index) > 0:
            random_index = np.random.randint(low=0, high=len(index)) # chose a random one
            building_individual[random_index] = 0.0
        else:
            if isinstance(index, list):
                random_index = index[0]
            building_individual[random_index] = 0.0
    if optimal_network.config.thermal_network_optimization.use_rule_based_approximation:
        disconnected_buildings_index = [i for i, x in enumerate(building_individual) if
                                        x == 2.0]  # count all disconnected buildings
        if not len(disconnected_buildings_index) == len(
                building_individual):  # we have at least one connected building so we need a plant, this should be at the anchor load
            building_individual[anchor_building_index] = 1.0
    # put parts of individual back together
    individual = other_individual + building_individual
    print individual
    return list(individual)


def mutateLocation(individual, optimal_network):
    """
    Mutates an individuals plant location and number of plants, making sure not to violate any constraints.
    :param individual: List containing individual information
    :param optimal_network: Object storing network information
    :return: list of mutated individual information
    """
    # make sure we have a list type
    individual = list(individual)
    if optimal_network.config.thermal_network_optimization.use_rule_based_approximation:
        anchor_building_index = calc_anchor_load_building(optimal_network) # keep anchor load
    # if we only have one plant, we need mutation to behave differently
    if optimal_network.config.thermal_network_optimization.max_number_of_plants != 1:
        # check if we have too many plants
        if list(individual[6:]).count(
                1.0) > optimal_network.config.thermal_network_optimization.max_number_of_plants:
            # remove one random plant
            indices = [i for i, x in enumerate(individual) if x == 1]
            while list(individual[6:]).count(
                    1.0) > optimal_network.config.thermal_network_optimization.max_number_of_plants:
                index = int(random.choice(indices))
                # make sure we don't overwrite values that don't store plant location information
                while index < 6:
                    index = int(random.choice(indices))
                    if optimal_network.config.thermal_network_optimization.use_rule_based_approximation:
                        while index == anchor_building_index:
                            index = int(random.choice(indices))
                individual[index] = 0.0
        # check if we have too few plants
        elif list(individual[6:]).count(
                1.0) < optimal_network.config.thermal_network_optimization.min_number_of_plants:
            while list(individual[6:]).count(
                    1.0) < optimal_network.config.thermal_network_optimization.min_number_of_plants:
                # Add one plant
                index = admissible_plant_location(optimal_network)
                individual[index] = 1.0
        else:  # not too few or too many plants
            # add or remove a plant, choose randomly
            add_or_remove = np.random.random_integers(low=0, high=1)
            if add_or_remove == 0:  # remove a plant
                indices = [i for i, x in enumerate(individual) if x == 1]
                index = int(random.choice(indices))
                # make sure we don't overwrite values that don't store plant location information
                while index < 6:
                    index = int(random.choice(indices))
                    if optimal_network.config.thermal_network_optimization.use_rule_based_approximation:
                        while index == anchor_building_index:
                            index = int(random.choice(indices))
                individual[index] = 0.0
            else:  # add a plant
                original_sum = sum(individual[6:])
                while sum(individual[
                          6:]) == original_sum:  # make sure we actually add a new one and don't just overwrite an existing plant
                    index = admissible_plant_location(optimal_network)
                    individual[index] = 1.0
            # assure we have enough plants and not too many
            while list(individual[6:]).count(
                    1.0) < optimal_network.config.thermal_network_optimization.min_number_of_plants:
                # Add one plant
                index = admissible_plant_location(optimal_network)
                individual[index] = 1.0

            while list(individual[6:]).count(
                    1.0) > optimal_network.config.thermal_network_optimization.max_number_of_plants:
                indices = [i for i, x in enumerate(individual) if x == 1]
                index = int(random.choice(indices))
                # make sure we don't overwrite values that don't store plant location information
                while index < 6:
                    index = int(random.choice(indices))
                    if optimal_network.config.thermal_network_optimization.use_rule_based_approximation:
                        while index == anchor_building_index:
                            index = int(random.choice(indices))
                individual[index] = 0.0

    else:
        # we only have one plant so we will mutate this
        if not optimal_network.config.thermal_network_optimization.use_rule_based_approximation:  # if we use the ruled based approach with only one plant, it stays at the load anchor.
            # remove the plant
            plant_individual = individual[6:]
            other_individual = individual[0:6]
            index = [i for i, x in enumerate(plant_individual) if x == 1.0]
            if len(index) > 0:
                plant_individual[int(index[0])] = 0.0
            individual = other_individual + plant_individual
            # add a new one
            index = admissible_plant_location(optimal_network)
            individual[index] = 1.0
    return list(individual)


def mutateLoad(individual, optimal_network):
    """
    Mutates an individuals type of heat loads covered by the network, making sure not to violate any constraints.
    :param individual: List containing individual information
    :param optimal_network: Object storing network information
    :return: list of mutated individual information
    """
    # make sure we have a list type
    individual = list(individual)
    # invert one random byte
    if optimal_network.network_type == 'DH':
        random_choice = np.random.random_integers(low=0, high=0)  # no disconnected cost information available
    else:
        random_choice = np.random.random_integers(low=0,
                                                  high=2)  # once disconnected cost information for data and re available increase to 4
    if individual[random_choice] == 1.0:
        individual[random_choice] = 0.0
    else:
        individual[random_choice] = 1.0
    if optimal_network.config.thermal_network_optimization.use_rule_based_approximation and optimal_network.config.thermal_network_optimization.optimize_network_loads:  # apply rule based approcimation to network loads
        individual[1] = individual[0]  # supply both of ahu and aru or none of the two
    return list(individual)


def mutateLoop(individual):
    """
    Mutates an individuals loop/branch information, making sure not to violate any constraints.
    :param individual: List containing individual information
    :return: list of mutated individual information
    """
    # make sure we have a list type
    individual = list(individual)
    # keep our loop or not
    keep_or_remove = np.random.random_integers(low=0, high=1)
    if keep_or_remove == 1:  # switch value
        if individual[5] == 1.0:  # loops are activated
            individual[5] = 0.0  # turn off
        else:  # branches only
            individual[5] = 1.0  # turn on loops
    return list(individual)


def mutateGeneration(newGen, optimal_network):
    """
    Checks if an individual should be mutated and calls the corresponding functions.
    :param newGen: Generation to mutate
    :param optimal_network: Object storing network information
    :return: Mutated generation
    """
    # iterate through individuals of this generation
    for i in range(len(newGen)):
        random.seed()
        # check if we should mutate
        if random.random() * 100 < optimal_network.config.thermal_network_optimization.chance_of_mutation:
            # we have mutation
            mutated_element_flag = False
            while not mutated_element_flag:
                mutated_individual = list(newGen[i])
                # mutate which buildings are connected
                if optimal_network.config.thermal_network_optimization.optimize_building_connections:
                    mutated_individual = list(mutateConnections(mutated_individual, optimal_network))
                # apply mutation to plant location
                mutated_individual = list(
                    mutateLocation(mutated_individual, optimal_network))
                # if we optimize loop/branch layout, apply mutation here
                if optimal_network.config.thermal_network_optimization.optimize_loop_branch:
                    mutated_individual = list(mutateLoop(mutated_individual))
                # if we optimize connected loads, aply mutation
                if optimal_network.config.thermal_network_optimization.optimize_network_loads:
                    mutated_individual = list(mutateLoad(mutated_individual, optimal_network))
                # overwrite old individual with mutated one, but make sure we didn't generate a duplicate
                if mutated_individual not in newGen:
                    mutated_element_flag = True
                    newGen[i] = mutated_individual
    return newGen


# ============================
# test
# ============================


def main(config):
    """
    runs an optimization calculation for the plant location in the thermal network.
    """
    # output configuration information
    print('Running thermal_network optimization for scenario %s' % config.scenario)
    print 'Number of individuals: ', config.thermal_network_optimization.number_of_individuals
    print 'Number of generations: ', config.thermal_network_optimization.number_of_generations
    print 'Number of lucky few individuals: ', config.thermal_network_optimization.lucky_few
    print 'Percentage chance of mutation: ', config.thermal_network_optimization.chance_of_mutation
    print 'Number of plants between ', config.thermal_network_optimization.min_number_of_plants, ' and ', config.thermal_network_optimization.max_number_of_plants
    if config.thermal_network_optimization.possible_plant_sites:
        print 'Possible plant locations: ', config.thermal_network_optimization.possible_plant_sites
    else:
        print 'Possible plant locations: all'
    print 'Optimize loop / no loops is set to: ', config.thermal_network_optimization.optimize_loop_branch
    print 'Optimize supplied thermal loads is set to: ', config.thermal_network_optimization.optimize_network_loads
    print 'Optimize which buildings are connected is set to: ', config.thermal_network_optimization.optimize_building_connections
    if config.thermal_network_optimization.use_rule_based_approximation:
        print 'Using rule based approximations.'
    # check if a net if a network name is given, else set it to an empty string
    if not config.thermal_network_optimization.network_name:
        config.thermal_network_optimization.network_name = ""
    # initialize timer
    start = time.time()
    # intitalize key variables
    locator = cea.inputlocator.InputLocator(scenario=config.scenario)
    gv = cea.globalvar.GlobalVariables()
    network_type = config.thermal_network.network_type
    # overwrite config network_layout network type to make it match the network type, since we need to generate and simulate networks in this optimization
    config.network_layout.network_type = network_type
    # initialize object
    network_info = Optimize_Network(locator, config, network_type, gv)
    # read in basic information and save to object, e.g. building demand, names, total number of buildings
    total_demand = pd.read_csv(locator.get_total_demand())
    network_info.building_names = total_demand.Name.values
    network_info.number_of_buildings = total_demand.Name.count()

    # list of possible plant location sites
    if not config.thermal_network_optimization.possible_plant_sites:
        # if there is no input from the config file as to which sites are potential plant locations, set all as possible locations
        config.thermal_network_optimization.possible_plant_sites = network_info.building_names

    # initialize data storage for later output to file
    network_info.cost_storage = pd.DataFrame(
        np.zeros((19, network_info.config.thermal_network_optimization.number_of_individuals)))
    network_info.cost_storage.index = ['capex', 'opex', 'total', 'opex_heat', 'opex_pump', 'opex_dis_loads',
                                          'opex_dis_build', 'opex_chiller', 'opex_CT', 'opex_hex', 'capex_hex',
                                          'capex_network',
                                          'capex_pump', 'capex_dis_loads', 'capex_dis_build', 'capex_chiller',
                                          'capex_CT', 'length', 'avg_diam']

    # create initial population
    print 'Creating initial population.'
    newMutadedGen = generateInitialPopulation(network_info)
    # iterate through number of generations
    for generation_number in range(network_info.config.thermal_network_optimization.number_of_generations):
        print 'Running optimization for generation number ', generation_number
        # calculate network cost for each individual and sort by increasing cost
        sortedPop = network_cost_calculation(newMutadedGen, network_info)
        print 'Lowest cost individual: ', sortedPop[0], '\n'
        # setup next generation
        if generation_number < network_info.config.thermal_network_optimization.number_of_generations - 1:
            # select individuals for next generation
            selectedPop = selectFromPrevPop(sortedPop, network_info)
            # breed next generation
            newGen = breedNewGeneration(selectedPop, network_info)
            # add mutations
            newMutadedGen = mutateGeneration(newGen, network_info)
            print 'Finished mutation.'

    # write values into storage dataframe and ouput results
    # setup data frame with generations, individual, opex, capex and total cost
    network_info.all_individuals = pd.DataFrame(np.zeros((
        len(network_info.populations.keys()), 25)))
    network_info.all_individuals.columns = ['individual', 'opex', 'capex', 'opex_heat', 'opex_pump',
                                               'opex_dis_loads', 'opex_dis_build', 'opex_chiller', 'opex_CT',
                                               'opex_hex', 'capex_network',
                                               'capex_pump', 'capex_dis_loads', 'capex_dis_build', 'capex_chiller',
                                               'capex_CT', 'capex_hex',
                                               'total', 'plant'
                                                        '_buildings',
                                               'number_of_plants', 'supplied_loads', 'disconnected_buildings',
                                               'has_loops', 'length', 'avg_diam']
    cost_columns = ['opex', 'capex', 'opex_heat', 'opex_pump',
                    'opex_dis_loads', 'opex_dis_build', 'opex_chiller', 'opex_CT', 'opex_hex', 'capex_network',
                    'capex_pump', 'capex_dis_loads', 'capex_dis_build', 'capex_chiller', 'capex_CT', 'capex_hex',
                    'total', 'number_of_plants', 'has_loops', 'length', 'avg_diam']
    row_number = 0
    for individual in network_info.populations.keys():
        for column in cost_columns:
            if column != 'individual':
                network_info.all_individuals.ix[row_number][column] = \
                    network_info.populations[str(individual)][column]
        row_number += 1
    # the following is a tedious workaround necessary to write string values into the dataframe and to csv..
    # todo: improve this
    row_number = 0
    for individual in network_info.populations.keys():
        network_info.all_individuals.ix[row_number]['individual'] = row_number
        network_info.all_individuals.ix[row_number]['plant_buildings'] = row_number + 100.0
        network_info.all_individuals.ix[row_number]['disconnected_buildings'] = row_number + 200.0
        network_info.all_individuals.ix[row_number]['supplied_loads'] = row_number + 300.0
        row_number += 1
    row_number = 0
    network_info.all_individuals['individual'] = \
        network_info.all_individuals['individual'].astype(str)
    network_info.all_individuals['plant_buildings'] = \
        network_info.all_individuals['plant_buildings'].astype(str)
    network_info.all_individuals['disconnected_buildings'] = \
        network_info.all_individuals['disconnected_buildings'].astype(str)
    network_info.all_individuals['supplied_loads'] = \
        network_info.all_individuals['supplied_loads'].astype(str)
    for individual in network_info.populations.keys():
        network_info.all_individuals.replace(str(float(row_number + 100)),
                                                ''.join(network_info.populations[str(individual)][
                                                            'plant_buildings']), inplace=True)
        network_info.all_individuals.replace(str(float(row_number + 200)),
                                                ''.join(network_info.populations[str(individual)][
                                                            'disconnected_buildings']), inplace=True)
        network_info.all_individuals.replace(str(float(row_number + 300)),
                                                ''.join(network_info.populations[str(individual)][
                                                            'supplied_loads']), inplace=True)
        network_info.all_individuals.replace(str(float(row_number)), str(individual), inplace=True)
        row_number += 1

    network_info.all_individuals.to_csv(
        network_info.locator.get_optimization_network_all_individuals_results_file(network_info.network_type),
        index='False')

    print('thermal_network_optimization_main() succeeded')
    print('total time: ', time.time() - start)


if __name__ == '__main__':
    main(cea.config.Configuration())<|MERGE_RESOLUTION|>--- conflicted
+++ resolved
@@ -6,25 +6,15 @@
 import cea.config
 import cea.globalvar
 import cea.inputlocator
-<<<<<<< HEAD
-from cea.technologies.heat_exchangers import calc_Cinv_HEX_hisaka
-from cea.optimization.lca_calculations import lca_calculations
-import cea.technologies.thermal_network.thermal_network_costs
-=======
->>>>>>> af6e6c65
+from cea.technologies.thermal_network.thermal_network_costs import calc_Ctot_network
+from cea.technologies.thermal_network import thermal_network_matrix as thermal_network_matrix
+from cea.technologies.thermal_network.network_layout.main import network_layout as network_layout
 
 import pandas as pd
 import numpy as np
 import time
 import operator
 import random
-
-<<<<<<< HEAD
-=======
-from cea.technologies.thermal_network import thermal_network_matrix as thermal_network_matrix
-from cea.technologies.thermal_network.network_layout.main import network_layout as network_layout
-from cea.technologies.thermal_network.thermal_network_costs import calc_Ctot_network
->>>>>>> af6e6c65
 
 __author__ = "Lennart Rogenhofer"
 __copyright__ = "Copyright 2015, Architecture and Building Systems - ETH Zurich"
@@ -331,81 +321,7 @@
         thermal_network_matrix.main(network_info.config)
 
     ## Cost calculations
-<<<<<<< HEAD
-    # -------------------------------------------------------------------------------------------------
-    # read in general values for cost calculation
-    lca = lca_calculations(optimal_network.locator, optimal_network.config)
-    optimal_network.prices = Prices(optimal_network.locator, optimal_network.config)
-    optimal_network.prices.ELEC_PRICE = lca.ELEC_PRICE  # [USD/kWh]
-    optimal_network.network_features = network_opt.network_opt_main(optimal_network.config,
-                                                                    optimal_network.locator)
-
-    ## calculate Network costs
-    # maintenance of network neglected, see Documentation Master Thesis Lennart Rogenhofer
-    Capex_a_netw = cea.technologies.thermal_network.thermal_network_costs.calc_Capex_a_network_pipes(optimal_network)
-    # calculate Pressure loss and Pump costs
-    Capex_a_pump, Opex_tot_pump = cea.technologies.thermal_network.thermal_network_costs.calc_Ctot_network_pump(optimal_network)
-    # calculate plant costs of producing heat, and costs of chiller, cooling tower, etc.
-    Opex_var_chiller, Opex_fixed_CT, Opex_fixed_chiller, Capex_a_CT, Capex_a_chiller = cea.technologies.thermal_network.thermal_network_costs.calc_Ctot_cooling_plants(optimal_network)
-
-    if Opex_var_chiller < 1:  # no heat supplied by network
-        Capex_a_netw = 0
-
-    # calculate costs of disconnected loads
-    Ctot_dis_loads, Opex_tot_dis_loads, Capex_a_dis_loads = cea.technologies.thermal_network.thermal_network_costs.calc_Ctot_cooling_disconnected(optimal_network)
-
-    # calculate costs of disconnected buildings
-    Ctot_dis_buildings, Opex_tot_dis_buildings, Capex_a_dis_buildings = cea.technologies.thermal_network.thermal_network_costs.calc_Ctot_disconnected_buildings(optimal_network)
-
-    # calculate costs of HEX at connected buildings
-    Capex_a_hex, Opex_fixed_hex = calc_Cinv_HEX_hisaka(optimal_network)
-
-    # store results
-    optimal_network.cost_storage.ix['capex'][
-        optimal_network.individual_number] = Capex_a_netw + Capex_a_pump + Capex_a_dis_loads + Capex_a_dis_buildings + Capex_a_chiller + Capex_a_CT + Capex_a_hex
-    optimal_network.cost_storage.ix['opex'][
-        optimal_network.individual_number] = Opex_tot_pump + Opex_var_chiller + Opex_tot_dis_loads + Opex_tot_dis_buildings + Opex_fixed_chiller + Opex_fixed_CT + Opex_fixed_hex
-    optimal_network.cost_storage.ix['total'][
-        optimal_network.individual_number] = Capex_a_netw + Capex_a_pump + Capex_a_chiller + Capex_a_CT + Capex_a_hex + \
-                                             Opex_tot_pump + Opex_var_chiller + Ctot_dis_loads + Ctot_dis_buildings + Opex_fixed_chiller + Opex_fixed_CT + Opex_fixed_hex
-
-    optimal_network.cost_storage.ix['capex_network'][optimal_network.individual_number] = Capex_a_netw
-    optimal_network.cost_storage.ix['capex_pump'][optimal_network.individual_number] = Capex_a_pump
-    optimal_network.cost_storage.ix['capex_hex'][optimal_network.individual_number] = Capex_a_hex
-    optimal_network.cost_storage.ix['capex_dis_loads'][optimal_network.individual_number] = Capex_a_dis_loads
-    optimal_network.cost_storage.ix['capex_dis_build'][optimal_network.individual_number] = Capex_a_dis_buildings
-    optimal_network.cost_storage.ix['capex_chiller'][optimal_network.individual_number] = Capex_a_chiller
-    optimal_network.cost_storage.ix['capex_CT'][optimal_network.individual_number] = Capex_a_CT
-
-    optimal_network.cost_storage.ix['opex_heat'][optimal_network.individual_number] = Opex_var_chiller
-    optimal_network.cost_storage.ix['opex_pump'][optimal_network.individual_number] = Opex_tot_pump
-    optimal_network.cost_storage.ix['opex_hex'][optimal_network.individual_number] = Opex_fixed_hex
-    optimal_network.cost_storage.ix['opex_dis_loads'][optimal_network.individual_number] = Opex_tot_dis_loads
-    optimal_network.cost_storage.ix['opex_dis_build'][optimal_network.individual_number] = Opex_tot_dis_buildings
-    optimal_network.cost_storage.ix['opex_chiller'][optimal_network.individual_number] = Opex_fixed_chiller
-    optimal_network.cost_storage.ix['opex_CT'][optimal_network.individual_number] = Opex_fixed_CT
-
-    # write outputs to console for user
-    print 'Annualized Capex network: ', Capex_a_netw
-    print 'Annualized Capex pump: ', Capex_a_pump
-    print 'Annualized Capex heat exchangers: ', Capex_a_hex
-    print 'Annualized Capex disconnected loads: ', Capex_a_dis_loads
-    print 'Annualized Capex disconnected buildings: ', Capex_a_dis_buildings
-    print 'Annualized Capex chiller: ', Capex_a_chiller
-    print 'Annualized Capex cooling tower: ', Capex_a_CT
-
-    print 'Annualized Opex heat: ', Opex_var_chiller
-    print 'Annualized Opex pump: ', Opex_tot_pump
-    print 'Annualized Opex heat exchangers: ', Opex_fixed_hex
-    print 'Annualized Opex disconnected loads: ', Opex_tot_dis_loads
-    print 'Annualized Opex disconnected building: ', Opex_tot_dis_buildings
-    print 'Annualized Opex chiller: ', Opex_fixed_chiller
-    print 'Annualized Opex cooling tower: ', Opex_fixed_CT
-=======
     calc_Ctot_network(network_info)
-
->>>>>>> af6e6c65
-
 
 def find_systems_string(disconnected_systems):
     ''' Returns string of cooling load column names to read in demand at building for disocnnected supply '''
