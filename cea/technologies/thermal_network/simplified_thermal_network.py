--- conflicted
+++ resolved
@@ -14,6 +14,7 @@
 from cea.constants import P_WATER_KGPERM3, FT_WATER_TO_PA, FT_TO_M, M_WATER_TO_PA, HEAT_CAPACITY_OF_WATER_JPERKGK, \
     SHAPEFILE_TOLERANCE
 from cea.optimization.preprocessing.preprocessing_main import get_building_names_with_load
+from cea.technologies.thermal_network.thermal_network_loss import calc_temperature_out_per_pipe
 from cea.resources import geothermal
 from cea.technologies.constants import NETWORK_DEPTH
 from cea.technologies.pumps import calc_pump_power
@@ -519,16 +520,13 @@
 
     # summary of edges used for the calculation
     fields_edges = ['length_m', 'Pipe_DN', 'Type_mat', 'D_int_m']
-<<<<<<< HEAD
     edge_df[fields_edges].to_csv(locator.get_thermal_network_edge_list_file(network_type, network_name), index=False)
     fields_nodes = ['Building', 'Type']
     node_df[fields_nodes].to_csv(locator.get_thermal_network_node_types_csv_file(network_type, network_name),
                                  index=True)
-=======
     edge_df[fields_edges].to_csv(locator.get_thermal_network_edge_list_file(network_type, network_name))
     fields_nodes = ['Type', 'Building']
     node_df[fields_nodes].to_csv(locator.get_thermal_network_node_types_csv_file(network_type, network_name))
->>>>>>> 37ecb32d
 
     # correct diameter of network and save to the shapefile
     from cea.utilities.dbf import dataframe_to_dbf, dbf_to_dataframe
