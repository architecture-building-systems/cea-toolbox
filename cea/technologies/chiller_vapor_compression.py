"""
Vapor-compressor chiller
"""

import pandas as pd
from math import log, ceil
import numpy as np

from cea.technologies.constants import G_VALUE_CENTRALIZED, G_VALUE_DECENTRALIZED, CHILLER_DELTA_T_HEX_CT, \
    CHILLER_DELTA_T_APPROACH, T_EVAP_AHU, T_EVAP_ARU, T_EVAP_SCU, DT_NETWORK_CENTRALIZED, CENTRALIZED_AUX_PERCENTAGE, \
    DECENTRALIZED_AUX_PERCENTAGE, COMPRESSOR_TYPE_LIMIT_LOW, COMPRESSOR_TYPE_LIMIT_HIGH, ASHRAE_CAPACITY_LIMIT

from cea.optimization.constants import VCC_CODE_CENTRALIZED, VCC_CODE_DECENTRALIZED
from cea.analysis.costs.equations import calc_capex_annualized, calc_opex_annualized
from cea.utilities.physics import kelvin_to_fahrenheit

__author__ = "Thuy-An Nguyen"
__copyright__ = "Copyright 2015, Architecture and Building Systems - ETH Zurich"
__credits__ = ["Thuy-An Nguyen", "Tim Vollrath", "Jimeno A. Fonseca"]
__license__ = "MIT"
__version__ = "0.1"
__maintainer__ = "Daren Thomas"
__email__ = "cea@arch.ethz.ch"
__status__ = "Production"


# technical model
def calc_VCC(peak_cooling_load, q_chw_load_Wh, T_chw_sup_K, T_chw_re_K, T_cw_in_K, VC_chiller):
    """
<<<<<<< HEAD
    For the operation of a Vapor-compressor chiller between a district cooling network and a condenser with fresh water
=======
    For the operation of a vapor compression chiller between a district cooling network and a condenser with fresh water
>>>>>>> 4c19fc98
    to a cooling tower following [D.J. Swider, 2003]_.
    The physically based fundamental thermodynamic model(LR4) is implemented in this function.
    :type peak_cooling_load : float
    :param peak_cooling_load: peak cooling load provided by the VCC (which is set equal to its max. capacity in the
                              centralised optimization script)
    :type q_chw_load_Wh : float
    :param q_chw_load_Wh: current cooling demand of building or DCN (i.e. chilled water load)
    :type T_chw_sup_K : float
    :param T_chw_sup_K: plant supply temperature to DCN (i.e. chilled water supply temperature)
    :type T_chw_re_K : float
    :param T_chw_re_K: plant return temperature from DCN (i.e. chilled water return temperature)
    :type T_cw_in_K : float
    :param T_cw_in_K: temperature of water coming into the condenser (from cooling tower or water body)
    :type VC_chiller : cea.technologies.chiller_vapor_compression.VaporCompressionChiller class object
    :param VC_chiller: object containing properties of eligible vapor compression chillers
    :rtype chiller_operation : dict (3 x float)
    :return chiller_operation: electrical energy input, cooling energy input and cooling energy output of VCC
    ..[D.J. Swider, 2003] D.J. Swider (2003). A comparison of empirically based steady-state models for
    vapor-compression liquid chillers. Applied Thermal Engineering.
    """

    if q_chw_load_Wh == 0.0:
        wdot_W = 0.0
        q_cw_W = 0.0

    elif q_chw_load_Wh > 0.0:
        COP = calc_COP_with_carnot_efficiency(peak_cooling_load, q_chw_load_Wh, T_chw_sup_K, T_cw_in_K, VC_chiller)
        if COP < 0.0:
            print(f'Negative COP: {COP} {T_chw_sup_K} {T_chw_re_K} {q_chw_load_Wh}', )

        # calculate chiller outputs
        # print('COP is: ', COP)
        wdot_W = q_chw_load_Wh / COP
        q_cw_W = wdot_W + q_chw_load_Wh  # heat rejected to the cold water (cw) loop
    else:
        raise ValueError('negative cooling load to VCC: ', q_chw_load_Wh)

    chiller_operation = {'wdot_W': wdot_W, 'q_cw_W': q_cw_W, 'q_chw_W': q_chw_load_Wh}

    return chiller_operation


def calc_COP(T_cw_in_K, T_chw_re_K, q_chw_load_Wh):
    A = 0.0201E-3 * q_chw_load_Wh / T_cw_in_K
    B = T_chw_re_K / T_cw_in_K
    C = 0.1980E3 * T_chw_re_K / q_chw_load_Wh + 168.1846E3 * (T_cw_in_K - T_chw_re_K) / (T_cw_in_K * q_chw_load_Wh)
    COP = 1 / ((1 + C) / (B - A) - 1)
    return COP


def calc_COP_with_carnot_efficiency(peak_cooling_load, q_chw_load_Wh, T_chw_sup_K, T_cw_in_K, VC_chiller):
    """
    Calculate the weighted average Part load factor across all chillers based on load distribution and derive the
    COP based on that (while assuming carnot efficiency).
    """
    PLF = calc_averaged_PLF(peak_cooling_load, q_chw_load_Wh, T_chw_sup_K, T_cw_in_K, VC_chiller)
    # TODO: Update in documentation where the function below was taken from
    cop_chiller = VC_chiller.g_value * T_chw_sup_K / (T_cw_in_K - T_chw_sup_K) * PLF
    return cop_chiller


# Investment costs
def calc_Cinv_VCC(Q_nom_W, locator, technology_type):
    """
    Annualized investment costs for the vapor compressor chiller

    :type Q_nom_W : float
    :param Q_nom_W: Nominal cooling demand in [W]

    :returns InvCa: annualized chiller investment cost in CHF/a
    :rtype InvCa: float

    """
    Capex_a_VCC_USD = 0
    Opex_fixed_VCC_USD = 0
    Capex_VCC_USD = 0

    if Q_nom_W > 0:
        VCC_cost_data = pd.read_excel(locator.get_database_conversion_systems(), sheet_name="Chiller")
        VCC_cost_data = VCC_cost_data[VCC_cost_data['code'] == technology_type]
        max_chiller_size = max(VCC_cost_data['cap_max'].values)
        # if the Q_design is below the lowest capacity available for the technology, then it is replaced by the least
        # capacity for the corresponding technology from the database
        if Q_nom_W < VCC_cost_data.iloc[0]['cap_min']:
            Q_nom_W = VCC_cost_data.iloc[0]['cap_min']
        if Q_nom_W <= max_chiller_size:
            VCC_cost_data = VCC_cost_data[(VCC_cost_data['cap_min'] <= Q_nom_W) & (VCC_cost_data['cap_max'] >= Q_nom_W)]
            Inv_a = VCC_cost_data.iloc[0]['a']
            Inv_b = VCC_cost_data.iloc[0]['b']
            Inv_c = VCC_cost_data.iloc[0]['c']
            Inv_d = VCC_cost_data.iloc[0]['d']
            Inv_e = VCC_cost_data.iloc[0]['e']
            Inv_IR = VCC_cost_data.iloc[0]['IR_%']
            Inv_LT = VCC_cost_data.iloc[0]['LT_yr']
            Inv_OM = VCC_cost_data.iloc[0]['O&M_%'] / 100
            InvC = Inv_a + Inv_b * (Q_nom_W) ** Inv_c + (Inv_d + Inv_e * Q_nom_W) * log(Q_nom_W)
            Capex_a_VCC_USD = calc_capex_annualized(InvC, Inv_IR, Inv_LT)
            Opex_fixed_VCC_USD = InvC * Inv_OM
            Capex_VCC_USD = InvC
        else:  # more than one unit of ACH are activated
            number_of_chillers = int(ceil(Q_nom_W / max_chiller_size))
            Q_nom_each_chiller = Q_nom_W / number_of_chillers
            for i in range(number_of_chillers):
                VCC_cost_data = VCC_cost_data[
                    (VCC_cost_data['cap_min'] <= Q_nom_each_chiller) & (VCC_cost_data['cap_max'] >= Q_nom_each_chiller)]
                Inv_a = VCC_cost_data.iloc[0]['a']
                Inv_b = VCC_cost_data.iloc[0]['b']
                Inv_c = VCC_cost_data.iloc[0]['c']
                Inv_d = VCC_cost_data.iloc[0]['d']
                Inv_e = VCC_cost_data.iloc[0]['e']
                Inv_IR = VCC_cost_data.iloc[0]['IR_%']
                Inv_LT = VCC_cost_data.iloc[0]['LT_yr']
                Inv_OM = VCC_cost_data.iloc[0]['O&M_%'] / 100
                InvC = Inv_a + Inv_b * (Q_nom_each_chiller) ** Inv_c + (Inv_d + Inv_e * Q_nom_each_chiller) * log(
                    Q_nom_each_chiller)
                Capex_a1 = calc_capex_annualized(InvC, Inv_IR, Inv_LT)
                Capex_a_VCC_USD = Capex_a_VCC_USD + Capex_a1
                Opex_fixed_VCC_USD = Opex_fixed_VCC_USD + InvC * Inv_OM
                Capex_VCC_USD = Capex_VCC_USD + InvC

    return Capex_a_VCC_USD, Opex_fixed_VCC_USD, Capex_VCC_USD


def calc_VCC_COP(weather_data, load_types, centralized=True):
    """
    Calculates the VCC COP based on evaporator and compressor temperatures, VCC g-value, and an assumption of
    auxiliary power demand for centralized and decentralized systems.
    This approximation only works in tropical climates

    Clark D (CUNDALL). Chiller energy efficiency 2013.

    :param load_types: a list containing the systems (aru, ahu, scu) that the chiller is supplying for
    :param centralized:
    :return:
    """
    if centralized == True:
        g_value = G_VALUE_CENTRALIZED
    else:
        g_value = G_VALUE_DECENTRALIZED
    T_evap_K = 10000000  # some high enough value
    for load_type in load_types:  # find minimum evap temperature of supplied loads
        if load_type == 'ahu':
            T_evap_K = min(T_evap_K, T_EVAP_AHU)
        elif load_type == 'aru':
            T_evap_K = min(T_evap_K, T_EVAP_ARU)
        elif load_type == 'scu':
            T_evap_K = min(T_evap_K, T_EVAP_SCU)
        else:
            print('Undefined cooling load_type for chiller COP calculation.')
    if centralized == True:  # Todo: improve this to a better approximation than a static value DT_Network
        # for the centralized case we have to supply somewhat colder, currently based on CEA calculation for MIX_m case
        T_evap_K = T_evap_K - DT_NETWORK_CENTRALIZED
    # calculate condenser temperature with static approach temperature assumptions # FIXME: only work for tropical climates
    T_cond_K = np.mean(weather_data['wetbulb_C']) + CHILLER_DELTA_T_APPROACH + CHILLER_DELTA_T_HEX_CT + 273.15
    # calculate chiller COP
    cop_chiller = g_value * T_evap_K / (T_cond_K - T_evap_K)
    # calculate system COP with pumping power of auxiliaries
    if centralized == True:
        cop_system = 1 / (1 / cop_chiller * (1 + CENTRALIZED_AUX_PERCENTAGE / 100))
    else:
        cop_system = 1 / (1 / cop_chiller * (1 + DECENTRALIZED_AUX_PERCENTAGE / 100))

    return cop_system, cop_chiller


def get_max_VCC_unit_size(locator, VCC_code='CH3'):
    VCC_cost_data = pd.read_excel(locator.get_database_conversion_systems(), sheet_name="Chiller")
    VCC_cost_data = VCC_cost_data[VCC_cost_data['code'] == VCC_code]
    max_VCC_unit_size_W = max(VCC_cost_data['cap_max'].values)
    return max_VCC_unit_size_W


def calc_averaged_PLF(peak_cooling_load, q_chw_load_Wh, T_chw_sup_K, T_cw_in_K, VC_chiller):
    """
    Calculates the part load factor of installed vapor compression chillers for a given cooling load.
    Includes the design of the chillers based on peak load and chiller plant scale to define the part load ratio.
    This calculation is based on the 'Electric Chiller Cooling Efficiency Adjustment Curves' as defined by COMNET
    (https://comnet.org/index.php/382-chillers). The part load factor returned by this function corresponds to a
    cooling load weighted average of the expression 'EIR_FPLR×EIR_FT×CAP_FT = P_operating/P_rated' across
    all active chiller units.

    :param float peak_cooling_load: in W
    :param float q_chw_load_Wh: in W
    :param float T_chw_sup_K: in Kelvin
    :param float T_cw_in_K: in Kelvin
    :param VaporCompressionChiller VC_chiller: VC_chiller object containing scale, capacity and config properties

    :return float averaged_PLF: averaged part load factor over all chillers [0..1]
    """

    # For future implementation, a safety factor for the design capacity could be introduced.
    # As of now this would be in conflict with the master_to_slave_variables.WS_BaseVCC_size_W
    design_capacity = peak_cooling_load  # * 1.15
    if VC_chiller.scale == 'BUILDING':
        # according to ASHRAE 90.1 Appendix G: if design cooling load smaller than lower limit,
        # implement one screw chiller
        if design_capacity <= COMPRESSOR_TYPE_LIMIT_LOW:
            source_type = 'WATER'
            compressor_type = 'SCREW'
            ch_configuration_values = VC_chiller.configuration_values(source_type, compressor_type)
            n_units = 1
        # according to ASHRAE 90.1 Appendix G: if design cooling load between limits, implement two screw chillers
        elif COMPRESSOR_TYPE_LIMIT_LOW < design_capacity < COMPRESSOR_TYPE_LIMIT_HIGH:
            source_type = 'WATER'
            compressor_type = 'SCREW'
            ch_configuration_values = VC_chiller.configuration_values(source_type, compressor_type)
            n_units = 2
        # according to ASHRAE 90.1 Appendix G: if design cooling load larger than upper limit,
        # implement centrifugal chillers
        elif design_capacity >= COMPRESSOR_TYPE_LIMIT_HIGH:
            source_type = 'WATER'
            compressor_type = 'CENTRIFUGAL'
            ch_configuration_values = VC_chiller.configuration_values(source_type, compressor_type)
            # according to ASHRAE 90.1 Appendix G, chiller shall not be large then 800 tons (2813 kW)
            n_units = ceil(design_capacity / ASHRAE_CAPACITY_LIMIT)
        else:
            raise ValueError('Unable to assign chiller type based on design capacity')
        cooling_capacity_per_unit = design_capacity / n_units  # calculate the capacity per chiller installed

    elif VC_chiller.scale == 'DISTRICT':
        source_type = 'WATER'
        compressor_type = 'CENTRIFUGAL'
        ch_configuration_values = VC_chiller.configuration_values(source_type, compressor_type)
        if design_capacity <= (2 * VC_chiller.min_VCC_capacity):  # design one chiller for small scale DCS
            n_units = 1
            cooling_capacity_per_unit = max(design_capacity, VC_chiller.min_VCC_capacity)
        # design two chillers above twice the minimum chiller size
        elif (2 * VC_chiller.min_VCC_capacity) <= design_capacity <= VC_chiller.max_VCC_capacity:
            n_units = 2
            cooling_capacity_per_unit = design_capacity / n_units
        # design a minimum of 2 chillers if above the maximum chiller size
        elif design_capacity >= VC_chiller.max_VCC_capacity:
            # have minimum size of capacity to qualify as DCS, have minimum of 2 chillers
            n_units = max(2, ceil(design_capacity / VC_chiller.max_VCC_capacity))
            cooling_capacity_per_unit = design_capacity / n_units
        else:
            raise ValueError('Unable to assign chiller type based on design capacity')
    else:
        raise ValueError('VC_chiller scale can only be "BUILDING" or "DISTRICT" got: {scale}'.format(
            scale=VC_chiller.scale))

    # calculate the available capacity(dependent on conditions)
    available_capacity_per_unit = calc_available_capacity(cooling_capacity_per_unit, ch_configuration_values['Qs'],
                                                          T_chw_sup_K, T_cw_in_K)

    # calculate the load distribution across the chillers heuristically,
    # assuming the PLF factor is monotonously increasing with increasing PLR. Filling one chiller after the other.
    n_chillers_filled = int(q_chw_load_Wh // available_capacity_per_unit)
    part_load_chiller = float(divmod(q_chw_load_Wh, available_capacity_per_unit)[1])\
                        / float(available_capacity_per_unit)

    load_distribution_list = []
    for i in range(n_chillers_filled):
        load_distribution_list.append(1)
    load_distribution_list.append(part_load_chiller)
    for i in range(int(n_units) - n_chillers_filled - 1):
        load_distribution_list.append(0)
    load_distribution = np.array(load_distribution_list)

    # calculate the weighted average PLF value
    averaged_PLF = np.sum(calc_PLF(load_distribution, ch_configuration_values['PLFs']) *
                          load_distribution * available_capacity_per_unit) / q_chw_load_Wh
    return averaged_PLF


def calc_PLF(PLR, PLFs):
    """
    takes the part load ratio as an input and outputs the part load factor
    coefficients taken from https://comnet.org/index.php/382-chillers and only includes water source electrical chillers
    :param np.array PLR: part load ratio for each chiller
    :return np.array PLF: part load factor for each chiller
    """
    PLF = PLFs['plf_a'] + PLFs['plf_b'] * PLR + PLFs['plf_c'] * PLR ** 2
    return PLF


def calc_available_capacity(rated_capacity, Qs, T_chw_sup_K, T_cw_in_K):
    """
    calculates the available Chiller capacity based on the rated capacity
    coefficients taken from https://comnet.org/index.php/382-chillers
    :param float rated_capacity: rated capacity of chiller
    :param float T_chw_sup_K: supplied chilled water temperature in Kelvin
    :param float T_cw_in_K: condenser water supply temperature in Kelvin
    :return np.array PLF: part load factor for each chiller
    """
    t_chws_F = kelvin_to_fahrenheit(T_chw_sup_K)
    t_cws_F = kelvin_to_fahrenheit(T_cw_in_K)

    available_capacity = rated_capacity * (Qs['q_a'] + Qs['q_b'] * t_chws_F + Qs['q_c'] * t_chws_F ** 2 +
                                           Qs['q_d'] * t_cws_F + Qs['q_e'] * t_cws_F ** 2 +
                                           Qs['q_f'] * t_chws_F * t_cws_F)
    return available_capacity


class VaporCompressionChiller(object):
    __slots__ = ["max_VCC_capacity", "min_VCC_capacity", "g_value", "scale", "locator", "chiller_configuration"]

    def __init__(self, locator, scale):
        self.max_VCC_capacity = 0
        self.min_VCC_capacity = 0
        self.g_value = 0.0
        self.scale = scale
        self.locator = locator
        self.chiller_configuration = None
        self.setup()

    def setup(self):
        VCC_database = pd.read_excel(self.locator.get_database_conversion_systems(), sheet_name="Chiller")
        if self.scale == 'DISTRICT':
            technology_type = VCC_CODE_CENTRALIZED
        elif self.scale == 'BUILDING':
            technology_type = VCC_CODE_DECENTRALIZED
        else:
            raise ValueError('scale must be of type "DISTRICT" or "BUILDING"')

        VCC_database = VCC_database[VCC_database['code'] == technology_type]
        self.max_VCC_capacity = int(VCC_database['cap_max'])
        self.min_VCC_capacity = int(VCC_database['cap_min'])
        self.g_value = float(VCC_database['G_VALUE'])
        self.chiller_configuration = pd.read_excel(self.locator.get_database_conversion_systems(),
                                                   sheet_name="Chiller_configuration")

    def configuration_values(self, source_type, compressor_type):
        df = self.chiller_configuration
        df = df[(df['SOURCE'] == source_type) & (df['COMPRESSOR'] == compressor_type)]

        filter_plfs = [col for col in df if col.startswith('plf')]
        filter_qs = [col for col in df if col.startswith('q')]

        plfs = df[filter_plfs].to_dict('records')[0]
        qs = df[filter_qs].to_dict('records')[0]
        return {'PLFs': plfs, 'Qs': qs}<|MERGE_RESOLUTION|>--- conflicted
+++ resolved
@@ -27,11 +27,7 @@
 # technical model
 def calc_VCC(peak_cooling_load, q_chw_load_Wh, T_chw_sup_K, T_chw_re_K, T_cw_in_K, VC_chiller):
     """
-<<<<<<< HEAD
-    For the operation of a Vapor-compressor chiller between a district cooling network and a condenser with fresh water
-=======
     For the operation of a vapor compression chiller between a district cooling network and a condenser with fresh water
->>>>>>> 4c19fc98
     to a cooling tower following [D.J. Swider, 2003]_.
     The physically based fundamental thermodynamic model(LR4) is implemented in this function.
     :type peak_cooling_load : float
