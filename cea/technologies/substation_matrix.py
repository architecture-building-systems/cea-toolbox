"""
Implements the substation model.
"""
from __future__ import division
import pandas as pd
import time
import numpy as np
import scipy
import cea.config
<<<<<<< HEAD
import cea.technologies.constants as constants
=======
from cea.constants import HEAT_CAPACITY_OF_WATER_JPERKGK
from cea.technologies.constants import DT_COOL, DT_HEAT, U_COOL, U_HEAT

>>>>>>> 0c425835

BUILDINGS_DEMANDS_COLUMNS = ['Name', 'Thsf_sup_C', 'Thsf_re_C', 'Twwf_sup_C', 'Twwf_re_C', 'Tcsf_sup_C', 'Tcsf_re_C',
                   'Tcdataf_sup_C', 'Tcdataf_re_C', 'Tcref_sup_C', 'Tcref_re_C', 'Qhsf_kWh', 'Qwwf_kWh', 'Qcsf_kWh',
                   'Qcsf_lat_kWh', 'Qcdataf_kWh', 'Qcref_kWh', 'mcphsf_kWperC', 'mcpwwf_kWperC', 'mcpcsf_kWperC',
                   'Ef_kWh']

__author__ = "Jimeno A. Fonseca, Shanshan Hsieh"
__copyright__ = "Copyright 2015, Architecture and Building Systems - ETH Zurich"
__credits__ = ["Jimeno A. Fonseca", "Tim Vollrath", "Thuy-An Nguyen", "Lennart Rogenhofer"]
__license__ = "MIT"
__version__ = "0.1"
__maintainer__ = "Daren Thomas"
__email__ = "cea@arch.ethz.ch"
__status__ = "Production"


# ============================
# Substation model
# ============================


def substation_HEX_design_main(buildings_demands):
    """
    This function calculates the temperatures and mass flow rates of the district heating network
    at every costumer. Based on this, the script calculates the hourly temperature of the network at the plant.
    This temperature needs to be equal to that of the customer with the highest temperature requirement plus thermal
    losses in the network.

    :param buildings_demands: Dictionary of DataFrames with all buildings_demands in the area

    :return: ``(substations_HEX_specs, buildings_demands)`` - substations_HEX_specs: dataframe with substation heat
        exchanger specs at each building,  buildings_demands: lists of heating demand/flowrate/supply temperature of all
        buildings connected to the network.
    """

    t0 = time.clock()

    # Calculate disconnected buildings_demands files and substation operation.
    substations_HEX_specs = pd.DataFrame(columns=['HEX_area_SH', 'HEX_area_DHW','HEX_area_SC', 'HEX_UA_SH', 'HEX_UA_DHW', 'HEX_UA_SC'])
    for name in buildings_demands.keys():
        print name
        # calculate substation parameters (A,UA) per building and store to .csv (target)
        substation_HEX = substation_HEX_sizing(buildings_demands[name])
        # write into dataframe
        substations_HEX_specs.ix[name]= substation_HEX

    print time.clock() - t0, "seconds process time for the Substation Routine \n"
    return substations_HEX_specs

<<<<<<< HEAD

def determine_building_supply_temperatures(building_names, locator):
    """
    determine thermal network target temperatures (T_supply_DH,T_supply_DC) at costumer side.

=======

def determine_building_supply_temperatures(building_names, locator):
    """
    determine thermal network target temperatures (T_supply_DH,T_supply_DC) at costumer side.

>>>>>>> 0c425835
    :param building_names:
    :param locator:
    :return:
    """
    buildings_demands = {}
    for name in building_names:
        name = str(name)
        buildings_demands[name]=pd.read_csv(locator.get_demand_results_file(name),
                                             usecols=(BUILDINGS_DEMANDS_COLUMNS))
        Q_substation_heating = buildings_demands[name].Qhsf_kWh + buildings_demands[name].Qwwf_kWh
        Q_substation_cooling = buildings_demands[name].Qcsf_kWh + buildings_demands[name].Qcsf_lat_kWh + \
                               buildings_demands[name].Qcdataf_kWh + buildings_demands[name].Qcref_kWh
        # set the building side heating supply temperature
        T_supply_heating = np.vectorize(calc_DH_supply)(buildings_demands[name].Thsf_sup_C,
                                                        np.where(buildings_demands[name].Qwwf_kWh > 0,
                                                                 buildings_demands[name].Twwf_sup_C,
                                                                 np.nan))
        # set the building side cooling supply temperature
        T_supply_cooling = np.vectorize(calc_DC_supply)(np.where(buildings_demands[name].Qcsf_kWh > 0,
                                                                 buildings_demands[name].Tcsf_sup_C,
                                                                 np.nan),
                                                        np.where(buildings_demands[name].Qcdataf_kWh > 0,
                                                                 buildings_demands[name].Tcdataf_sup_C,
                                                                 np.nan),
                                                        np.where(buildings_demands[name].Qcref_kWh > 0,
                                                                 buildings_demands[name].Tcref_sup_C,
                                                                 np.nan))

        # find the target substation supply temperature
<<<<<<< HEAD
        T_supply_DH = np.where(Q_substation_heating > 0, T_supply_heating + constants.dT_heat, np.nan)
        T_supply_DC = np.where(abs(Q_substation_cooling) > 0, T_supply_cooling - constants.dT_cool, np.nan)

        buildings_demands[name]['Q_substation_heating'] = Q_substation_heating
        buildings_demands[name]['Q_substation_cooling'] = Q_substation_cooling
        buildings_demands[name]['T_sup_target_DH'] = T_supply_DH
        buildings_demands[name]['T_sup_target_DC'] = T_supply_DC

=======
        T_supply_DH = np.where(Q_substation_heating > 0, T_supply_heating + DT_HEAT, np.nan)
        T_supply_DC = np.where(abs(Q_substation_cooling) > 0, T_supply_cooling - DT_COOL, np.nan)

        buildings_demands[name]['Q_substation_heating'] = Q_substation_heating
        buildings_demands[name]['Q_substation_cooling'] = Q_substation_cooling
        buildings_demands[name]['T_sup_target_DH'] = T_supply_DH
        buildings_demands[name]['T_sup_target_DC'] = T_supply_DC

>>>>>>> 0c425835
    return buildings_demands


def substation_HEX_sizing(building_demand):
    """
    This function size the substation heat exchanger area and the UA values.

    :param building_demand: dataframe with building demand properties
    :return: A list of substation heat exchanger properties (Area & UA) for heating, cooling and DHW
    """
    t_DH_supply = building_demand.T_sup_target_DH
    t_DC_supply = building_demand.T_sup_target_DC

    thi = t_DH_supply + 273  # In K
    Qhsf = building_demand.Qhsf_kWh.values * 1000  # in W
    Qnom = max(Qhsf)  # in W
    if Qnom > 0:
        tco = building_demand.Thsf_sup_C.values + 273  # in K
        tci = building_demand.Thsf_re_C.values + 273  # in K
        cc = building_demand.mcphsf_kWperC.values * 1000  # in W/K
        index = np.where(Qhsf == Qnom)[0][0]
        thi_0 = thi[index]
        tci_0 = tci[index]
        tco_0 = tco[index]
        cc_0 = cc[index]
        A_hex_hs, UA_heating_hs = calc_heating_substation_heat_exchange(cc_0, Qnom, thi_0, tci_0, tco_0)
    else:
        A_hex_hs = 0
        UA_heating_hs = 0

    # calculate HEX area and UA for DHW
    Qwwf = building_demand.Qwwf_kWh.values * 1000  # in W
    Qnom = max(Qwwf)  # in W
    if Qnom > 0:
        tco = building_demand.Twwf_sup_C.values + 273  # in K
        tci = building_demand.Twwf_re_C.values + 273  # in K
        cc = building_demand.mcpwwf_kWperC.values * 1000  # in W/K
        index = np.where(Qwwf == Qnom)[0][0]
        thi_0 = thi[index]
        tci_0 = tci[index]
        tco_0 = tco[index]
        cc_0 = cc[index]
        A_hex_ww, UA_heating_ww = calc_heating_substation_heat_exchange(cc_0, Qnom, thi_0, tci_0, tco_0)
    else:
        A_hex_ww = 0
        UA_heating_ww = 0


    # calculate HEX area and UA for cooling costumers incl refrigeration and processes
    Qcf = (abs(building_demand.Qcsf_kWh.values)) * 1000  # in W
    Qnom = max(Qcf)  # in W
    if Qnom > 0:
        tci = t_DC_supply + 273  # in K
        tho = building_demand.Tcsf_sup_C.values + 273  # in K
        thi = building_demand.Tcsf_re_C.values + 273  # in K
        ch = (abs(building_demand.mcpcsf_kWperC.values)) * 1000  # in W/K
        index = np.where(Qcf == Qnom)[0][0]
        tci_0 = tci[index]  # in K
        thi_0 = thi[index]
        tho_0 = tho[index]
        ch_0 = ch[index]
        A_hex_cs, UA_cooling_cs = calc_cooling_substation_heat_exchange(ch_0, Qnom, thi_0, tci_0, tho_0)
    else:
        A_hex_cs = 0
        UA_cooling_cs = 0

    return [A_hex_hs, A_hex_ww, A_hex_cs, UA_heating_hs, UA_heating_ww, UA_cooling_cs]


def substation_return_model_main(thermal_network, T_substation_supply, t, consumer_building_names):
    """
    Calculate all substation return temperature and required flow rate at each time-step.

    :param locator: an InputLocator instance set to the scenario to work on
    :param buildings_demands: dictionarz of building demands
    :param substations_HEX_specs: list of substation heat exchanger Area and UA for heating, cooling and DHW
    :param T_substation_supply: supply temperature at each substation in [K]
    :param t: time-step
    :param network_type: a string that defines whether the network is a district heating ('DH') or cooling ('DC')
                         network
    :param use_same_temperature_for_all_nodes: flag for calculating nominal flow rate, using one target temperature

    :param thermal_network: container for all the
           thermal network data.
    :type thermal_network: cea.technologies.thermal_network.thermal_network_matrix.ThermalNetwork

    :return:

    """
    index = 0
    # combi = [0] * len(building_names)
    T_return_all_K = pd.DataFrame()
    mdot_sum_all_kgs = pd.DataFrame()
    cc_value_dhw = 0
    cc_value_sh = 0
    ch_value = 0

    for name in consumer_building_names:
        building = thermal_network.buildings_demands[name].loc[[t]]
<<<<<<< HEAD

        # find substation supply temperature
        T_substation_supply_K = T_substation_supply.loc['T_supply', name]

        if thermal_network.network_type == 'DH':
            if not name in thermal_network.cc_old_sh[t].columns:
                cc_old_value_sh = 0
            else:
                cc_old_value_sh = thermal_network.cc_old_sh[t][name]

            if not name in thermal_network.cc_old_dhw[t].columns:
                cc_old_value_dhw = 0
            else:
                cc_old_value_dhw = thermal_network.cc_old_dhw[t][name]

            # calculate DH substation return temperature and substation flow rate
            T_substation_return_K, \
            mcp_sub, cc_value_sh, \
            cc_value_dhw = calc_substation_return_DH(building, T_substation_supply_K,
                                                     thermal_network.substations_HEX_specs.ix[name],
                                                     thermal_network.delta_cap_mass_flow[t], cc_old_value_sh,
                                                     cc_old_value_dhw)
            thermal_network.cc_sh_value[t][name] = cc_value_sh
=======

        # find substation supply temperature
        T_substation_supply_K = T_substation_supply.loc['T_supply', name]

        if thermal_network.network_type == 'DH':
            # calculate DH substation return temperature and substation flow rate
            T_substation_return_K, mcp_sub = calc_substation_return_DH(building, T_substation_supply_K,
                                                                       thermal_network.substations_HEX_specs.ix[name])
>>>>>>> 0c425835
        else:
            if not name in thermal_network.ch_old[t].columns:
                ch_old_value = 0
            else:
                ch_old_value = thermal_network.ch_old[t][name]
            # calculate DC substation return temperature and substation flow rate
<<<<<<< HEAD
            T_substation_return_K, mcp_sub, ch_value = calc_substation_return_DC(building, T_substation_supply_K,
                                                                                 thermal_network.substations_HEX_specs.ix[name],
                                                                                 thermal_network.delta_cap_mass_flow[t],
                                                                                 ch_old_value)
            thermal_network.ch_value[t][name] = ch_value
=======
            T_substation_return_K, mcp_sub = calc_substation_return_DC(building, T_substation_supply_K,
                                                                       thermal_network.substations_HEX_specs.ix[name])
>>>>>>> 0c425835

        thermal_network.cc_dhw_value[t][name] = cc_value_dhw
        T_return_all_K[name] = [T_substation_return_K]
<<<<<<< HEAD
        mdot_sum_all_kgs[name] = [mcp_sub/(constants.cp/1000)]   # [kg/s]

        # Store values for next run
        thermal_network.cc_old_dhw[t][name] = float(cc_value_dhw)
        thermal_network.cc_old_sh[t][name] = float(cc_value_sh)
        thermal_network.ch_old[t][name] = float(ch_value)

=======
        mdot_sum_all_kgs[name] = [mcp_sub/(HEAT_CAPACITY_OF_WATER_JPERKGK/1000)]   # [kg/s]
>>>>>>> 0c425835
        index += 1

    mdot_sum_all_kgs = np.round(mdot_sum_all_kgs, 5)

    return T_return_all_K, mdot_sum_all_kgs


def calc_substation_return_DH(building, T_DH_supply_K, substation_HEX_specs, delta_cap_mass_flow, cc_sh_old,
                              cc_dhw_old):
    """
    calculate individual substation return temperature and required heat capacity (mcp) of the supply stream
    at each time step.
    :param building: list of building informations
    :param T_DH_supply_K: matrix of the substation supply temperatures in K
    :param substation_HEX_specs: substation heat exchanger properties

    :return t_return_DH: the substation return temperature
    :return mcp_DH: the required heat capacity (mcp) from the DH
    """
    UA_heating_hs = substation_HEX_specs.HEX_UA_SH
    UA_heating_ww = substation_HEX_specs.HEX_UA_DHW

    thi = T_DH_supply_K  # In [K]
    Qhsf = building.Qhsf_kWh.values * 1000  # in W
    Qwwf = building.Qwwf_kWh.values * 1000  # in W

    if Qhsf.max() > 0:
        tco = building.Thsf_sup_C.values + 273  # in K
        tci = building.Thsf_re_C.values + 273  # in K

        if delta_cap_mass_flow > 0:
            #edge mass flow too low! increase node demand mass flow
            cc = np.array(cc_sh_old + 5*delta_cap_mass_flow*constants.cp) #5x to speed up process todo:improve this
        else: #no iteration so take default value from file
            cc = building.mcphsf_kWperC.values * 1000  # in W/K  # in W/K
        cc_return_sh = cc
        # calc_required_flow_and_t_return(Qhsf, UA_heating_hs, thi, tco, tci, cc)
        t_DH_return_hs, mcp_DH_hs = calc_HEX_heating(Qhsf, UA_heating_hs, thi, tco, tci, cc)
    else:
        t_DH_return_hs = T_DH_supply_K
        mcp_DH_hs = 0
        cc_return_sh = 0

    if Qwwf.max() > 0:
        tco = building.Twwf_sup_C.values + 273  # in K
        tci = building.Twwf_re_C.values + 273  # in K
        cc_dhw = building.mcpwwf_kWperC.values * 1000  # in W/K
        if delta_cap_mass_flow > 0:
            # edge mass flow too low! increase node demand mass flow
            cc_dhw = np.array(cc_dhw_old + 5*delta_cap_mass_flow * constants.cp)
        cc_return_dhw = cc_dhw
        t_DH_return_ww, mcp_DH_ww = calc_HEX_heating(Qwwf, UA_heating_ww, thi, tco, tci, cc_dhw)   #[kW/K]
    else:
        t_DH_return_ww = T_DH_supply_K
        mcp_DH_ww = 0
        cc_return_dhw = 0

    # calculate mix temperature of return DH
    T_DH_return_K = calc_HEX_mix(Qhsf, Qwwf, t_DH_return_ww, mcp_DH_ww, t_DH_return_hs, mcp_DH_hs)
    mcp_DH_kWK = mcp_DH_ww + mcp_DH_hs  #[kW/K]

    return T_DH_return_K, mcp_DH_kWK, cc_return_sh, cc_return_dhw


def calc_substation_return_DC(building, T_DC_supply, substation_HEX_specs, delta_cap_mass_flow, ch_old):
    """
    calculate individual substation return temperature and required heat capacity (mcp) of the supply stream
    at each time step
    :param building: list of building information
    :param T_DC_supply: substation supply temperature in K
    :param substation_HEX_specs: substation heat exchanger properties
    :return:
    """
    UA_cooling_cs = substation_HEX_specs.HEX_UA_SC
    Qcf = (abs(building.Qcsf_kWh.values)) * 1000  # in W
    if Qcf.max() > 0:
        tci = T_DC_supply  # in K
        tho = building.Tcsf_sup_C.values + 273  # in K
        thi = building.Tcsf_re_C.values + 273  # in K
        if delta_cap_mass_flow > 0:
            #edge mass flow too low! increase node demand mass flow
            ch = np.array(ch_old + 5 * delta_cap_mass_flow * constants.cp) #10 x to speed up process
        else: #no iteration so take default value from file
            ch = (abs(building.mcpcsf_kWperC.values)) * 1000  # in W/K
        t_DC_return_cs, mcp_DC_cs = calc_HEX_cooling(Qcf, UA_cooling_cs, thi, tho, tci, ch)
    else:
        t_DC_return_cs = T_DC_supply
        mcp_DC_cs = 0
        ch = 0

    return t_DC_return_cs, mcp_DC_cs, ch

# ============================
# substation cooling
# ============================


def calc_cooling_substation_heat_exchange(ch_0, Qnom, thi_0, tci_0, tho_0):
    """
    this function calculates the state of the heat exchanger at the substation of every customer with cooling needs
    :param Q: cooling load
    :param thi: in temperature of primary side
    :param tho: out temperature of primary side
    :param tci: in temperature of secondary side
    :param ch: capacity mass flow rate primary side
    :param ch_0: nominal capacity mass flow rate primary side
    :param Qnom: nominal cooling load
    :param thi_0: nominal in temperature of primary side
    :param tci_0: nominal in temperature of secondary side
    :param tho_0: nominal out temperature of primary side
    :return: ``(Area_HEX_cooling, UA_cooling)``, area of heat excahnger, ..?
    """

    # nominal conditions network side
    cc_0 = ch_0 * (thi_0 - tho_0) / ((thi_0 - tci_0) * 0.9)  # FIXME
    tco_0 = Qnom / cc_0 + tci_0
    dTm_0 = calc_dTm_HEX(thi_0, tho_0, tci_0, tco_0, 'cool')
    # Area heat exchange and UA_heating
<<<<<<< HEAD
    Area_HEX_cooling, UA_cooling = calc_area_HEX(Qnom, dTm_0, constants.U_cool)
=======
    Area_HEX_cooling, UA_cooling = calc_area_HEX(Qnom, dTm_0, U_COOL)
>>>>>>> 0c425835

    return Area_HEX_cooling, UA_cooling



# ============================
# substation heating
# ============================


def calc_heating_substation_heat_exchange(cc_0, Qnom, thi_0, tci_0, tco_0):
    '''
    This function capculates the Area and UA of each substation heat exchanger.

    :param cc_0: nominal capacity mass flow rate primary side
    :param Qnom: nominal cooling load
    :param thi_0: nominal in temperature of secondary side
    :param tci_0: nominal in temperature of primary side
    :param tco_0: nominal out temperature of primary side

    :return Area_HEX_heating: Heat exchanger area in [m2]
    :return UA_heating: UA [
    '''
    # nominal conditions network side
    ch_0 = cc_0 * (tco_0 - tci_0) / ((thi_0 - tci_0) * 0.9)  # FIXME
    tho_0 = thi_0 - Qnom / ch_0
    dTm_0 = calc_dTm_HEX(thi_0, tho_0, tci_0, tco_0, 'heat')
    # Area heat exchange and UA_heating
<<<<<<< HEAD
    Area_HEX_heating, UA_heating = calc_area_HEX(Qnom, dTm_0, constants.U_heat)
=======
    Area_HEX_heating, UA_heating = calc_area_HEX(Qnom, dTm_0, U_HEAT)
>>>>>>> 0c425835
    return Area_HEX_heating, UA_heating


# ============================
# Heat exchanger model
# ============================


def calc_HEX_cooling(Q, UA, thi, tho, tci, ch):
    """
    This function calculates the mass flow rate, temperature of return (secondary side)
    and heat exchanger area for a plate heat exchanger.
    Method of Number of Transfer Units (NTU)

    :param Q: cooling load
    :param UA: coefficient representing the area of heat exchanger times the coefficient of transmittance of the
        heat exchanger
    :param thi: in temperature of primary side
    :param tho: out temperature of primary side
    :param tci: in temperature of secondary side
    :param ch: capacity mass flow rate primary side
    :return: ``(tco, cc)`` out temperature of secondary side (district cooling network), capacity mass flow rate
        secondary side
    """

    if ch > 0:
        eff = [0.1, 0]  # FIXME
        Flag = False
        tol = 0.00000001
        while abs((eff[0] - eff[1]) / eff[0]) > tol:
            if Flag == True:
                eff[0] = eff[1]
            else:
                cmin = ch * (thi - tho) / ((thi - tci) * eff[0])
            if cmin < ch:
                cc = cmin
                cmax = ch
            else:
                cc = cmin
                cmax = cc
                cmin = ch
            cr = cmin / cmax
            NTU = UA / cmin
            eff[1] = calc_plate_HEX(NTU, cr)
            cmin = ch * (thi - tho) / ((thi - tci) * eff[1])
            tco = tci + eff[1] * cmin * (thi - tci) / cc
            Flag = True
        cc = Q / abs(tci - tco)
        tco = tco   # in [K]
    else:
        tco = 0
        cc = 0
    return np.float(tco), np.float(cc / 1000)


def calc_plate_HEX(NTU, cr):
    '''
    This function calculates the efficiency of exchange for a plate heat exchanger according to the NTU method of
    AShRAE 90.1

    :param NTU: number of transfer units
    :param cr: ratio between min and max capacity mass flow rates
    :return:
        eff: efficiency of heat exchange
    '''
    eff = 1 - scipy.exp((1 / cr) * (NTU ** 0.22) * (scipy.exp(-cr * (NTU) ** 0.78) - 1))
    return eff


def calc_shell_HEX(NTU, cr):
    '''
    This function calculates the efficiency of exchange for a tube-shell heat exchanger according to the NTU method of
    AShRAE 90.1

    :param NTU: number of transfer units
    :param cr: ratio between min and max capacity mass flow rates
    :return:
        eff: efficiency of heat exchange
    '''
    eff = 2 * ((1 + cr + (1 + cr ** 2) ** (1 / 2)) * (
        (1 + scipy.exp(-(NTU) * (1 + cr ** 2))) / (1 - scipy.exp(-(NTU) * (1 + cr ** 2))))) ** -1
    return eff


def calc_HEX_mix(Q1, Q2, t1, m1, t2, m2):
    '''
    This function computes the average  temperature between two vectors of heating demand.
    In this case, domestic hotwater and space heating.

    :param Q1: load heating
    :param Q2: load domestic hot water
    :param t1: out temperature of heat exchanger for space heating
    :param m1: mass flow rate secondary side of heat exchanger for space heating
    :param t2: out temperature of heat exchanger for domestic hot water
    :param m2: mass flow rate secondary side of heat exchanger for domestic hot water
    :return:
        tavg: average out temperature.
    '''
    if Q1.max() > 0 or Q2.max() > 0:
        tavg = (t1 * m1 + t2 * m2) / (m1 + m2)
    else:
        tavg = (t1+t2)/2  # if there is no flow rate, tavg = t1 = t2
    return np.float(tavg)


def calc_HEX_heating(Q, UA, thi, tco, tci, cc):
    """
    This function calculates the mass flow rate, temperature of return (secondary side)
    and heat exchanger area for a shell-tube pleat exchanger in the heating case.

    Method of Number of Transfer Units (NTU)

    :param Q: load
    :param UA: coefficient representing the area of heat exchanger times the coefficient of transmittance of the
        heat exchanger
    :param thi: in temperature of secondary side
    :param tco: out temperature of primary side
    :param tci: in temperature of primary side
    :param cc: capacity mass flow rate primary side

    :return: tho = out temperature of secondary side (district cooling network), ch = capacity mass flow rate secondary side
    """

    if Q > 0:
        eff = [0.1, 0]  # FIXME
        Flag = False
        tol = 0.00000001
        while abs((eff[0] - eff[1]) / eff[0]) > tol:
            if Flag == True:
                eff[0] = eff[1]
            else:
                cmin = cc * (tco - tci) / ((thi - tci) * eff[0])
            if cmin < cc:
                ch = cmin
                cmax = cc
            else:
                ch = cmin
                cmax = cmin
                cmin = cc
            cr = cmin / cmax
            NTU = UA / cmin
            eff[1] = calc_shell_HEX(NTU, cr)
            cmin = cc * (tco - tci) / ((thi - tci) * eff[1])
            tho = thi - eff[1] * cmin * (thi - tci) / ch
            Flag = True

    else:
        tho = 0
        ch = 0
    return np.float(tho), np.float(ch / 1000)


def calc_dTm_HEX(thi, tho, tci, tco, flag):
    '''
    This function estimates the logarithmic temperature difference between two streams

    :param thi: in temperature hot stream
    :param tho: out temperature hot stream
    :param tci: in temperature cold stream
    :param tco: out temperature cold stream
    :param flag: heat: when using for the heating case, 'cool' otherwise
    :return:
        dtm = logaritimic temperature difference
    '''
    dT1 = thi - tco
    dT2 = tho - tci
    if flag == 'heat':
        dTm = (dT1 - dT2) / scipy.log(dT1 / dT2)
    else:
        dTm = (dT2 - dT1) / scipy.log(dT2 / dT1)
    return abs(dTm.real)


def calc_area_HEX(Qnom, dTm_0, U):
    """
    This function calculates the area of a het exchanger at nominal conditions.

    :param Qnom: nominal load
    :param dTm_0: nominal logarithmic temperature difference
    :param U: coeffiicent of transmissivity
    :return: ``(area, UA)``: area: area of heat exchange,  UA: coefficient representing the area of heat exchanger times
        the coefficient of transmittance of the heat exchanger
    """
    area = Qnom / (dTm_0 * U)  # Qnom in W
    UA = U * area
    return area, UA

# ============================
# Other functions
# ============================
def calc_DC_supply(t_0, t_1, t_2):
    """
    This function calculates the temperature of the district cooling network according to the minimum observed
    (different to zero) in all buildings connected to the grid.
    :param t_0: last minimum temperature
    :param t_1:  current minimum temperature to evaluate
    :return tmin: new minimum temperature
    """

    tmin = min(t_0,t_1,t_2)
    return tmin


def calc_DH_supply(t_0, t_1):
    """
    This function calculates the heating temperature requirement of the building side according to the maximum
    temperature requirement at that time-step.
    :param t_0: temperature requirement from one heating application
    :param t_1: temperature requirement from another heating application
    :return: ``tmax``: maximum temperature requirement
    """
    tmax = max(t_0, t_1)
    return tmax


def calc_total_network_flow(Q_all, flowrate):
    return Q_all + flowrate

# ============================
# Test
# ============================
def main(config):
    """
    run the whole network summary routine
    """
    from cea.technologies.thermal_network.thermal_network_matrix import ThermalNetwork
    import cea.inputlocator as inputlocator

    locator = cea.inputlocator.InputLocator(config.scenario)

    network_type = config.thermal_network.network_type
    network_name = ''
    file_type = config.thermal_network.file_type
    thermal_network = ThermalNetwork(locator, network_type, network_name, file_type)


    t = 1000  # FIXME
    T_DH = 60  # FIXME
    network = 'DH'  # FIXME
<<<<<<< HEAD
    delta_cap_mass_flow = 0 #Assume all edge mass flows sufficiently high
    cc_old_sh = 0 #not relevant here.
    cc_old_dhw = 0
    ch_old = 0
=======
>>>>>>> 0c425835

    thermal_network.buildings_demands = determine_building_supply_temperatures(thermal_network.building_names, locator)
    thermal_network.substations_HEX_specs = substation_HEX_design_main(thermal_network.buildings_demands)
    T_substation_supply_K = pd.DataFrame([[T_DH + 273.0] * len(thermal_network.building_names)],
                                         columns=thermal_network.building_names, index=['T_supply'])
    substation_return_model_main(thermal_network, T_substation_supply_K, t, thermal_network.building_names)

    print('substation_main() succeeded')


if __name__ == '__main__':
    main(cea.config.Configuration())
<|MERGE_RESOLUTION|>--- conflicted
+++ resolved
@@ -7,13 +7,8 @@
 import numpy as np
 import scipy
 import cea.config
-<<<<<<< HEAD
-import cea.technologies.constants as constants
-=======
 from cea.constants import HEAT_CAPACITY_OF_WATER_JPERKGK
 from cea.technologies.constants import DT_COOL, DT_HEAT, U_COOL, U_HEAT
-
->>>>>>> 0c425835
 
 BUILDINGS_DEMANDS_COLUMNS = ['Name', 'Thsf_sup_C', 'Thsf_re_C', 'Twwf_sup_C', 'Twwf_re_C', 'Tcsf_sup_C', 'Tcsf_re_C',
                    'Tcdataf_sup_C', 'Tcdataf_re_C', 'Tcref_sup_C', 'Tcref_re_C', 'Qhsf_kWh', 'Qwwf_kWh', 'Qcsf_kWh',
@@ -63,19 +58,10 @@
     print time.clock() - t0, "seconds process time for the Substation Routine \n"
     return substations_HEX_specs
 
-<<<<<<< HEAD
 
 def determine_building_supply_temperatures(building_names, locator):
     """
-    determine thermal network target temperatures (T_supply_DH,T_supply_DC) at costumer side.
-
-=======
-
-def determine_building_supply_temperatures(building_names, locator):
-    """
-    determine thermal network target temperatures (T_supply_DH,T_supply_DC) at costumer side.
-
->>>>>>> 0c425835
+    determine thermal network target temperatures (T_supply_DH,T_supply_DC) at custumer side.
     :param building_names:
     :param locator:
     :return:
@@ -105,25 +91,13 @@
                                                                  np.nan))
 
         # find the target substation supply temperature
-<<<<<<< HEAD
-        T_supply_DH = np.where(Q_substation_heating > 0, T_supply_heating + constants.dT_heat, np.nan)
-        T_supply_DC = np.where(abs(Q_substation_cooling) > 0, T_supply_cooling - constants.dT_cool, np.nan)
+        T_supply_DH = np.where(Q_substation_heating > 0, T_supply_heating + DT_HEAT, np.nan)
+        T_supply_DC = np.where(abs(Q_substation_cooling) > 0, T_supply_cooling - DT_COOL, np.nan)
 
         buildings_demands[name]['Q_substation_heating'] = Q_substation_heating
         buildings_demands[name]['Q_substation_cooling'] = Q_substation_cooling
         buildings_demands[name]['T_sup_target_DH'] = T_supply_DH
         buildings_demands[name]['T_sup_target_DC'] = T_supply_DC
-
-=======
-        T_supply_DH = np.where(Q_substation_heating > 0, T_supply_heating + DT_HEAT, np.nan)
-        T_supply_DC = np.where(abs(Q_substation_cooling) > 0, T_supply_cooling - DT_COOL, np.nan)
-
-        buildings_demands[name]['Q_substation_heating'] = Q_substation_heating
-        buildings_demands[name]['Q_substation_cooling'] = Q_substation_cooling
-        buildings_demands[name]['T_sup_target_DH'] = T_supply_DH
-        buildings_demands[name]['T_sup_target_DC'] = T_supply_DC
-
->>>>>>> 0c425835
     return buildings_demands
 
 
@@ -223,7 +197,6 @@
 
     for name in consumer_building_names:
         building = thermal_network.buildings_demands[name].loc[[t]]
-<<<<<<< HEAD
 
         # find substation supply temperature
         T_substation_supply_K = T_substation_supply.loc['T_supply', name]
@@ -247,46 +220,27 @@
                                                      thermal_network.delta_cap_mass_flow[t], cc_old_value_sh,
                                                      cc_old_value_dhw)
             thermal_network.cc_sh_value[t][name] = cc_value_sh
-=======
-
-        # find substation supply temperature
-        T_substation_supply_K = T_substation_supply.loc['T_supply', name]
-
-        if thermal_network.network_type == 'DH':
-            # calculate DH substation return temperature and substation flow rate
-            T_substation_return_K, mcp_sub = calc_substation_return_DH(building, T_substation_supply_K,
-                                                                       thermal_network.substations_HEX_specs.ix[name])
->>>>>>> 0c425835
         else:
             if not name in thermal_network.ch_old[t].columns:
                 ch_old_value = 0
             else:
                 ch_old_value = thermal_network.ch_old[t][name]
             # calculate DC substation return temperature and substation flow rate
-<<<<<<< HEAD
             T_substation_return_K, mcp_sub, ch_value = calc_substation_return_DC(building, T_substation_supply_K,
                                                                                  thermal_network.substations_HEX_specs.ix[name],
                                                                                  thermal_network.delta_cap_mass_flow[t],
                                                                                  ch_old_value)
             thermal_network.ch_value[t][name] = ch_value
-=======
-            T_substation_return_K, mcp_sub = calc_substation_return_DC(building, T_substation_supply_K,
-                                                                       thermal_network.substations_HEX_specs.ix[name])
->>>>>>> 0c425835
 
         thermal_network.cc_dhw_value[t][name] = cc_value_dhw
         T_return_all_K[name] = [T_substation_return_K]
-<<<<<<< HEAD
-        mdot_sum_all_kgs[name] = [mcp_sub/(constants.cp/1000)]   # [kg/s]
+        mdot_sum_all_kgs[name] = [mcp_sub/(HEAT_CAPACITY_OF_WATER_JPERKGK/1000)]   # [kg/s]
 
         # Store values for next run
         thermal_network.cc_old_dhw[t][name] = float(cc_value_dhw)
         thermal_network.cc_old_sh[t][name] = float(cc_value_sh)
         thermal_network.ch_old[t][name] = float(ch_value)
 
-=======
-        mdot_sum_all_kgs[name] = [mcp_sub/(HEAT_CAPACITY_OF_WATER_JPERKGK/1000)]   # [kg/s]
->>>>>>> 0c425835
         index += 1
 
     mdot_sum_all_kgs = np.round(mdot_sum_all_kgs, 5)
@@ -319,7 +273,7 @@
 
         if delta_cap_mass_flow > 0:
             #edge mass flow too low! increase node demand mass flow
-            cc = np.array(cc_sh_old + 5*delta_cap_mass_flow*constants.cp) #5x to speed up process todo:improve this
+            cc = np.array(cc_sh_old + 5*delta_cap_mass_flow*HEAT_CAPACITY_OF_WATER_JPERKGK) #5x to speed up process todo:improve this
         else: #no iteration so take default value from file
             cc = building.mcphsf_kWperC.values * 1000  # in W/K  # in W/K
         cc_return_sh = cc
@@ -336,7 +290,7 @@
         cc_dhw = building.mcpwwf_kWperC.values * 1000  # in W/K
         if delta_cap_mass_flow > 0:
             # edge mass flow too low! increase node demand mass flow
-            cc_dhw = np.array(cc_dhw_old + 5*delta_cap_mass_flow * constants.cp)
+            cc_dhw = np.array(cc_dhw_old + 5*delta_cap_mass_flow * HEAT_CAPACITY_OF_WATER_JPERKGK)
         cc_return_dhw = cc_dhw
         t_DH_return_ww, mcp_DH_ww = calc_HEX_heating(Qwwf, UA_heating_ww, thi, tco, tci, cc_dhw)   #[kW/K]
     else:
@@ -368,7 +322,7 @@
         thi = building.Tcsf_re_C.values + 273  # in K
         if delta_cap_mass_flow > 0:
             #edge mass flow too low! increase node demand mass flow
-            ch = np.array(ch_old + 5 * delta_cap_mass_flow * constants.cp) #10 x to speed up process
+            ch = np.array(ch_old + 5 * delta_cap_mass_flow * HEAT_CAPACITY_OF_WATER_JPERKGK) #5 x to speed up process
         else: #no iteration so take default value from file
             ch = (abs(building.mcpcsf_kWperC.values)) * 1000  # in W/K
         t_DC_return_cs, mcp_DC_cs = calc_HEX_cooling(Qcf, UA_cooling_cs, thi, tho, tci, ch)
@@ -405,11 +359,7 @@
     tco_0 = Qnom / cc_0 + tci_0
     dTm_0 = calc_dTm_HEX(thi_0, tho_0, tci_0, tco_0, 'cool')
     # Area heat exchange and UA_heating
-<<<<<<< HEAD
-    Area_HEX_cooling, UA_cooling = calc_area_HEX(Qnom, dTm_0, constants.U_cool)
-=======
     Area_HEX_cooling, UA_cooling = calc_area_HEX(Qnom, dTm_0, U_COOL)
->>>>>>> 0c425835
 
     return Area_HEX_cooling, UA_cooling
 
@@ -438,11 +388,7 @@
     tho_0 = thi_0 - Qnom / ch_0
     dTm_0 = calc_dTm_HEX(thi_0, tho_0, tci_0, tco_0, 'heat')
     # Area heat exchange and UA_heating
-<<<<<<< HEAD
-    Area_HEX_heating, UA_heating = calc_area_HEX(Qnom, dTm_0, constants.U_heat)
-=======
     Area_HEX_heating, UA_heating = calc_area_HEX(Qnom, dTm_0, U_HEAT)
->>>>>>> 0c425835
     return Area_HEX_heating, UA_heating
 
 
@@ -682,13 +628,10 @@
     t = 1000  # FIXME
     T_DH = 60  # FIXME
     network = 'DH'  # FIXME
-<<<<<<< HEAD
     delta_cap_mass_flow = 0 #Assume all edge mass flows sufficiently high
     cc_old_sh = 0 #not relevant here.
     cc_old_dhw = 0
     ch_old = 0
-=======
->>>>>>> 0c425835
 
     thermal_network.buildings_demands = determine_building_supply_temperatures(thermal_network.building_names, locator)
     thermal_network.substations_HEX_specs = substation_HEX_design_main(thermal_network.buildings_demands)
