# -*- coding: utf-8 -*-
from __future__ import division

import math
import numpy as np
import os
import pandas as pd
import scipy
import scipy.optimize as sopt

from cea import storagetank_mixed as sto_m


def calc_mainuse(uses_df, uses):
    databaseclean = uses_df[uses].transpose()
    array_min = np.array(
        databaseclean[
            databaseclean[:] > 0].idxmin(
            skipna=True), dtype='S10')
    array_max = np.array(
        databaseclean[
            databaseclean[:] > 0].idxmax(
            skipna=True), dtype='S10')
    mainuse = np.array(map(calc_comparison, array_min, array_max))
    return mainuse


def calc_comparison(array_min, array_max):
    # do this to avoid that the selection of values
    # be based on the DEPO. for buildings qih heated spaces
    if array_max == 'DEPO':
        if array_min != 'DEPO':
            array_max = array_min
    return array_max


def calc_category(x, y):
    if 0 < x <= 1920:
        # Database['Qh'] = Database.ADMIN.value * Model.
        result = '1'
    elif x > 1920 and x <= 1970:
        result = '2'
    elif x > 1970 and x <= 1980:
        result = '3'
    elif x > 1980 and x <= 2000:
        result = '4'
    elif x > 2000 and x <= 2020:
        result = '5'
    elif x > 2020:
        result = '6'

    if 0 < y <= 1920:
        result = '7'
    elif 1920 < y <= 1970:
        result = '8'
    elif 1970 < y <= 1980:
        result = '9'
    elif 1980 < y <= 2000:
        result = '10'
    elif 2000 < y <= 2020:
        result = '11'
    elif y > 2020:
        result = '12'

    return result


def check_temp_file(T_ext,tH,tC, tmax):
    if tH == 0:
        tH = T_ext
    if tC == 0:
        tC = tmax+1
    return tH, tC


def get_prop_RC_model(uses, architecture, thermal, geometry, HVAC, rf, gv):

    # Areas above ground #get the area of each wall in the buildings
    rf['Awall_all'] = rf['Shape_Leng']*rf['Freeheight']*rf['FactorShade']
    Awalls = pd.DataFrame({'Name': rf['Name'], 'Awall_all': rf['Awall_all']}).groupby(by='Name').sum()
    Areas = pd.merge(Awalls, architecture, left_index=True, right_index=True).merge(uses,left_index=True, right_index=True)
    Areas['Aw'] = Areas['Awall_all']*Areas['win_wall']*Areas['PFloor'] # Finally get the Area of windows
    Areas['Aop_sup'] = Areas['Awall_all']*Areas['PFloor']-Areas['Aw'] # Opaque areas PFloor represents a factor according to the amount of floors heated

    # Areas below ground
    all_prop = Areas.merge(thermal,left_index=True, right_index=True).\
                   merge(geometry,left_index=True,right_index=True).\
                   merge(HVAC,left_index=True,right_index=True)
    all_prop['floors'] = all_prop['floors_bg']+ all_prop['floors_ag']
    all_prop['Aop_bel'] = all_prop['height_bg']*all_prop['perimeter']+all_prop['footprint']   # Opague areas in m2 below ground including floor
    all_prop['Atot'] = Areas['Aw']+all_prop['Aop_sup']+all_prop['footprint']+all_prop['Aop_bel']+all_prop['footprint']*(all_prop['floors']-1) # Total area of the building envelope m2, it is considered the roof to be flat
    all_prop['Af'] = all_prop['footprint']*all_prop['floors']*all_prop['Hs']*(1-all_prop.DEPO)*(1-all_prop.CR)*(1-all_prop.SR) # conditioned area - áreas not heated
    all_prop['Aef'] = all_prop['footprint']*all_prop['floors']*all_prop['Es']# conditioned area only those for electricity
    all_prop['Am'] = all_prop.th_mass.apply(lambda x:AmFunction(x))*all_prop['Af'] # Effective mass area in m2

    # Steady-state Thermal transmittance coefficients and Internal heat Capacity
    all_prop['Htr_w'] = all_prop['Aw']*all_prop['U_win']  # Thermal transmission coefficient for windows and glagv.Zing. in W/K
    all_prop['HD'] = all_prop['Aop_sup']*all_prop['U_wall']+all_prop['footprint']*all_prop['U_roof']  # Direct Thermal transmission coefficient to the external environment in W/K
    all_prop['Hg'] = gv.Bf*all_prop ['Aop_bel']*all_prop['U_base'] # stady-state Thermal transmission coeffcient to the ground. in W/K
    all_prop['Htr_op'] = all_prop ['Hg']+ all_prop ['HD']
    all_prop['Htr_ms'] = gv.hms*all_prop ['Am'] # Coupling conduntance 1 in W/K
    all_prop['Htr_em'] = 1/(1/all_prop['Htr_op']-1/all_prop['Htr_ms']) # Coupling conduntance 2 in W/K
    all_prop['Htr_is'] = gv.his*all_prop ['Atot']
    all_prop['Cm'] = all_prop.th_mass.apply(lambda x:CmFunction(x))*all_prop['Af'] # Internal heat capacity in J/K

    fields = ['Awall_all', 'Atot', 'Aw', 'Am','Aef','Af','Cm','Htr_is','Htr_em','Htr_ms','Htr_op','Hg','HD','Htr_w']
    result = all_prop[fields]
    return result

def AmFunction (x):
    if x == 'T2':
        return 2.5
    elif x == 'T3':
        return 3.2
    elif x == 'T1':
        return 2.5
    else:
        return 2.5

def CmFunction (x):
    if x == 'T2':
        return 165000
    elif x == 'T3':
        return 300000
    elif x == 'T1':
        return 110000
    else:
        return 165000


def CalcIncidentRadiation(radiation):

    # Import Radiation table and compute the Irradiation in W in every building's surface
    radiation['AreaExposed'] = radiation['Shape_Leng'] * radiation['FactorShade'] * radiation['Freeheight']

    hours_in_year = 8760
    column_names = ['T%i' % (i + 1) for i in range(hours_in_year)]
    for column in column_names:
         # transform all the points of solar radiation into Wh
        radiation[column] = radiation[column] * radiation['AreaExposed']

    # sum up radiation load per building
    # NOTE: this looks like an ugly hack because it is: in order to work around a pandas MemoryError, we group/sum the
    # columns individually...
    grouped_data_frames = {}
    for column in column_names:
        df = pd.DataFrame(data={'Name': radiation['Name'],
                                column: radiation[column]})
        grouped_data_frames[column] = df.groupby(by='Name').sum()
    radiation_load = pd.DataFrame(index=grouped_data_frames.values()[0].index)
    for column in column_names:
        radiation_load[column] = grouped_data_frames[column][column]

    incident_radiation = radiation_load[column_names]
    return incident_radiation  # total solar radiation in areas exposed to radiation in Watts

def calc_Y(year, Retrofit):
    if year >= 1995 or Retrofit > 0:
        Y = [0.2,0.3,0.3]
    elif 1985 <= year < 1995 and Retrofit == 0:
        Y = [0.3,0.4,0.4]
    else:
        Y = [0.4,0.4,0.4] 
    return Y

def Calc_form(Lw,Ll,footprint): 
    factor = footprint/(Lw*Ll)
    return factor

def Calc_Tm(Htr_3,Htr_1,tm_t0,Cm,Htr_em,Im_tot,Htr_ms,I_st,Htr_w,te_t,I_ia,IHC_nd,Hve,Htr_is):
    tm_t = (tm_t0 *((Cm/3600)-0.5*(Htr_3+ Htr_em))+ Im_tot)/((Cm/3600)+0.5*(Htr_3+Htr_em))
    tm = (tm_t+tm_t0)/2
    ts = (Htr_ms * tm + I_st + Htr_w*te_t + Htr_1*(te_t+(I_ia+IHC_nd)/Hve))/(Htr_ms+Htr_w+Htr_1)
    ta = (Htr_is*ts + Hve*te_t + I_ia + IHC_nd)/(Htr_is+Hve)
    top = 0.31*ta+0.69*ts
    return tm, ts, ta, top

def calc_mixed_schedule(Profiles, Profiles_names, prop_occupancy):
    # weighted average of schedules
    def calc_average(last, current, share_of_use):
         return last + current*share_of_use
    
    #initialize variables
    ta_hs_set = np.zeros(8760)
    ta_cs_set = np.zeros(8760)
    people = np.zeros(8760)
    ve = np.zeros(8760)
    q_int = np.zeros(8760)
    w_int = np.zeros(8760)
    Eal = np.zeros(8760)
    E_pro = np.zeros(8760)
    E_data = np.zeros(8760)
    Qc_data = np.zeros(8760)
    Qc_refri = np.zeros(8760)
    mww = np.zeros(8760)
    mw = np.zeros(8760)
    
    hour = Profiles[0].Hour
    num_profiles = len(Profiles_names)
    for num in range(num_profiles):
        current_share_of_use = prop_occupancy[Profiles_names[num]]
        ta_hs_set = np.vectorize(calc_average)(ta_hs_set,Profiles[num].tintH_set,current_share_of_use)
        ta_cs_set = np.vectorize(calc_average)(ta_cs_set,Profiles[num].tintC_set,current_share_of_use)
        people = np.vectorize(calc_average)(people,Profiles[num].People,current_share_of_use)
        ve = np.vectorize(calc_average)(ve,Profiles[num].Ve,current_share_of_use)
        q_int = np.vectorize(calc_average)(q_int,Profiles[num].I_int,current_share_of_use)
        w_int = np.vectorize(calc_average)(w_int,Profiles[num].w_int,current_share_of_use)
        E_pro = np.vectorize(calc_average)(E_pro,Profiles[num].Epro,current_share_of_use)
        E_data = np.vectorize(calc_average)(E_data,Profiles[num].Edata,current_share_of_use)
        Qc_data = np.vectorize(calc_average)(Qc_data, Profiles[num].Qcdata,current_share_of_use)
        Qc_refri = np.vectorize(calc_average)(Qc_refri,Profiles[num].Qcrefri,current_share_of_use)
        Eal = np.vectorize(calc_average)(Eal,Profiles[num].Ealf_nove,current_share_of_use)
        mww = np.vectorize(calc_average)(mww,Profiles[num].Mww,current_share_of_use)
        mw = np.vectorize(calc_average)(mw,Profiles[num].Mw,current_share_of_use)

    return ta_hs_set,ta_cs_set,people,ve,q_int,Eal,E_pro, E_data, Qc_data,Qc_refri, mww, mw, w_int, hour


def calc_Htr(Hve, Htr_is, Htr_ms, Htr_w):
    Htr_1 = 1/(1/Hve+1/Htr_is)
    Htr_2 = Htr_1+Htr_w
    Htr_3 = 1/(1/Htr_2+1/Htr_ms)
    return Htr_1,Htr_2,Htr_3

def calc_Qem_ls(SystemH,SystemC):
    """model of losses in the emission and control system for space heating and cooling.
    correction factor for the heating and cooling setpoints. extracted from SIA 2044 (replacing EN 15243)"""
    tHC_corr = [0,0]
    # values extracted from SIA 2044 - national standard replacing values suggested in EN 15243
    if SystemH == 'T4' or 'T1':
        tHC_corr[0] = 0.5 + 1.2
    elif SystemH == 'T2':
        tHC_corr[0] = 0 + 1.2
    elif SystemH == 'T3': # no emission losses but emissions for ventilation
        tHC_corr[0] = 0.5 + 1 #regulation is not taking into account here
    else:
        tHC_corr[0] = 0.5 + 1.2
    
    if SystemC == 'T4':
        tHC_corr[1] = 0 - 1.2
    elif SystemC == 'T5':
        tHC_corr[1] = - 0.4 - 1.2
    elif SystemC == 'T3': # no emission losses but emissions for ventilation
        tHC_corr[1] = 0 - 1 #regulation is not taking into account here
    else:
        tHC_corr[1] = 0 + - 1.2
        
    return list(tHC_corr)

def Calc_Im_tot(I_m,Htr_em,te_t,Htr_3,I_st,Htr_w,Htr_1,I_ia,IHC_nd,Hve,Htr_2):
    return I_m + Htr_em * te_t + Htr_3*(I_st + Htr_w*te_t + Htr_1*(((I_ia + IHC_nd)/Hve) + te_t))/Htr_2

def calc_TL(SystemH, SystemC, tm_t0, te_t, tintH_set, tintC_set, Htr_em, Htr_ms, Htr_is, Htr_1, Htr_2, Htr_3,
            I_st, Hve, Htr_w, I_ia, I_m, Cm, Af, Losses, tHset_corr,tCset_corr, IC_max,IH_max, Flag):
    # assumptions
    if Losses:
        #Losses due to emission and control of systems
        tintH_set = tintH_set + tHset_corr
        tintC_set = tintC_set + tCset_corr
    
    # measure if this an uncomfortable hour
    uncomfort = 0    
    # Case 0 or 1 
    IHC_nd = IC_nd_ac = IH_nd_ac = 0
    Im_tot = Calc_Im_tot(I_m,Htr_em,te_t,Htr_3,I_st,Htr_w,Htr_1,I_ia,IHC_nd,Hve,Htr_2)
    tm, ts, tair_case0, top_case0 = Calc_Tm(Htr_3,Htr_1,tm_t0,Cm,Htr_em,Im_tot,Htr_ms,I_st,Htr_w,te_t,I_ia,IHC_nd,Hve,Htr_is)

    if tintH_set <= tair_case0 <=tintC_set: 
        ta = tair_case0
        top = top_case0
        IH_nd_ac
        IH_nd_ac = 0
        IC_nd_ac = 0
    else:
        if tair_case0 > tintC_set:
            tair_set = tintC_set
        else:
            tair_set = tintH_set
        # Case 2 
        IHC_nd =  IHC_nd_10 = 10*Af
        Im_tot = Calc_Im_tot(I_m,Htr_em,te_t,Htr_3,I_st,Htr_w,Htr_1,I_ia,IHC_nd_10,Hve,Htr_2)
        tm, ts, tair10, top10 = Calc_Tm(Htr_3,Htr_1,tm_t0,Cm,Htr_em,Im_tot,Htr_ms,I_st,Htr_w,te_t,I_ia,IHC_nd_10,Hve,Htr_is)


        IHC_nd_un =  IHC_nd_10*(tair_set - tair_case0)/(tair10-tair_case0) #- I_TABS
        if  IC_max < IHC_nd_un < IH_max:
            ta = tair_set
            top = 0.31*ta+0.69*ts
            IHC_nd_ac = IHC_nd_un
        else:
            if IHC_nd_un > 0:
                IHC_nd_ac = IH_max
            else:
                IHC_nd_ac = IC_max
            # Case 3 when the maxiFmum power is exceeded
            Im_tot = Calc_Im_tot(I_m,Htr_em,te_t,Htr_3,I_st,Htr_w,Htr_1,I_ia,IHC_nd_ac,Hve,Htr_2)
            tm, ts, ta ,top = Calc_Tm(Htr_3,Htr_1,tm_t0,Cm,Htr_em,Im_tot,Htr_ms,I_st,Htr_w,te_t,I_ia,IHC_nd_ac,Hve,Htr_is)
            uncomfort = 1

        if IHC_nd_un > 0:
            if  Flag == True:
                IH_nd_ac = 0
            else:
                IH_nd_ac = IHC_nd_ac
        else:
            if Flag == True:
                IC_nd_ac = IHC_nd_ac
            else:
                IC_nd_ac = 0

    if SystemC == "T0":
       IC_nd_ac = 0
    if SystemH == "T0":
       IH_nd_ac = 0
    return tm, ta, IH_nd_ac, IC_nd_ac,uncomfort, top, Im_tot

def calc_Qdis_ls(tair, text, Qhs, Qcs, tsh, trh, tsc,trc, Qhs_max, Qcs_max,D,Y, SystemH,SystemC, Bf, Lv):
    """calculates distribution losses based on ISO 15316"""
    # Calculate tamb in basement according to EN
    tamb = tair - Bf*(tair-text)
    if SystemH != 'T0' and Qhs > 0:
        Qhs_d_ls = ((tsh + trh)/2-tamb)*(Qhs/Qhs_max)*(Lv*Y) 
    else:
        Qhs_d_ls = 0
    if SystemC != 'T0' and Qcs < 0:
        Qcs_d_ls = ((tsc + trc)/2-tamb)*(Qcs/Qcs_max)*(Lv*Y)
    else:
        Qcs_d_ls = 0
        
    return Qhs_d_ls,Qcs_d_ls

def calc_RAD(Qh,tair,Qh0,tair0, tsh0,trh0,nh):
    if Qh > 0:
        tair = tair+ 273
        tair0 = tair0 + 273
        tsh0 = tsh0 + 273
        trh0 = trh0 + 273
        mCw0 = Qh0/(tsh0-trh0) 
        #minimum
        LMRT = (tsh0-trh0)/scipy.log((tsh0-tair0)/(trh0-tair0))
        k1 = 1/mCw0
        def fh(x): 
            Eq = mCw0*k2-Qh0*(k2/(scipy.log((x+k2-tair)/(x-tair))*LMRT))**(nh+1)
            return Eq
        k2 = Qh*k1
        result = scipy.optimize.newton(fh, trh0, maxiter=100,tol=0.01) - 273 
        trh = result.real
        tsh = trh + k2

        # Control system check
        #min_AT = 10 # Its equal to 10% of the mass flowrate
        #trh_min = tair + 5 - 273
        #tsh_min = trh_min + min_AT
        #AT = (tsh - trh)
        #if AT < min_AT:
        #    if (trh <= trh_min or tsh <= tsh_min):
        #        trh = trh_min
        ##        tsh = tsh_min
        #    if  tsh > tsh_min:
        #        trh = tsh - min_AT
        mCw = Qh/(tsh-trh)/1000
    else:
        mCw = 0
        tsh = 0
        trh = 0
    return tsh,trh,mCw

def calc_TABSH(Qh,tair,Qh0,tair0, tsh0,trh0,nh):
    if Qh > 0:
        tair0 = tair0 + 273
        tsh0 = tsh0 + 273
        trh0 = trh0 + 273
        mCw0 = Qh0/(tsh0-trh0) 
        #minimum
        LMRT = (tsh0-trh0)/scipy.log((tsh0-tair0)/(trh0-tair0))
        k1 = 1/mCw0
        def fh(x): 
            Eq = mCw0*k2-Qh0*(k2/(scipy.log((x+k2-tair)/(x-tair))*LMRT))**(nh+1)
            return Eq
        k2 = Qh*k1
        tair = tair + 273
        result = sopt.newton(fh, trh0, maxiter=1000,tol=0.1) - 273 
        trh = result.real
        tsh = trh + k2

        # Control system check
        #min_AT = 2 # Its equal to 10% of the mass flowrate
        #trh_min = tair + 1 - 273
        #tsh_min = trh_min + min_AT
        #AT = (tsh - trh)
        #if AT < min_AT:
        #    if trh <= trh_min or tsh <= tsh_min:
        #        trh = trh_min
        #        tsh = tsh_min
        #    if tsh > tsh_min:
        #        trh = tsh - min_AT           
        mCw = Qh/(tsh-trh)/1000
    else:
        mCw = 0
        tsh = 0
        trh = 0
    return  tsh,trh, mCw
    
def calc_qv_req(ve,people,Af,gv,hour_day,hour_year,limit_inf_season,limit_sup_season):

    infiltration_occupied = gv.hf*gv.NACH_inf_occ #m3/h.m2
    infiltration_non_occupied = gv.hf*gv.NACH_inf_non_occ #m3/h.m2
    if people >0:
        q_req = (ve+infiltration_occupied)*Af/3600 #m3/s
    else:
        if (21 < hour_day or hour_day < 7) and (limit_inf_season < hour_year <limit_sup_season): 
            q_req = (ve*1.3+infiltration_non_occupied)*Af/3600 # free cooling
        else:
            q_req = (ve+infiltration_non_occupied)*Af/3600 #
    return q_req #m3/s

def CalcThermalLoads(Name, prop_occupancy, prop_architecture, prop_thermal, prop_geometry, prop_HVAC, prop_RC_model,
                     prop_age, Solar, locationFinal, Profiles, Profiles_names, T_ext, T_ext_max, RH_ext, T_ext_min,
                     path_temporary_folder,  gv, servers, coolingroom):
    Af = prop_RC_model.Af
    Aef = prop_RC_model.Aef
    sys_e_heating = prop_HVAC.type_hs
    sys_e_cooling = prop_HVAC.type_cs

    # calculate schedule and variables
    ta_hs_set, ta_cs_set, people, ve, q_int, Eal_nove, Eprof,\
    Edataf, Qcdataf, Qcrefrif, vww, vw, X_int, hour_day = calc_mixed_schedule(Profiles,Profiles_names,prop_occupancy)

    if Af > 0:
        #extract properties of building
        # Geometry
<<<<<<< HEAD
        Am, Atot, Aw, Awall_all, Cm, Ll, Lw, Retrofit, Sh_typ, Year, footprint, nf_ag, nfp = get_properties_building_envelope(
            prop_RC_model, prop_age, prop_architecture, prop_geometry, prop_occupancy)

        Lcww_dis, Lsww_dis, Lv, Lvww_c, Lvww_dis, Tcs_re_0, Tcs_sup_0, Ths_re_0, Ths_sup_0, Tww_re_0, Tww_sup_0, Y, fforma = get_properties_building_systems(
            Ll, Lw, Retrofit, Year, footprint, gv, nf_ag, nfp, prop_HVAC)
=======
        nfp = prop_occupancy.PFloor
        footprint = prop_geometry.footprint
        nf_ag = prop_geometry.floors_ag
        nf_bg = prop_geometry.floors_bg
        Lw = prop_geometry.Bwidth
        Ll = prop_geometry.Blength
        # construction,renovation etc years of the building
        Year = prop_age.built
        Retrofit = prop_age.HVAC # year building  renovated or not
        # shading position and types
        Sh_typ = prop_architecture.type_shade
        # thermal mass properties
        Aw = prop_RC_model.Aw
        Awall_all = prop_RC_model.Awall_all
        Atot = prop_RC_model.Atot
        Cm = prop_RC_model.Cm
        Am = prop_RC_model.Am

        Y = calc_Y(Year,Retrofit) # linear trasmissivity coefficient of piping W/(m.K)

        # nominal temperatures
        Ths_sup_0 = prop_HVAC.Tshs0_C
        Ths_re_0 = Ths_sup_0 - prop_HVAC.dThs0_C
        Tcs_sup_0 = prop_HVAC.Tscs0_C
        Tcs_re_0 = Tcs_sup_0 + prop_HVAC.dTcs0_C
        Tww_sup_0 = prop_HVAC.Tsww0_C
        Tww_re_0 = Tww_sup_0 - prop_HVAC.dTww0_C
>>>>>>> e7af6b1c

        # we define limtis of season.
        limit_inf_season = gv.seasonhours[0]+1
        limit_sup_season = gv.seasonhours[1]

        # data and refrigeration loads
        Qcdata = Qcdataf*Af
        Qcrefri = Qcrefrif*Af

        #2. Transmission coefficients in W/K
        qv_req = np.vectorize(calc_qv_req)(ve,people,Af,gv,hour_day,range(8760),limit_inf_season,limit_sup_season)# in m3/s
        Hve = (gv.PaCa*qv_req)
        Htr_is = prop_RC_model.Htr_is
        Htr_ms = prop_RC_model.Htr_ms
        Htr_w = prop_RC_model.Htr_w
        Htr_em = prop_RC_model.Htr_em
        Htr_1,Htr_2, Htr_3 = np.vectorize(calc_Htr)(Hve, Htr_is, Htr_ms, Htr_w)
        
        #3. Heat flows in W
        #. Solar heat gains
        I_sol = calc_heat_gains_solar(Aw, Awall_all, Sh_typ, Solar, gv)

        #  Sensible heat gains
        I_int_sen = calc_heat_gains_internal_sensible(Af, q_int)

        #  Calculate latent internal loads in terms of added moisture:
        w_int = calc_heat_gains_internal_latent(Af, X_int, sys_e_cooling, sys_e_heating)

        #  Components of Sensible heat gains
        I_ia, I_m, I_st = calc_comp_heat_gains_sensible(Am, Atot, Htr_w, I_int_sen, I_sol) # TODO: rename function according to ISO standard

        #4. Heating and cooling loads
        IC_max, IH_max = calc_capacity_heating_cooling_system(Af, prop_HVAC) # TODO: check name of function

        # define empty arrrays
        uncomfort = np.zeros(8760)
        Ta = np.zeros(8760)
        Tm = np.zeros(8760)
        Qhs_sen = np.zeros(8760)
        Qcs_sen = np.zeros(8760)
        Qhs_lat = np.zeros(8760)
        Qcs_lat = np.zeros(8760)
        Qhs_em_ls = np.zeros(8760)
        Qcs_em_ls = np.zeros(8760)
        QHC_sen = np.zeros(8760)
        ma_sup_hs = np.zeros(8760)
        Ta_sup_hs = np.zeros(8760)
        Ta_re_hs = np.zeros(8760)
        ma_sup_cs = np.zeros(8760)
        Ta_sup_cs = np.zeros(8760)
        Ta_re_cs = np.zeros(8760)
        w_sup = np.zeros(8760)
        w_re = np.zeros(8760)
        Ehs_lat_aux = np.zeros(8760)
        Qhs_sen_incl_em_ls = np.zeros(8760)
        Qcs_sen_incl_em_ls = np.zeros(8760)
        t5 = np.zeros(8760)
        Tww_re = np.zeros(8760)
        Top = np.zeros(8760)
        Im_tot = np.zeros(8760)

        # model of losses in the emission and control system for space heating and cooling
        tHset_corr, tCset_corr = calc_Qem_ls(sys_e_heating,sys_e_cooling)

        # we give a seed high enough to avoid doing a iteration for 2 years.
        tm_t0 = tm_t1 = 16
        # end-use demand calculation
        t5_1 = 21# definition of first temperature to start calculation of air conditioning system
        for k in range(8760):
            #if it is in the season
            if  limit_inf_season <= k < limit_sup_season:
                #take advantage of this loop to fill the values of cold water
                Flag_season = True
                Tww_re[k] = 14
            else:
                #take advantage of this loop to fill the values of cold water
                Tww_re[k] = Tww_re_0
                Flag_season = False
            # Calc of Qhs/Qcs - net/useful heating and cooling deamnd in W
            Losses = False # 0 is false and 1 is true
            Tm[k], Ta[k], Qhs_sen[k], Qcs_sen[k], uncomfort[k], Top[k], Im_tot[k] = calc_TL(sys_e_heating,sys_e_cooling, tm_t0,
                                                           T_ext[k], ta_hs_set[k], ta_cs_set[k], Htr_em, Htr_ms, Htr_is, Htr_1[k],
                                                           Htr_2[k], Htr_3[k], I_st[k], Hve[k], Htr_w, I_ia[k], I_m[k], Cm, Af, Losses,
                                                           tHset_corr,tCset_corr,IC_max,IH_max, Flag_season)

            # Calc of Qhs_em_ls/Qcs_em_ls - losses due to emission systems in W
            Losses = True
            Results1 = calc_TL(sys_e_heating,sys_e_cooling, tm_t1, T_ext[k], ta_hs_set[k], ta_cs_set[k],
                               Htr_em, Htr_ms, Htr_is, Htr_1[k],Htr_2[k], Htr_3[k], I_st[k], Hve[k], Htr_w, I_ia[k], I_m[k],
                               Cm, Af, Losses, tHset_corr,tCset_corr,IC_max,IH_max, Flag_season)

            # losses in the emission/control system
            Qhs_em_ls[k] = Results1[2] - Qhs_sen[k]
            Qcs_em_ls[k] = Results1[3] - Qcs_sen[k]
            if Qcs_em_ls[k] > 0:
                Qcs_em_ls[k] = 0
            if Qhs_em_ls[k] < 0:
                Qhs_em_ls[k] = 0

            tm_t0 = Tm[k]
            tm_t1 = Results1[0]

            #calc comfort hours:
            uncomfort[k] = Results1[4]
            Top[k] = Results1[5]
            Im_tot[k] = Results1[6]

            # Calculate new sensible loads with HVAC systems incl. recovery.
            if sys_e_heating != 'T3':
                Qhs_sen_incl_em_ls[k] = Results1[2]
            if sys_e_cooling == 'T0':
                Qcs_sen_incl_em_ls[k] = 0
            if sys_e_heating == 'T3' or sys_e_cooling == 'T3':
                QHC_sen[k] = Qhs_sen[k] + Qcs_sen[k] + Qhs_em_ls[k] + Qcs_em_ls[k]
                temporal_Qhs, temporal_Qcs, Qhs_lat[k], Qcs_lat[k], Ehs_lat_aux[k], ma_sup_hs[k], ma_sup_cs[k], Ta_sup_hs[k], Ta_sup_cs[k], Ta_re_hs[k], Ta_re_cs[k], w_re[k], w_sup[k], t5[k] =  calc_HVAC(sys_e_heating, sys_e_cooling,
                                                                                                            people[k],RH_ext[k], T_ext[k],Ta[k],
                                                                                                            qv_req[k],Flag_season, QHC_sen[k],t5_1,
                                                                                                            w_int[k],gv)
                t5_1 = t5[k]
                if sys_e_heating == 'T3':
                    Qhs_sen_incl_em_ls[k] = temporal_Qhs
                if sys_e_cooling == 'T3':
                    Qcs_sen_incl_em_ls[k] = temporal_Qcs

        # Calc of Qhs_dis_ls/Qcs_dis_ls - losses due to distribution of heating/cooling coils
        # erase possible disruptions from dehumidification days
        #Qhs_sen_incl_em_ls[Qhs_sen_incl_em_ls < 0] = 0
        #Qcs_sen_incl_em_ls[Qcs_sen_incl_em_ls > 0] = 0
        Qhs_sen_incl_em_ls_0 = Qhs_sen_incl_em_ls.max()
        Qcs_sen_incl_em_ls_0 = Qcs_sen_incl_em_ls.min() # cooling loads up to here in negative values
        Qhs_d_ls, Qcs_d_ls =  np.vectorize(calc_Qdis_ls)(Ta, T_ext, Qhs_sen_incl_em_ls, Qcs_sen_incl_em_ls, Ths_sup_0, Ths_re_0, Tcs_sup_0, Tcs_re_0, Qhs_sen_incl_em_ls_0, Qcs_sen_incl_em_ls_0 ,
                                                         gv.D, Y[0], sys_e_heating, sys_e_cooling, gv.Bf, Lv)         
                
        # Calc requirements of generation systems (both cooling and heating do not have a storage):
        Qhsf = Qhs_sen_incl_em_ls + Qhs_d_ls   # no latent is considered because it is already added as electricity from the adiabatic system.
        Qcs = Qcs_sen_incl_em_ls + Qcs_lat
        Qcsf = Qcs + Qcs_d_ls
        Qcsf = -abs(Qcsf)
        Qcs = -abs(Qcs)
        
        # Calc nomincal temperatures of systems
        Qhsf_0 = Qhsf.max() # in W 
        Qcsf_0 = Qcsf.min() # in W negative        
   
        
        # Cal temperatures of all systems
        Tcs_re, Tcs_sup, Ths_re, Ths_sup, mcpcs, mcphs = calc_temperatures_emission_systems(Qcsf, Qcsf_0, Qhsf, Qhsf_0,
                                                                                            Ta, Ta_re_cs, Ta_re_hs,
                                                                                            Ta_sup_cs, Ta_sup_hs,
                                                                                            Tcs_re_0, Tcs_sup_0,
                                                                                            Ths_re_0, Ths_sup_0, gv,
                                                                                            ma_sup_cs, ma_sup_hs,
                                                                                            sys_e_cooling,
                                                                                            sys_e_heating, ta_hs_set,
                                                                                            w_re, w_sup)
        Mww, Qww, Qww_ls_st, Qwwf, Qwwf_0, Tww_st, Vw, Vww, mcpww = calc_dhw_heating_demand(Af, Lcww_dis, Lsww_dis,
                                                                                            Lvww_c, Lvww_dis, T_ext, Ta,
                                                                                            Tww_re, Tww_sup_0, Y, gv,
                                                                                            vw, vww)

        # clac auxiliary loads of pumping systems
        Eaux_cs, Eaux_fw, Eaux_hs, Eaux_ve, Eaux_ww = calc_pumping_systems_aux_loads(Af, Ll, Lw, Mww, Qcsf, Qcsf_0,
                                                                                     Qhsf, Qhsf_0, Qww, Qwwf, Qwwf_0,
                                                                                     Tcs_re, Tcs_sup, Ths_re, Ths_sup,
                                                                                     Vw, Year, fforma, gv, nf_ag, nfp,
                                                                                     qv_req, sys_e_cooling,
                                                                                     sys_e_heating)

        # Calc total auxiliary loads
        Eauxf = (Eaux_ww + Eaux_fw + Eaux_hs + Eaux_cs + Ehs_lat_aux + Eaux_ve)
    
        # calculate other quantities
        Occupancy = np.floor(people*Af)
        Occupants = Occupancy.max()
        Waterconsumption = Vww+Vw  #volume of water consumed in m3/h
        waterpeak = Waterconsumption.max()
    
    # Af = 0: no conditioned floor area
    else:
        #scalars
        waterpeak = Occupants = 0
        Qwwf_0 = Ealf_0 = Qhsf_0 = Qcsf_0 = 0
        Ths_sup_0 = Ths_re_0 = Tcs_re_0 = Tcs_sup_0 = Tww_sup_0 = 0
        #arrays
        Occupancy = Eauxf = Waterconsumption = np.zeros(8760)
        Qwwf = Qww = Qhs_sen = Qhsf = Qcs_sen = Qcs = Qcsf = Qcdata = Qcrefri = Qd = Qc = Qww_ls_st = np.zeros(8760)
        Ths_sup = Ths_re = Tcs_re = Tcs_sup = mcphs = mcpcs = mcpww = Vww = Tww_re = Tww_st = uncomfort = np.zeros(8760) # in C

    # calc electrical loads
    Ealf, Ealf_0, Ealf_tot, Eauxf_tot, Edata, Edata_tot, Epro, Epro_tot = calc_loads_electrical(Aef, Eal_nove,
                                                                                                Eauxf, Edataf, Eprof)

    # write results to csv
    results_to_csv(Af, Ealf, Ealf_0, Ealf_tot, Eauxf, Eauxf_tot, Edata, Edata_tot, Epro, Epro_tot, Name, Occupancy,
                   Occupants, Qcdata, Qcrefri, Qcs, Qcsf, Qcsf_0, Qhs_sen, Qhsf, Qhsf_0, Qww, Qww_ls_st, Qwwf, Qwwf_0,
                   Tcs_re, Tcs_re_0, Tcs_sup, Tcs_sup_0, Ths_re, Ths_re_0, Ths_sup, Ths_sup_0, Tww_re, Tww_st,
                   Tww_sup_0, Waterconsumption, locationFinal, mcpcs, mcphs, mcpww, path_temporary_folder,
                   sys_e_cooling, sys_e_heating, waterpeak)

    return


def calc_capacity_heating_cooling_system(Af, prop_HVAC):
    # TODO: Documentation
    # Refactored from CalcThermalLoads

    IC_max = -prop_HVAC.Qcsmax_Wm2 * Af
    IH_max = prop_HVAC.Qhsmax_Wm2 * Af
    return IC_max, IH_max


def calc_comp_heat_gains_sensible(Am, Atot, Htr_w, I_int_sen, I_sol):
    # TODO: Documentation
    # Refactored from CalcThermalLoads
    I_ia = 0.5 * I_int_sen
    I_m = (Am / Atot) * (I_ia + I_sol)
    I_st = (1 - (Am / Atot) - (Htr_w / (9.1 * Atot))) * (I_ia + I_sol)
    return I_ia, I_m, I_st


def calc_loads_electrical(Aef, Eal_nove, Eauxf, Edataf, Eprof):
    # TODO: Documentation
    # Refactored from CalcThermalLoads
    if Aef > 0:
        # calc appliance and lighting loads
        Ealf = Eal_nove * Aef
        Epro = Eprof * Aef
        Edata = Edataf * Aef
        Ealf_0 = Ealf.max()

        # compute totals electrical loads in MWh
        Ealf_tot = Ealf.sum() / 1000000
        Eauxf_tot = Eauxf.sum() / 1000000
        Epro_tot = Epro.sum() / 1000000
        Edata_tot = Edata.sum() / 1000000
    else:
        Ealf_tot = Eauxf_tot = Ealf_0 = 0
        Epro_tot = Edata_tot = 0
        Ealf = np.zeros(8760)
        Epro = np.zeros(8760)
        Edata = np.zeros(8760)
    return Ealf, Ealf_0, Ealf_tot, Eauxf_tot, Edata, Edata_tot, Epro, Epro_tot


def calc_heat_gains_internal_latent(Af, X_int, sys_e_cooling, sys_e_heating):
    # TODO: Documentation
    # Refactored from CalcThermalLoads
    if sys_e_heating == 'T3' or sys_e_cooling == 'T3':
        w_int = X_int / (1000 * 3600) * Af  # in kg/kg.s
    else:
        w_int = 0

    return w_int


def calc_heat_gains_internal_sensible(Af, q_int):
    # TODO: Documentation
    # Refactored from CalcThermalLoads
    I_int_sen = q_int * Af  # Internal heat gains
    return I_int_sen


def calc_heat_gains_solar(Aw, Awall_all, Sh_typ, Solar, gv):
    # TODO: Documentation
    # Refactored from CalcThermalLoads
    Rf_sh = Calc_Rf_sh(Sh_typ)
    solar_specific = Solar / Awall_all  # array in W/m2
    Asol = np.vectorize(calc_gl)(solar_specific, gv.g_gl, Rf_sh) * (
    1 - gv.F_f) * Aw  # Calculation of solar efective area per hour in m2
    I_sol = Asol * solar_specific  # how much are the net solar gains in Wh per hour of the year.
    return I_sol


def get_properties_building_systems(Ll, Lw, Retrofit, Year, footprint, gv, nf_ag, nfp, prop_HVAC):
    # TODO: Documentation
    # Refactored from CalcThermalLoads
    Y = calc_Y(Year, Retrofit)  # linear trasmissivity coefficient of piping W/(m.K)
    # nominal temperatures
    Ths_sup_0 = prop_HVAC.Tshs0_C
    Ths_re_0 = Ths_sup_0 - prop_HVAC.dThs0_C
    Tcs_sup_0 = prop_HVAC.Tscs0_C
    Tcs_re_0 = Tcs_sup_0 + prop_HVAC.dTcs0_C
    Tww_sup_0 = prop_HVAC.Tsww0_C
    Tww_re_0 = Tww_sup_0 + prop_HVAC.dTww0_C
    # Identification of equivalent lenghts
    fforma = Calc_form(Lw, Ll, footprint)  # factor form comparison real surface and rectangular
    Lv = (2 * Ll + 0.0325 * Ll * Lw + 6) * fforma  # lenght vertical lines
    Lcww_dis = 2 * (Ll + 2.5 + nf_ag * nfp * gv.hf) * fforma  # lenghtotwater piping circulation circuit
    Lsww_dis = 0.038 * Ll * Lw * nf_ag * nfp * gv.hf * fforma  # length hotwater piping distribution circuit
    Lvww_c = (2 * Ll + 0.0125 * Ll * Lw) * fforma  # lenghth piping heating system circulation circuit
    Lvww_dis = (Ll + 0.0625 * Ll * Lw) * fforma  # lenghth piping heating system distribution circuit
    return Lcww_dis, Lsww_dis, Lv, Lvww_c, Lvww_dis, Tcs_re_0, Tcs_sup_0, Ths_re_0, Ths_sup_0, Tww_re_0, Tww_sup_0, Y, fforma


def get_properties_building_envelope(prop_RC_model, prop_age, prop_architecture, prop_geometry, prop_occupancy):
    # TODO: Documentation
    # Refactored from CalcThermalLoads
    nfp = prop_occupancy.PFloor
    footprint = prop_geometry.footprint
    nf_ag = prop_geometry.floors_ag
    nf_bg = prop_geometry.floors_bg
    Lw = prop_geometry.Bwidth
    Ll = prop_geometry.Blength
    # construction,renovation etc years of the building
    Year = prop_age.built
    Retrofit = prop_age.HVAC  # year building  renovated or not
    # shading position and types
    Sh_typ = prop_architecture.type_shade
    # thermal mass properties
    Aw = prop_RC_model.Aw
    Awall_all = prop_RC_model.Awall_all
    Atot = prop_RC_model.Atot
    Cm = prop_RC_model.Cm
    Am = prop_RC_model.Am
    return Am, Atot, Aw, Awall_all, Cm, Ll, Lw, Retrofit, Sh_typ, Year, footprint, nf_ag, nfp


def calc_temperatures_emission_systems(Qcsf, Qcsf_0, Qhsf, Qhsf_0, Ta, Ta_re_cs, Ta_re_hs, Ta_sup_cs, Ta_sup_hs,
                                       Tcs_re_0, Tcs_sup_0, Ths_re_0, Ths_sup_0, gv, ma_sup_cs, ma_sup_hs,
                                       sys_e_cooling, sys_e_heating, ta_hs_set, w_re, w_sup):
    # TODO: Documentation
    # Refactored from CalcThermalLoads

    Ths_sup = np.zeros(8760)  # in C
    Ths_re = np.zeros(8760)  # in C
    Tcs_re = np.zeros(8760)  # in C
    Tcs_sup = np.zeros(8760)  # in C
    mcphs = np.zeros(8760)  # in KW/C
    mcpcs = np.zeros(8760)  # in KW/C
    Ta_0 = ta_hs_set.max()
    if sys_e_heating == 'T1' or sys_e_heating == 'T2':  # radiators
        nh = 0.3
        Ths_sup, Ths_re, mcphs = np.vectorize(calc_RAD)(Qhsf, Ta, Qhsf_0, Ta_0, Ths_sup_0, Ths_re_0, nh)
    if sys_e_heating == 'T3':  # air conditioning
        tasup = Ta_sup_hs + 273
        tare = Ta_re_hs + 273
        index = np.where(Qhsf == Qhsf_0)
        ma_sup_0 = ma_sup_hs[index[0][0]]
        Ta_sup_0 = Ta_sup_hs[index[0][0]] + 273
        Ta_re_0 = Ta_re_hs[index[0][0]] + 273
        tsh0 = Ths_sup_0 + 273
        trh0 = Ths_re_0 + 273
        mCw0 = Qhsf_0 / (tsh0 - trh0)

        # log mean temperature at nominal conditions
        TD10 = Ta_sup_0 - trh0
        TD20 = Ta_re_0 - tsh0
        LMRT0 = (TD10 - TD20) / scipy.log(TD20 / TD10)
        UA0 = Qhsf_0 / LMRT0

        Ths_sup, Ths_re, mcphs = np.vectorize(calc_Hcoil2)(Qhsf, tasup, tare, Qhsf_0, Ta_re_0, Ta_sup_0,
                                                           tsh0, trh0, w_re, w_sup, ma_sup_0, ma_sup_hs,
                                                           gv.Cpa, LMRT0, UA0, mCw0, Qhsf)
    if sys_e_heating == 'T4':  # floor heating
        nh = 0.2
        Ths_sup, Ths_re, mcphs = np.vectorize(calc_TABSH)(Qhsf, Ta, Qhsf_0, Ta_0, Ths_sup_0, Ths_re_0, nh)
    if sys_e_cooling == 'T3':
        # Initialize temperatures
        tasup = Ta_sup_cs + 273
        tare = Ta_re_cs + 273
        index = np.where(Qcsf == Qcsf_0)
        ma_sup_0 = ma_sup_cs[index[0][0]] + 273
        Ta_sup_0 = Ta_sup_cs[index[0][0]] + 273
        Ta_re_0 = Ta_re_cs[index[0][0]] + 273
        tsc0 = Tcs_sup_0 + 273
        trc0 = Tcs_re_0 + 273
        mCw0 = Qcsf_0 / (tsc0 - trc0)

        # log mean temperature at nominal conditions
        TD10 = Ta_sup_0 - trc0
        TD20 = Ta_re_0 - tsc0
        LMRT0 = (TD20 - TD10) / scipy.log(TD20 / TD10)
        UA0 = Qcsf_0 / LMRT0

        # Make loop
        Tcs_sup, Tcs_re, mcpcs = np.vectorize(calc_Ccoil2)(Qcsf, tasup, tare, Qcsf_0, Ta_re_0, Ta_sup_0,
                                                           tsc0, trc0, w_re, w_sup, ma_sup_0, ma_sup_cs, gv.Cpa,
                                                           LMRT0, UA0, mCw0, Qcsf)
        # 1. Calculate water consumption
    return Tcs_re, Tcs_sup, Ths_re, Ths_sup, mcpcs, mcphs


def results_to_csv(Af, Ealf, Ealf_0, Ealf_tot, Eauxf, Eauxf_tot, Edata, Edata_tot, Epro, Epro_tot, Name, Occupancy,
                   Occupants, Qcdata, Qcrefri, Qcs, Qcsf, Qcsf_0, Qhs_sen, Qhsf, Qhsf_0, Qww, Qww_ls_st, Qwwf, Qwwf_0,
                   Tcs_re, Tcs_re_0, Tcs_sup, Tcs_sup_0, Ths_re, Ths_re_0, Ths_sup, Ths_sup_0, Tww_re, Tww_st,
                   Tww_sup_0, Waterconsumption, locationFinal, mcpcs, mcphs, mcpww, path_temporary_folder,
                   sys_e_cooling, sys_e_heating, waterpeak):
    # TODO: Document
    # Refactored from CalcThermalLoads

    # compute totals heating loads loads in MW
    if sys_e_heating != 'T0':
        Qhsf_tot = Qhsf.sum() / 1000000
        Qhs_tot = Qhs_sen.sum() / 1000000
        Qwwf_tot = Qwwf.sum() / 1000000
        Qww_tot = Qww.sum() / 1000000
    else:
        Qhsf_tot = Qhs_tot = Qwwf_tot = Qww_tot = 0

    # compute totals cooling loads in MW
    if sys_e_cooling != 'T0':
        Qcs_tot = -Qcs.sum() / 1000000
        Qcsf_tot = -Qcsf.sum() / 1000000
        Qcrefri_tot = Qcrefri.sum() / 1000000
        Qcdata_tot = Qcdata.sum() / 1000000
    else:
        Qcs_tot = Qcsf_tot = Qcdata_tot = Qcrefri_tot = 0

    # print series all in kW, mcp in kW/h, cooling loads shown as positive, water consumption m3/h,
    # temperature in Degrees celcious
    DATE = pd.date_range('1/1/2010', periods=8760, freq='H')
    pd.DataFrame(
        {'DATE': DATE, 'Name': Name, 'Ealf_kWh': Ealf / 1000, 'Eauxf_kWh': Eauxf / 1000, 'Qwwf_kWh': Qwwf / 1000,
         'Qww_kWh': Qww / 1000, 'Qww_tankloss_kWh': Qww_ls_st / 1000, 'Qhs_kWh': Qhs_sen / 1000,
         'Qhsf_kWh': Qhsf / 1000,
         'Qcs_kWh': -1 * Qcs / 1000, 'Qcsf_kWh': -1 * Qcsf / 1000, 'occ_pax': Occupancy, 'Vw_m3': Waterconsumption,
         'Tshs_C': Ths_sup, 'Trhs_C': Ths_re, 'mcphs_kWC': mcphs, 'mcpww_WC': mcpww * 1000, 'Tscs_C': Tcs_sup,
         'Trcs_C': Tcs_re, 'mcpcs_kWC': mcpcs, 'Qcdataf_kWh': Qcdata / 1000, 'Tsww_C': Tww_sup_0, 'Trww_C': Tww_re,
         'Tww_tank_C': Tww_st, 'Ef_kWh': (Ealf + Eauxf + Epro) / 1000, 'Epro_kWh': Epro / 1000,
         'Qcref_kWh': Qcrefri / 1000,
         'Edataf_kWh': Edata / 1000, 'QHf_kWh': (Qwwf + Qhsf) / 1000,
         'QCf_kWh': (-1 * Qcsf + Qcdata + Qcrefri) / 1000}).to_csv(locationFinal + '\\' + Name + '.csv',
                                                                   index=False, float_format='%.2f')
    # print peaks in kW and totals in MWh, temperature peaks in C
    totals = pd.DataFrame(
        {'Name': Name, 'Af_m2': Af, 'occ_pax': Occupants, 'Qwwf0_kW': Qwwf_0 / 1000, 'Ealf0_kW': Ealf_0 / 1000,
         'Qhsf0_kW': Qhsf_0 / 1000, 'Qcsf0_kW': -Qcsf_0 / 1000, 'Vw0_m3': waterpeak, 'Tshs0_C': Ths_sup_0,
         'Trhs0_C': Ths_re_0, 'mcphs0_kWC': mcphs.max(), 'Tscs0_C': Tcs_sup_0, 'Qcdataf_MWhyr': Qcdata_tot,
         'Qcref_MWhyr': Qcrefri_tot, 'Trcs0_C': Tcs_re_0, 'mcpcs0_kWC': mcpcs.max(), 'Qwwf_MWhyr': Qwwf_tot,
         'Qww_MWhyr': Qww_tot, 'Qhsf_MWhyr': Qhsf_tot, 'Qhs_MWhyr': Qhs_tot, 'Qcsf_MWhyr': Qcsf_tot,
         'Qcs_MWhyr': Qcs_tot,
         'Ealf_MWhyr': Ealf_tot, 'Eauxf_MWhyr': Eauxf_tot, 'Eprof_MWhyr': Epro_tot, 'Edataf_MWhyr': Edata_tot,
         'Tsww0_C': Tww_sup_0, 'Vw_m3yr': Waterconsumption.sum(),
         'Ef_MWhyr': (Ealf_tot + Eauxf_tot + Epro_tot + Edata_tot), 'QHf_MWhyr': (Qwwf_tot + Qhsf_tot),
         'QCf_MWhyr': (Qcsf_tot + Qcdata_tot + Qcrefri_tot)}, index=[0])
    totals.to_csv(os.path.join(path_temporary_folder, '%sT.csv' % Name), index=False, float_format='%.2f')


def calc_pumping_systems_aux_loads(Af, Ll, Lw, Mww, Qcsf, Qcsf_0, Qhsf, Qhsf_0, Qww, Qwwf, Qwwf_0, Tcs_re, Tcs_sup,
                                   Ths_re, Ths_sup, Vw, Year, fforma, gv, nf_ag, nfp, qv_req, sys_e_cooling,
                                   sys_e_heating):
    # TODO: Documentation
    # Refactored from CalcThermalLoads

    Eaux_cs = np.zeros(8760)
    Eaux_ve = np.zeros(8760)
    Eaux_fw = np.zeros(8760)
    Eaux_hs = np.zeros(8760)
    Imax = 2 * (Ll + Lw / 2 + gv.hf + (nf_ag * nfp) + 10) * fforma
    deltaP_des = Imax * gv.deltaP_l * (1 + gv.fsr)
    if Year >= 2000:
        b = 1
    else:
        b = 1.2
    Eaux_ww = np.vectorize(calc_Eaux_ww)(Qww, Qwwf, Qwwf_0, Imax, deltaP_des, b, Mww)
    if sys_e_heating > 0:
        Eaux_hs = np.vectorize(calc_Eaux_hs_dis)(Qhsf, Qhsf_0, Imax, deltaP_des, b, Ths_sup, Ths_re, gv.Cpw)
    if sys_e_cooling > 0:
        Eaux_cs = np.vectorize(calc_Eaux_cs_dis)(Qcsf, Qcsf_0, Imax, deltaP_des, b, Tcs_sup, Tcs_re, gv.Cpw)
    if nf_ag > 5:  # up to 5th floor no pumping needs
        Eaux_fw = calc_Eaux_fw(Vw, nf_ag, gv)
    if sys_e_heating == 'T3' or sys_e_cooling == 'T3':
        Eaux_ve = np.vectorize(calc_Eaux_ve)(Qhsf, Qcsf, gv.Pfan, qv_req, sys_e_heating, sys_e_cooling, Af)

    return Eaux_cs, Eaux_fw, Eaux_hs, Eaux_ve, Eaux_ww


def calc_dhw_heating_demand(Af, Lcww_dis, Lsww_dis, Lvww_c, Lvww_dis, T_ext, Ta, Tww_re, Tww_sup_0, Y, gv, vw, vww):
    # TODO: Documentation
    # Refactored from CalcThermalLoads

    Vww = vww * Af / 1000  ## consumption of hot water in m3/hour
    Vw = vw * Af / 1000  ## consumption of fresh water in m3/h = cold water + hot water
    Mww = Vww * gv.Pwater / 3600  # in kg/s
    # Mw = Vw*Pwater/3600 # in kg/s
    # 2. Calculate hot water demand
    mcpww = Mww * gv.Cpw
    Qww = mcpww * (Tww_sup_0 - Tww_re) * 1000  # in W
    # 3. losses distribution of domestic hot water recoverable and not recoverable
    Qww_0 = Qww.max()
    Vol_ls = Lsww_dis * (gv.D / 1000) ** (2 / 4) * math.pi
    Qww_ls_r = np.vectorize(calc_Qww_ls_r)(Ta, Qww, Lsww_dis, Lcww_dis, Y[1], Qww_0, Vol_ls, gv.Flowtap, Tww_sup_0,
                                           gv.Cpw, gv.Pwater)
    Qww_ls_nr = np.vectorize(calc_Qww_ls_nr)(Ta, Qww, Lvww_dis, Lvww_c, Y[0], Qww_0, Vol_ls, gv.Flowtap, Tww_sup_0,
                                             gv.Cpw, gv.Pwater, gv.Bf, T_ext)
    # fully mixed storage tank sensible heat loss calculation
    Qww_ls_st = np.zeros(8760)
    Tww_st = np.zeros(8760)
    Qd = np.zeros(8760)
    Qwwf = np.zeros(8760)
    Vww_0 = Vww.max()  # peak dhw demand in m3/hour, also used for dhw tank sizing.
    Tww_st_0 = gv.Tww_setpoint  # initial tank temperature in C
    # calculate heat loss and temperature in dhw tank
    for k in range(8760):
        Qww_ls_st[k], Qd[k], Qwwf[k] = sto_m.calc_Qww_ls_st(Tww_st_0, gv.Tww_setpoint, Ta[k], gv.Bf, T_ext[k], Vww_0,
                                                            Qww[k], Qww_ls_r[k], Qww_ls_nr[k], gv.U_dhwtank, gv.AR)
        Tww_st[k] = sto_m.solve_ode_storage(Tww_st_0, Qww_ls_st[k], Qd[k], Qwwf[k], gv.Pwater, gv.Cpw, Vww_0)
        Tww_st_0 = Tww_st[k]
    Qwwf_0 = Qwwf.max()
    return Mww, Qww, Qww_ls_st, Qwwf, Qwwf_0, Tww_st, Vw, Vww, mcpww


def calc_HVAC(SystemH, SystemC, people, RH1, t1, tair, qv_req, Flag, Qsen, t5_1, wint,gv):
    # State No. 5 # indoor air set point
    t5 = tair + 1 # accounding for an increase in temperature
    if Qsen != 0:
        #sensiblea nd latennt loads
        Qsen = Qsen*0.001 # transform in kJ/s
        # Properties of heat recovery and required air incl. Leakage
        qv = qv_req*1.0184     # in m3/s corrected taking into acocunt leakage
        Veff = gv.Vmax*qv/qv_req        #max velocity effective      
        nrec = gv.nrec_N-gv.C1*(Veff-2)   # heat exchanger coefficient

        # State No. 1
        w1 = calc_w(t1,RH1) #kg/kg    

        # State No. 2
        t2 = t1 + nrec*(t5_1-t1)
        w2 = min(w1,calc_w(t2,100))

        # State No. 3
        # Assuming thath AHU do not modify the air humidity
        w3 = w2  
        if Qsen > 0:  #if heating
            t3 = 30 # in C
        elif Qsen < 0: # if cooling
            t3 = 16 #in C

        # mass of the system
        h_t5_w3 =  calc_h(t5,w3)
        h_t3_w3 = calc_h(t3,w3)
        m1 = max(Qsen/((t3-t5)*gv.Cpa),(gv.Pair*qv)) #kg/s # from the point of view of internal loads
        w5 = (wint+w3*m1)/m1

        #room supply moisture content:
        liminf= calc_w(t5,30)
        limsup = calc_w(t5,70)
        if Qsen > 0:  #if heating
            w3, Qhum , Qdhum = calc_w3_heating_case(t5,w2,w5,t3,t5_1,m1,gv.lvapor,liminf,limsup)
        elif Qsen < 0: # if cooling
            w3, Qhum , Qdhum = calc_w3_cooling_case(w2,t3,w5,liminf,limsup,m1,gv.lvapor)

        # State of Supply
        ws = w3
        ts = t3 - 0.5 # minus the expected delta T rise temperature in the ducts

        # the new mass flow rate
        h_t5_w3 =  calc_h(t5,w3)
        h_ts_ws = calc_h(t3,ws)
        m = max(Qsen/((ts-t2)*gv.Cpa),(gv.Pair*qv)) #kg/s # from the point of view of internal loads

        # Total loads
        h_t2_w2 = calc_h(t2,w2)
        Qtot = m*(h_t3_w3-h_t2_w2)*1000 # in watts
        
        # Adiabatic humidifier - computation of electrical auxiliary loads
        if Qhum >0:
            Ehum_aux = 15/3600*m # assuming a performance of 15 W por Kg/h of humidified air source: bertagnolo 2012
        else:
            Ehum_aux =0
            
        if Qsen > 0:
            Qhs_sen = Qtot - Qhum
            ma_hs = m
            ts_hs = ts
            tr_hs = t2
            Qcs_sen = 0
            ma_cs = 0
            ts_cs = 0
            tr_cs =  0          
        elif Qsen < 0:
            Qcs_sen = Qtot - Qdhum
            ma_hs = 0
            ts_hs = 0
            tr_hs = 0
            ma_cs = m
            ts_cs = ts
            tr_cs = t2  
            Qhs_sen = 0
    else: 
        Qhum = 0
        Qdhum = 0
        Qtot = 0
        Qhs_sen = 0
        Qcs_sen = 0
        w1 = w2 = w3 = w5 = t2 = t3 = ts = m = 0
        Ehum_aux = 0
        #Edhum_aux = 0
        ma_hs = ts_hs = tr_hs = ts_cs = tr_cs = ma_cs =  0
    
    return Qhs_sen, Qcs_sen, Qhum, Qdhum, Ehum_aux, ma_hs, ma_cs, ts_hs, ts_cs, tr_hs, tr_cs, w2 , w3, t5

def calc_w3_heating_case(t5,w2,w5,t3,t5_1,m,lvapor,liminf,limsup):
    Qhum = 0
    Qdhum = 0
    if w5 < liminf:
        # humidification
        w3 = liminf - w5 + w2
        Qhum = lvapor*m*(w3 - w2)*1000 # in Watts
    elif w5 < limsup and w5  < calc_w(35,70):
        # heating and no dehumidification
        #delta_HVAC = calc_t(w5,70)-t5
        w3 = w2
    elif w5 > limsup:
        # dehumidification
        w3 = max(min(min(calc_w(35,70)-w5+w2,calc_w(t3,100)),limsup-w5+w2),0)
        Qdhum = lvapor*m*(w3 - w2)*1000 # in Watts
    else:
        # no moisture control
        w3 = w2
    return w3, Qhum , Qdhum 

def calc_w3_cooling_case(w2,t3,w5, liminf,limsup,m,lvapor):
    Qhum = 0
    Qdhum = 0
    if w5 > limsup:
        #dehumidification
        w3 = max(min(limsup-w5+w2,calc_w(t3,100)),0)
        Qdhum = lvapor*m*(w3 - w2)*1000 # in Watts
    elif w5 < liminf:
        # humidification
        w3 = liminf-w5+w2
        Qhum = lvapor*m*(w3 - w2)*1000 # in Watts
    else:
        w3 = min(w2,calc_w(t3,100))
    return w3, Qhum , Qdhum

def calc_w(t,RH): # Moisture content in kg/kg of dry air
    Pa = 100000 #Pa
    Ps = 610.78*math.exp(t/(t+238.3)*17.2694)
    Pv = RH/100*Ps
    w = 0.62*Pv/(Pa-Pv)
    return w

def calc_h(t,w): # enthalpyh of most air in kJ/kg
    if 0 < t < 60:
        h = (1.007*t-0.026)+w*(2501+1.84*t)    
    elif -100 < t <= 0:
        h = (1.005*t)+w*(2501+1.84*t)
   # else:
    #    h = (1.007*t-0.026)+w*(2501+1.84*t) 
    return h

def calc_RH(w,t): # Moisture content in kg/kg of dry air
    Pa = 100000 #Pa
    def Ps(x): 
        Eq = w*(Pa/(x/100*610.78*scipy.exp(t/(t+238.3*17.2694)))-1)-0.62
        return Eq
    result = sopt.newton(Ps, 50, maxiter=100,tol=0.01)
    RH = result.real
    return RH

def calc_t(w,RH): # tempeature in C
    Pa = 100000 #Pa
    def Ps(x): 
        Eq = w*(Pa/(RH/100*610.78*scipy.exp(x/(x+238.3*17.2694)))-1)-0.62
        return Eq
    result = sopt.newton(Ps, 19, maxiter=100,tol=0.01)
    t = result.real
    return t

def Calc_Rf_sh (ShadingType):
    # this script assumes shading is always located outside! most of the cases
    # 0 for not, 1 for Rollo, 2 for Venetian blinds, 3 for Solar control glass
    d = {'Type': ['T0', 'T1', 'T2', 'T3'], 'ValueOUT': [1, 0.08, 0.15, 0.1]}
    ValuesRf_Table = pd.DataFrame(d)
    rows = ValuesRf_Table.Type.count()
    for row in range(rows):
        if ShadingType == ValuesRf_Table.loc[row, 'Type']:
            return ValuesRf_Table.loc[row, 'ValueOUT']

def calc_gl(radiation, g_gl,Rf_sh):
    if radiation > 300: #in w/m2
        return g_gl*Rf_sh
    else:
        return g_gl

def calc_Hcoil2(Qh, tasup, tare, Qh0, tare_0, tasup_0, tsh0, trh0, wr, ws, ma0, ma, Cpa, LMRT0, UA0, mCw0, Qhsf):
    if Qh > 0 and ma >0:
        AUa = UA0*(ma/ma0)**0.77
        NTUc= AUa/(ma*Cpa*1000)
        ec =  1 - scipy.exp(-NTUc)
        tc = (tare-tasup + tasup*ec)/ec #contact temperature of coil
        
        #minimum
        LMRT = (tsh0-trh0)/scipy.log((tsh0-tc)/(trh0-tc))
        k1 = 1/mCw0
        def fh(x): 
            Eq = mCw0*k2-Qh0*(k2/(scipy.log((x+k2-tc)/(x-tc))*LMRT))
            return Eq
        k2 = Qh*k1
        result = sopt.newton(fh, trh0, maxiter=100,tol=0.01) - 273 
        trh = result.real
        tsh = trh + k2
        
        # Control system check - close to optimal flow
        #min_AT = 10 # Its equal to 10% of the mass flowrate
        #tsh_min = tasup + min_AT -273  # to consider coolest source possible
        #trh_min = tasup - 273
        #if trh < trh_min or tsh < tsh_min:
        #    trh = trh_min
        #    tsh = tsh_min
            
        mcphs = Qhsf/(tsh-trh)/1000  
    else:
        tsh = trh =  mcphs =0
    return tsh, trh,  mcphs

def calc_Ccoil2(Qc, tasup, tare, Qc0, tare_0, tasup_0, tsc0, trc0, wr, ws, ma0, ma, Cpa, LMRT0, UA0, mCw0, Qcsf):
    #Water cooling coil for temperature control
    if Qc < 0 and ma >0:
        AUa = UA0*(ma/ma0)**0.77
        NTUc= AUa/(ma*Cpa*1000)
        ec =  1 - scipy.exp(-NTUc)
        tc = (tare-tasup + tasup*ec)/ec  #contact temperature of coil
        
        def fh(x):
            TD1 = tc - (k2 + x)
            TD2 = tc - x
            LMRT = (TD2-TD1)/scipy.log(TD2/TD1)
            Eq = mCw0*k2-Qc0*(LMRT/LMRT0)
            return Eq
        
        k2 = -Qc/mCw0
        result = sopt.newton(fh, trc0, maxiter=100,tol=0.01) - 273
        tsc = result.real
        trc =  tsc + k2 
        
        # Control system check - close to optimal flow
        min_AT = 5 # Its equal to 10% of the mass flowrate
        tsc_min = 7 # to consider coolest source possible
        trc_max = 17
        tsc_max = 12
        AT =  tsc - trc
        if AT < min_AT:
            if tsc < tsc_min:
                tsc = tsc_min
                trc = tsc_min + min_AT
            if tsc > tsc_max:
                tsc = tsc_max
                trc = tsc_max + min_AT
            else:
                trc = tsc + min_AT
        elif tsc > tsc_max or trc > trc_max or tsc < tsc_min:
            trc = trc_max
            tsc = tsc_max
            
        mcpcs = Qcsf/(tsc-trc)/1000
    else:
        tsc = trc = mcpcs = 0
    return tsc, trc, mcpcs 

def calc_Qww_ls_r(Tair,Qww, lsww_dis, lcww_dis, Y, Qww_0, V, Flowtap, twws, Cpw, Pwater):
    # Calculate tamb in basement according to EN
    tamb = Tair

    # Circulation circuit losses
    circ_ls = (twws-tamb)*Y*lcww_dis*(Qww/Qww_0)

    # Distribtution circuit losses
    dis_ls = calc_disls(tamb,Qww,Flowtap,V,twws,lsww_dis,Pwater,Cpw, Y)

    Qww_d_ls_r = circ_ls + dis_ls
    
    return Qww_d_ls_r

def calc_Qww_ls_nr(tair,Qww, Lvww_dis, Lvww_c, Y, Qww_0, V, Flowtap, twws, Cpw, Pwater, Bf, te):
    # Calculate tamb in basement according to EN
    tamb = tair - Bf*(tair-te)
    
    # CIRUCLATION LOSSES
    d_circ_ls = (twws-tamb)*Y*(Lvww_c)*(Qww/Qww_0)
    
    # DISTRIBUTION LOSSEs
    d_dis_ls = calc_disls(tamb,Qww,Flowtap,V,twws,Lvww_dis,Pwater,Cpw,Y)
    Qww_d_ls_nr = d_dis_ls + d_circ_ls
    
    return Qww_d_ls_nr 

def calc_disls(tamb,hotw,Flowtap,V,twws,Lsww_dis,p,cpw, Y):
    if hotw > 0:
        t = 3600/((hotw/1000)/Flowtap)
        if t > 3600: t = 3600
        q = (twws-tamb)*Y
        exponential = scipy.exp(-(q*Lsww_dis*t)/(p*cpw*V*(twws-tamb)*1000))
        tamb = tamb + (twws-tamb)*exponential  
        losses = (twws-tamb)*V*cpw*p/1000*278
    else:
        losses= 0
    return losses

def calc_Eaux_ww(Qww,Qwwf,Qwwf0,Imax,deltaP_des,b,qV_des):
    if Qww>0:
        # for domestichotwater 
        #the power of the pump in Watts 
        Phy_des = 0.2778*deltaP_des*qV_des
        feff = (1.25*(200/Phy_des)**0.5)*b
        #Ppu_dis = Phy_des*feff
        #the power of the pump in Watts 
        if Qwwf/Qwwf0 > 0.67:
            Ppu_dis_hy_i = Phy_des
            feff = (1.25*(200/Ppu_dis_hy_i)**0.5)*b
            Eaux_ww = Ppu_dis_hy_i*feff
        else:
            Ppu_dis_hy_i = 0.0367*Phy_des
            feff = (1.25*(200/Ppu_dis_hy_i)**0.5)*b
            Eaux_ww = Ppu_dis_hy_i*feff 
    else:
        Eaux_ww = 0
    return Eaux_ww #in #W

def calc_Eaux_hs_dis(Qhsf,Qhsf0,Imax,deltaP_des,b, ts,tr,cpw):  
    #the power of the pump in Watts 
    if Qhsf > 0 and (ts-tr) != 0:
        fctr = 1.05
        qV_des = Qhsf/((ts-tr)*cpw*1000)
        Phy_des = 0.2278*deltaP_des*qV_des
        feff = (1.25*(200/Phy_des)**0.5)*fctr*b
        #Ppu_dis = Phy_des*feff
        if Qhsf/Qhsf0 > 0.67:
            Ppu_dis_hy_i = Phy_des
            feff = (1.25*(200/Ppu_dis_hy_i)**0.5)*fctr*b
            Eaux_hs = Ppu_dis_hy_i*feff
        else:
            Ppu_dis_hy_i = 0.0367*Phy_des
            feff = (1.25*(200/Ppu_dis_hy_i)**0.5)*fctr*b
            Eaux_hs = Ppu_dis_hy_i*feff
    else:
        Eaux_hs = 0
    return Eaux_hs #in #W

def calc_Eaux_cs_dis(Qcsf,Qcsf0,Imax,deltaP_des,b, ts,tr,cpw): 
#refrigerant R-22 1200 kg/m3
    # for Cooling system   
    #the power of the pump in Watts 
    if Qcsf <0 and (ts-tr) != 0:
        fctr = 1.10
        qV_des = Qcsf/((ts-tr)*cpw*1000)  # kg/s
        Phy_des = 0.2778*deltaP_des*qV_des
        feff = (1.25*(200/Phy_des)**0.5)*fctr*b
        #Ppu_dis = Phy_des*feff
        #the power of the pump in Watts 
        if Qcsf < 0:
            if Qcsf/Qcsf0 > 0.67:
                Ppu_dis_hy_i = Phy_des
                feff = (1.25*(200/Ppu_dis_hy_i)**0.5)*fctr*b
                Eaux_cs = Ppu_dis_hy_i*feff
            else:
                Ppu_dis_hy_i = 0.0367*Phy_des
                feff = (1.25*(200/Ppu_dis_hy_i)**0.5)*fctr*b
                Eaux_cs = Ppu_dis_hy_i*feff 
    else:
        Eaux_cs = 0
    return Eaux_cs #in #W

def calc_Eaux_fw(freshw,nf,gv):
    Eaux_fw = np.zeros(8760)
    # for domesticFreshwater
    #the power of the pump in Watts Assuming the best performance of the pump of 0.6 and an accumulation tank
    for day in range(1,366):
        balance = 0
        t0 = (day-1)*24
        t24 = day*24
        for hour in range(t0,t24):
            balance = balance + freshw[hour]
        if balance >0 :
            flowday = balance/(3600) #in m3/s
            Energy_hourWh = (gv.hf*(nf-5))/0.6*gv.Pwater*gv.gr*(flowday/gv.hoursop)/gv.effi
            for t in range(1,gv.hoursop+1):
                time = t0 + 11 + t
                Eaux_fw[time] = Energy_hourWh
    return Eaux_fw

def calc_Eaux_ve(Qhsf,Qcsf,P_ve, qve, SystemH, SystemC, Af):
    if SystemH == 'T3':
        if Qhsf >0: 
            Eve_aux = P_ve*qve*3600
        else: 
            Eve_aux = 0
    elif SystemC == 'T3':
        if Qcsf <0:
            Eve_aux = P_ve*qve*3600
        else:
            Eve_aux = 0
    else:
        Eve_aux = 0
        
    return Eve_aux
<|MERGE_RESOLUTION|>--- conflicted
+++ resolved
@@ -429,41 +429,11 @@
     if Af > 0:
         #extract properties of building
         # Geometry
-<<<<<<< HEAD
         Am, Atot, Aw, Awall_all, Cm, Ll, Lw, Retrofit, Sh_typ, Year, footprint, nf_ag, nfp = get_properties_building_envelope(
             prop_RC_model, prop_age, prop_architecture, prop_geometry, prop_occupancy)
 
         Lcww_dis, Lsww_dis, Lv, Lvww_c, Lvww_dis, Tcs_re_0, Tcs_sup_0, Ths_re_0, Ths_sup_0, Tww_re_0, Tww_sup_0, Y, fforma = get_properties_building_systems(
             Ll, Lw, Retrofit, Year, footprint, gv, nf_ag, nfp, prop_HVAC)
-=======
-        nfp = prop_occupancy.PFloor
-        footprint = prop_geometry.footprint
-        nf_ag = prop_geometry.floors_ag
-        nf_bg = prop_geometry.floors_bg
-        Lw = prop_geometry.Bwidth
-        Ll = prop_geometry.Blength
-        # construction,renovation etc years of the building
-        Year = prop_age.built
-        Retrofit = prop_age.HVAC # year building  renovated or not
-        # shading position and types
-        Sh_typ = prop_architecture.type_shade
-        # thermal mass properties
-        Aw = prop_RC_model.Aw
-        Awall_all = prop_RC_model.Awall_all
-        Atot = prop_RC_model.Atot
-        Cm = prop_RC_model.Cm
-        Am = prop_RC_model.Am
-
-        Y = calc_Y(Year,Retrofit) # linear trasmissivity coefficient of piping W/(m.K)
-
-        # nominal temperatures
-        Ths_sup_0 = prop_HVAC.Tshs0_C
-        Ths_re_0 = Ths_sup_0 - prop_HVAC.dThs0_C
-        Tcs_sup_0 = prop_HVAC.Tscs0_C
-        Tcs_re_0 = Tcs_sup_0 + prop_HVAC.dTcs0_C
-        Tww_sup_0 = prop_HVAC.Tsww0_C
-        Tww_re_0 = Tww_sup_0 - prop_HVAC.dTww0_C
->>>>>>> e7af6b1c
 
         # we define limtis of season.
         limit_inf_season = gv.seasonhours[0]+1
