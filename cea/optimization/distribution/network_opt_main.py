--- conflicted
+++ resolved
@@ -60,11 +60,7 @@
             pipe_length = edges_file['pipe length'].values
 
             for i in range(len(internal_diameter)):
-<<<<<<< HEAD
-                piping_cost_data = pd.read_excel(locator.get_supply_systems(config.region), sheet_name="Piping")
-=======
                 piping_cost_data = pd.read_excel(locator.get_supply_systems(), sheetname="Piping")
->>>>>>> 6a6a337c
                 piping_cost_data = piping_cost_data[
                     (piping_cost_data['Diameter_min'] <= internal_diameter[i]) & (
                                 piping_cost_data['Diameter_max'] > internal_diameter[i])]
