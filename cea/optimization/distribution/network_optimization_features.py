--- conflicted
+++ resolved
@@ -27,7 +27,6 @@
         self.network_names = ['']
 
         for network_name in self.network_names:
-<<<<<<< HEAD
             if district_heating_network:
                 self.DeltaP_DHN = pd.read_csv(locator.get_network_total_pressure_drop_file("DH", network_name))[
                     'pressure_loss_total_Pa'].values
@@ -50,30 +49,7 @@
         # identify the node with the plant
         node_id = mass_flow_nodes_df.loc[mass_flow_nodes_df.loc['Type'] == "Plant", 'Name']
         return mass_flow_df[node_id].values
-=======
-            if self.district_heating_network:
-                pressure_drop_Pa = pd.read_csv(locator.get_network_total_pressure_drop_file("DH", network_name))
-                self.DeltaP_DHN = pressure_drop_Pa['pressure_loss_total_Pa'].values
-            if self.district_cooling_network:
-                pressure_drop_Pa = pd.read_csv(locator.get_network_total_pressure_drop_file("DC", network_name))
-                self.DeltaP_DCN = pressure_drop_Pa['pressure_loss_total_Pa'].values
 
-        for network_name in self.network_names:
-            if self.district_heating_network:
-                thermal_losses_kW = pd.read_csv(locator.get_network_total_thermal_loss_file("DH", network_name))
-                self.thermallosses_DHN = self.thermallosses_DHN + thermal_losses_kW['thermal_loss_total_kW'].values
-            if self.district_cooling_network:
-                thermal_losses_kW = pd.read_csv(locator.get_network_total_thermal_loss_file("DC", network_name))
-                self.thermallosses_DCN = self.thermallosses_DCN + thermal_losses_kW['thermal_loss_total_kW'].values
-
-        for network_name in self.network_names:
-            if self.district_heating_network:
-                pipe_cost = self.pipe_costs(locator, network_name, "DH")
-                self.pipesCosts_DHN_USD = self.pipesCosts_DHN_USD + pipe_cost
-            if self.district_cooling_network:
-                pipe_cost = self.pipe_costs(locator, network_name, "DC")
-                self.pipesCosts_DCN_USD = self.pipesCosts_DCN_USD + pipe_cost
->>>>>>> c82d47b1
 
     def pipe_costs(self, locator, network_name, network_type):
         edges_file = pd.read_csv(locator.get_thermal_network_edge_list_file(network_type, network_name))
