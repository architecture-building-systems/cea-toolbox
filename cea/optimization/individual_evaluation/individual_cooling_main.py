--- conflicted
+++ resolved
@@ -150,21 +150,11 @@
         UA_HEX_tank_charge_WperK = 0
         V_tank_m3 = 0
 
-<<<<<<< HEAD
-    VCC_cost_data = pd.read_excel(locator.get_supply_systems(config.region), sheet_name="Chiller")
+    VCC_cost_data = pd.read_excel(locator.get_supply_systems(), sheet_name="Chiller")
     VCC_cost_data = VCC_cost_data[VCC_cost_data['code'] == 'CH3']
     max_VCC_chiller_size = max(VCC_cost_data['cap_max'].values)
-
-    Absorption_chiller_cost_data = pd.read_excel(locator.get_supply_systems(config.region),
+    Absorption_chiller_cost_data = pd.read_excel(locator.get_supply_systems(),
                                                  sheet_name="Absorption_chiller",
-=======
-    VCC_cost_data = pd.read_excel(locator.get_supply_systems(), sheetname="Chiller")
-    VCC_cost_data = VCC_cost_data[VCC_cost_data['code'] == 'CH3']
-    max_VCC_chiller_size = max(VCC_cost_data['cap_max'].values)
-
-    Absorption_chiller_cost_data = pd.read_excel(locator.get_supply_systems(),
-                                                 sheetname="Absorption_chiller",
->>>>>>> 2d053b4b
                                                  usecols=['type', 'code', 'cap_min', 'cap_max', 'a', 'b', 'c', 'd', 'e',
                                                           'IR_%',
                                                           'LT_yr', 'O&M_%'])
