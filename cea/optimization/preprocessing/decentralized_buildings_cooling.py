--- conflicted
+++ resolved
@@ -21,15 +21,9 @@
 import cea.technologies.direct_expansion_units as dx
 import cea.technologies.solar.solar_collector as solar_collector
 import cea.technologies.substation as substation
-<<<<<<< HEAD
-from cea.constants import HEAT_CAPACITY_OF_WATER_JPERKGK, WH_TO_J
-from cea.optimization.constants import  T_GENERATOR_FROM_FP_C, T_GENERATOR_FROM_ET_C, \
-    Q_LOSS_DISCONNECTED, ACH_TYPE_SINGLE, VCC_CODE_DECENTRALIZED
-=======
 from cea.constants import HEAT_CAPACITY_OF_WATER_JPERKGK
-from cea.optimization.constants import (SIZING_MARGIN, T_GENERATOR_FROM_FP_C, T_GENERATOR_FROM_ET_C,
+from cea.optimization.constants import (T_GENERATOR_FROM_FP_C, T_GENERATOR_FROM_ET_C,
                                         Q_LOSS_DISCONNECTED, ACH_TYPE_SINGLE)
->>>>>>> 6ea197e6
 from cea.optimization.lca_calculations import LcaCalculations
 from cea.technologies.thermal_network.thermal_network import calculate_ground_temperature
 import cea.utilities.parallel
@@ -65,75 +59,6 @@
 
     t0 = time.clock()
     chiller_prop = pd.read_excel(locator.get_database_supply_systems(), sheet_name="Absorption_chiller")
-<<<<<<< HEAD
-    for building_name in building_names:
-        ## Calculate cooling loads for different combinations
-        # SENSIBLE COOLING UNIT
-        Qc_nom_SCU_W, \
-        T_re_SCU_K, \
-        T_sup_SCU_K, \
-        mdot_SCU_kgpers = calc_combined_cooling_loads(building_name, locator, total_demand,
-                                                      cooling_configuration=['scu'])
-        # AIR HANDLING UNIT + AIR RECIRCULATION UNIT
-        Qc_nom_AHU_ARU_W, \
-        T_re_AHU_ARU_K, \
-        T_sup_AHU_ARU_K, \
-        mdot_AHU_ARU_kgpers = calc_combined_cooling_loads(building_name, locator, total_demand,
-                                                          cooling_configuration=['ahu', 'aru'])
-        # SENSIBLE COOLING UNIT + AIR HANDLING UNIT + AIR RECIRCULATION UNIT
-        Qc_nom_AHU_ARU_SCU_W, \
-        T_re_AHU_ARU_SCU_K, \
-        T_sup_AHU_ARU_SCU_K, \
-        mdot_AHU_ARU_SCU_kgpers = calc_combined_cooling_loads(building_name, locator, total_demand,
-                                                              cooling_configuration=['ahu', 'aru', 'scu'])
-
-        ## Get hourly hot water supply condition of Solar Collectors (SC)
-        # Flate Plate Solar Collectors
-        SC_FP_data, T_hw_in_FP_C, el_aux_SC_FP_Wh, q_sc_gen_FP_Wh = get_SC_data(building_name, locator, panel_type="FP")
-        Capex_a_SC_FP_USD, Opex_SC_FP_USD, Capex_SC_FP_USD = solar_collector.calc_Cinv_SC(SC_FP_data['Area_SC_m2'][0],
-                                                                                          locator,
-                                                                                          panel_type="FP")
-
-        # Evacuated Tube Solar Collectors
-        SC_ET_data, T_hw_in_ET_C, el_aux_SC_ET_Wh, q_sc_gen_ET_Wh = get_SC_data(building_name, locator, panel_type="ET")
-        Capex_a_SC_ET_USD, Opex_SC_ET_USD, Capex_SC_ET_USD = solar_collector.calc_Cinv_SC(SC_ET_data['Area_SC_m2'][0],
-                                                                                          locator,
-                                                                                          panel_type="ET")
-
-
-        ## Calculate ground temperatures to estimate cold water supply temperatures for absorption chiller
-        T_ground_K = calculate_ground_temperature(locator)  # FIXME: change to outlet temperature from the cooling towers
-
-        ## Initialize table to save results
-        # save costs of all supply configurations
-        operation_results = initialize_result_tables_for_supply_configurations(Qc_nom_SCU_W)
-        # save supply system activation of all supply configurations
-        cooling_dispatch = {}
-
-        ## HOURLY OPERATION
-        print building_name, ' decentralized cooling supply system simulations...'
-        T_re_AHU_ARU_SCU_K = np.where(T_re_AHU_ARU_SCU_K > 0.0, T_re_AHU_ARU_SCU_K, T_sup_AHU_ARU_SCU_K)
-
-        ## 0. DX operation
-        print 'Config 0: Direct Expansion Units -> AHU,ARU,SCU'
-        el_DX_hourly_Wh,\
-        q_DX_chw_Wh = np.vectorize(dx.calc_DX)(mdot_AHU_ARU_SCU_kgpers, T_sup_AHU_ARU_SCU_K, T_re_AHU_ARU_SCU_K)
-        DX_Status = np.where(q_DX_chw_Wh > 0.0, 1, 0)
-        # add electricity costs, CO2, PE
-        operation_results[0][7] += sum(prices.ELEC_PRICE * el_DX_hourly_Wh)
-        operation_results[0][8] += calc_emissions_Whyr_to_tonCO2yr(sum(el_DX_hourly_Wh), lca.EL_TO_CO2_EQ)  # ton CO2
-        operation_results[0][9] += calc_pen_Whyr_to_MJoilyr(sum(el_DX_hourly_Wh), lca.EL_TO_OIL_EQ)  # MJ oil
-        # activation
-        cooling_dispatch[0] = {'Q_DX_AS_gen_directload_W': q_DX_chw_Wh,
-                               'E_DX_AS_req_W': el_DX_hourly_Wh,
-                               'E_cs_cre_cdata_req_W': el_DX_hourly_Wh,
-                               }
-        # capacity of cooling technologies
-        operation_results[0][0] = Qc_nom_AHU_ARU_SCU_W
-        operation_results[0][1] = Qc_nom_AHU_ARU_SCU_W  # 1: DX_AS
-
-=======
->>>>>>> 6ea197e6
 
     n = len(building_names)
 
@@ -324,61 +249,6 @@
         q_chw_VCC_to_SCU_Wh = calc_VCC_operation(T_re_SCU_K, T_sup_SCU_K, mdot_SCU_kgpers)
         VCC_HT_Status = np.where(q_chw_VCC_to_AHU_ARU_Wh > 0.0, 1, 0)
         # CT operation
-<<<<<<< HEAD
-        q_CT_VCC_to_AHU_ARU_SCU_Wh = q_VCC_cw_Wh
-        Q_nom_CT_VCC_to_AHU_ARU_SCU_W, el_CT_Wh = calc_CT_operation(q_CT_VCC_to_AHU_ARU_SCU_Wh)
-        # add costs
-        el_total_Wh = el_VCC_Wh + el_CT_Wh
-        operation_results[1][7] += sum(prices.ELEC_PRICE * el_total_Wh)  # CHF
-        operation_results[1][8] += calc_emissions_Whyr_to_tonCO2yr(sum(el_total_Wh), lca.EL_TO_CO2_EQ)  # ton CO2
-        operation_results[1][9] += calc_pen_Whyr_to_MJoilyr(sum(el_total_Wh), lca.EL_TO_OIL_EQ)  # MJ-oil-eq
-        cooling_dispatch[1] = {'Q_BaseVCC_AS_gen_directload_W': q_VCC_chw_Wh,
-                               'E_BaseVCC_AS_req_W': el_VCC_Wh,
-                               'E_CT_req_W': el_CT_Wh,
-                               'E_cs_cre_cdata_req_W': el_total_Wh,
-                               }
-        # capacity of cooling technologies
-        operation_results[1][0] = Qc_nom_AHU_ARU_SCU_W
-        operation_results[1][2] = Qc_nom_AHU_ARU_SCU_W  # 2: BaseVCC_AS
-
-        ## 2: SC_FP + single-effect ACH (AHU + ARU + SCU) + CT + Boiler + SC_FP
-        print 'Config 2: Flat-plate Solar Collectors + Single-effect Absorption chillers -> AHU,ARU,SCU'
-        # ACH operation
-        T_hw_out_single_ACH_K, \
-        el_single_ACH_Wh, \
-        q_cw_single_ACH_Wh, \
-        q_hw_single_ACH_Wh,\
-        q_chw_single_ACH_Wh = calc_ACH_operation(T_ground_K, T_hw_in_FP_C, T_re_AHU_ARU_SCU_K, T_sup_AHU_ARU_SCU_K,
-                                                 chiller_prop, mdot_AHU_ARU_SCU_kgpers, ACH_TYPE_SINGLE)
-
-        ACH_Status = np.where(q_chw_single_ACH_Wh > 0.0, 1, 0)
-        # CT operation
-        q_CT_FP_to_single_ACH_to_AHU_ARU_SCU_Wh = q_cw_single_ACH_Wh
-        Q_nom_CT_FP_to_single_ACH_to_AHU_ARU_SCU_W, el_CT_Wh = calc_CT_operation(
-            q_CT_FP_to_single_ACH_to_AHU_ARU_SCU_Wh)
-        # boiler operation
-        q_gas_Boiler_FP_to_single_ACH_to_AHU_ARU_SCU_Wh, \
-        Q_nom_Boiler_FP_to_single_ACH_to_AHU_ARU_SCU_W, \
-        q_load_Boiler_FP_to_single_ACH_to_AHU_ARU_SCU_Wh = calc_boiler_operation(Qc_nom_AHU_ARU_SCU_W,
-                                                                                 T_hw_out_single_ACH_K,
-                                                                                 q_hw_single_ACH_Wh,
-                                                                                 q_sc_gen_FP_Wh)
-        # add electricity costs
-        el_total_Wh = el_single_ACH_Wh + el_aux_SC_FP_Wh + el_CT_Wh
-        operation_results[2][7] += sum(prices.ELEC_PRICE * el_total_Wh)  # CHF
-        operation_results[2][8] += calc_emissions_Whyr_to_tonCO2yr(sum(el_total_Wh), lca.EL_TO_CO2_EQ)  # ton CO2
-        operation_results[2][9] += calc_pen_Whyr_to_MJoilyr(sum(el_total_Wh), lca.EL_TO_OIL_EQ)  # MJ-oil-eq
-        # add gas costs
-        q_gas_total_Wh = q_gas_Boiler_FP_to_single_ACH_to_AHU_ARU_SCU_Wh
-        operation_results[2][7] += sum(prices.NG_PRICE * q_gas_total_Wh)  # CHF
-        operation_results[2][8] += calc_emissions_Whyr_to_tonCO2yr(sum(q_gas_total_Wh), lca.NG_TO_CO2_EQ)  # ton CO2
-        operation_results[2][9] += calc_pen_Whyr_to_MJoilyr(sum(q_gas_total_Wh), lca.NG_TO_OIL_EQ)  # MJ-oil-eq
-        # add activation
-        cooling_dispatch[2] = {'Q_ACH_gen_directload_W': q_chw_single_ACH_Wh,
-                               'Q_Boiler_NG_ACH_W': q_load_Boiler_FP_to_single_ACH_to_AHU_ARU_SCU_Wh,
-                               'Q_SC_FP_ACH_W': q_sc_gen_FP_Wh,
-                               'E_ACH_req_W': el_single_ACH_Wh,
-=======
         q_CT_VCC_to_AHU_ARU_and_VCC_to_SCU_W = q_cw_VCC_to_AHU_ARU_Wh + q_cw_VCC_to_SCU_Wh
         Q_nom_CT_VCC_to_AHU_ARU_and_VCC_to_SCU_W, el_CT_Wh = calc_CT_operation(q_CT_VCC_to_AHU_ARU_and_VCC_to_SCU_W)
         # add el costs
@@ -393,7 +263,6 @@
                                'VCC_HT_Status': VCC_HT_Status,
                                'E_VCC_LT_req_W': el_VCC_to_AHU_ARU_Wh,
                                'E_VCC_HT_req_W': el_VCC_to_SCU_Wh,
->>>>>>> 6ea197e6
                                'E_CT_req_W': el_CT_Wh,
                                'E_cs_cre_cdata_req_W': el_total_Wh
                                }
@@ -434,14 +303,6 @@
         operation_results[5][8] += calc_emissions_Whyr_to_tonCO2yr(sum(q_gas_total_Wh), lca.NG_TO_CO2_EQ)  # ton CO2
         operation_results[5][9] += calc_pen_Whyr_to_MJoilyr(sum(q_gas_total_Wh), lca.NG_TO_OIL_EQ)  # MJ-oil-eq
         # add activation
-<<<<<<< HEAD
-        cooling_dispatch[3] = {'Q_ACH_gen_directload_W': q_chw_single_ACH_Wh,
-                               'Q_Burner_NG_ACH_W': q_burner_load_Wh,
-                               'Q_SC_ET_ACH_W': q_sc_gen_ET_Wh,
-                               'E_ACH_req_W': el_single_ACH_Wh,
-                               'E_CT_req_W': el_CT_Wh,
-                               'E_SC_ET_req_W': el_aux_SC_ET_Wh,
-=======
         cooling_dispatch[5] = {'Q_VCC_LT_gen_directload_W': q_chw_VCC_to_AHU_ARU_Wh,
                                'Q_ACH_HT_gen_directload_W': q_chw_FP_ACH_to_SCU_Wh,
                                'VCC_LT_Status': VCC_LT_Status,
@@ -450,114 +311,10 @@
                                'E_ACH_HT_req_W': el_FP_ACH_to_SCU_Wh,
                                'E_SC_FP_req_W': el_aux_SC_FP_Wh,
                                'E_CT_req_W': el_CT_Wh,
->>>>>>> 6ea197e6
                                'E_cs_cre_cdata_req_W': el_total_Wh,
                                'NG_Boiler_req': q_gas_for_boiler_Wh,
                                }
-<<<<<<< HEAD
-        # capacity of cooling technologies
-        operation_results[3][0] = Qc_nom_AHU_ARU_SCU_W
-        operation_results[3][5] = Qc_nom_AHU_ARU_SCU_W  # 5: ACH_SC_ET
-
-        # these two configurations are only activated when SCU is in use
-        if Qc_nom_SCU_W > 0.0:
-            # 4: VCC (AHU + ARU) + VCC (SCU) + CT
-            print 'Config 4: Vapor Compression Chillers(HT) -> SCU & Vapor Compression Chillers(LT) -> AHU,ARU'
-            # VCC (AHU + ARU) operation
-            el_VCC_to_AHU_ARU_Wh, \
-            q_cw_VCC_to_AHU_ARU_Wh,\
-            q_chw_VCC_to_AHU_ARU_Wh = calc_VCC_operation(T_re_AHU_ARU_K, T_sup_AHU_ARU_K, mdot_AHU_ARU_kgpers)
-            VCC_LT_Status = np.where(q_chw_VCC_to_AHU_ARU_Wh > 0.0, 1, 0)
-            # VCC(SCU) operation
-            el_VCC_to_SCU_Wh, \
-            q_cw_VCC_to_SCU_Wh,\
-            q_chw_VCC_to_SCU_Wh = calc_VCC_operation(T_re_SCU_K, T_sup_SCU_K, mdot_SCU_kgpers)
-            VCC_HT_Status = np.where(q_chw_VCC_to_AHU_ARU_Wh > 0.0, 1, 0)
-            # CT operation
-            q_CT_VCC_to_AHU_ARU_and_VCC_to_SCU_W = q_cw_VCC_to_AHU_ARU_Wh + q_cw_VCC_to_SCU_Wh
-            Q_nom_CT_VCC_to_AHU_ARU_and_VCC_to_SCU_W, el_CT_Wh = calc_CT_operation(q_CT_VCC_to_AHU_ARU_and_VCC_to_SCU_W)
-            # add el costs
-            el_total_Wh = el_VCC_to_AHU_ARU_Wh + el_VCC_to_SCU_Wh + el_CT_Wh
-            operation_results[4][7] += sum(prices.ELEC_PRICE * el_total_Wh)  # CHF
-            operation_results[4][8] += calc_emissions_Whyr_to_tonCO2yr(sum(el_total_Wh), lca.EL_TO_CO2_EQ)  # ton CO2
-            operation_results[4][9] += calc_pen_Whyr_to_MJoilyr(sum(el_total_Wh), lca.EL_TO_OIL_EQ)  # MJ-oil-eq
-            # add activation
-            cooling_dispatch[4] = {'Q_BaseVCC_AS_gen_directload_W': q_chw_VCC_to_AHU_ARU_Wh,
-                                   'Q_BaseVCCHT_AS_gen_directload_W': q_chw_VCC_to_SCU_Wh,
-                                   'E_BaseVCC_req_W': el_VCC_to_AHU_ARU_Wh,
-                                   'E_VCC_HT_req_W': el_VCC_to_SCU_Wh,
-                                   'E_CT_req_W': el_CT_Wh,
-                                   'E_cs_cre_cdata_req_W': el_total_Wh
-                                   }
-            # capacity of cooling technologies
-            operation_results[4][0] = Qc_nom_AHU_ARU_SCU_W
-            operation_results[4][2] = Qc_nom_AHU_ARU_W  # 2: BaseVCC_AS
-            operation_results[4][3] = Qc_nom_SCU_W      # 3: VCCHT_AS
-
-            # 5: VCC (AHU + ARU) + ACH (SCU) + CT
-            print 'Config 5: Vapor Compression Chillers(LT) -> AHU,ARU & Flate-place SC + Absorption Chillers(HT) -> SCU'
-            # ACH (SCU) operation
-            T_hw_FP_ACH_to_SCU_K, \
-            el_FP_ACH_to_SCU_Wh, \
-            q_cw_FP_ACH_to_SCU_Wh, \
-            q_hw_FP_ACH_to_SCU_Wh,\
-            q_chw_FP_ACH_to_SCU_Wh = calc_ACH_operation(T_ground_K, T_hw_in_FP_C, T_re_SCU_K, T_sup_SCU_K, chiller_prop,
-                                                        mdot_SCU_kgpers, ACH_TYPE_SINGLE)
-            ACH_HT_Status = np.where(q_chw_FP_ACH_to_SCU_Wh > 0.0, 1, 0)
-            # boiler operation
-            q_gas_for_boiler_Wh, \
-            Q_nom_boiler_VCC_to_AHU_ARU_and_FP_to_single_ACH_to_SCU_W,\
-            q_load_from_boiler_Wh = calc_boiler_operation(Qc_nom_SCU_W, T_hw_FP_ACH_to_SCU_K,
-                                                          q_hw_FP_ACH_to_SCU_Wh, q_sc_gen_FP_Wh)
-            # CT operation
-            q_CT_VCC_to_AHU_ARU_and_single_ACH_to_SCU_Wh = q_cw_VCC_to_AHU_ARU_Wh + q_cw_FP_ACH_to_SCU_Wh
-            Q_nom_CT_VCC_to_AHU_ARU_and_FP_to_single_ACH_to_SCU_W, \
-            el_CT_Wh = calc_CT_operation(q_CT_VCC_to_AHU_ARU_and_single_ACH_to_SCU_Wh)
-
-            # add electricity costs
-            el_total_Wh = el_VCC_to_AHU_ARU_Wh + el_FP_ACH_to_SCU_Wh + el_aux_SC_FP_Wh + el_CT_Wh
-            operation_results[5][7] += sum(prices.ELEC_PRICE * el_total_Wh)  # CHF
-            operation_results[5][8] += calc_emissions_Whyr_to_tonCO2yr(sum(el_total_Wh), lca.EL_TO_CO2_EQ)  # ton CO2
-            operation_results[5][9] += calc_pen_Whyr_to_MJoilyr(sum(el_total_Wh), lca.EL_TO_OIL_EQ)  # MJ-oil-eq
-            # add gas costs
-            q_gas_total_Wh = q_gas_for_boiler_Wh
-            operation_results[5][7] += sum(prices.NG_PRICE * q_gas_total_Wh)  # CHF
-            operation_results[5][8] += calc_emissions_Whyr_to_tonCO2yr(sum(q_gas_total_Wh), lca.NG_TO_CO2_EQ)  # ton CO2
-            operation_results[5][9] += calc_pen_Whyr_to_MJoilyr(sum(q_gas_total_Wh), lca.NG_TO_OIL_EQ)  # MJ-oil-eq
-            # add activation
-            cooling_dispatch[5] = {'Q_BaseVCC_AS_gen_directload_W': q_chw_VCC_to_AHU_ARU_Wh,
-                                   'Q_ACHHT_AS_gen_directload_W': q_chw_FP_ACH_to_SCU_Wh,
-                                   'E_BaseVCC_req_W': el_VCC_to_AHU_ARU_Wh,
-                                   'E_ACHHT_req_W': el_FP_ACH_to_SCU_Wh,
-                                   'E_SC_FP_ACH_req_W': el_aux_SC_FP_Wh,
-                                   'E_CT_req_W': el_CT_Wh,
-                                   'E_cs_cre_cdata_req_W': el_total_Wh,
-                                   'Q_BaseBoiler_NG_req': q_gas_for_boiler_Wh,
-                                   }
-            # capacity of cooling technologies
-            operation_results[5][0] = Qc_nom_AHU_ARU_SCU_W
-            operation_results[5][2] = Qc_nom_AHU_ARU_W  # 2: BaseVCC_AS
-            operation_results[5][6] = Qc_nom_SCU_W      # 6: ACHHT_SC_FP
-
-        ## Calculate Capex/Opex
-        # Initialize arrays
-        number_of_configurations = len(operation_results)
-        Capex_a_USD = np.zeros((number_of_configurations, 1))
-        Capex_total_USD = np.zeros((number_of_configurations, 1))
-        Opex_a_fixed_USD = np.zeros((number_of_configurations, 1))
-
-        print 'Cost calculation...'
-        # 0: DX
-        Capex_a_DX_USD, Opex_fixed_DX_USD, Capex_DX_USD = dx.calc_Cinv_DX(Qc_nom_AHU_ARU_SCU_W)
-        # add costs
-        Capex_a_USD[0][0] = Capex_a_DX_USD
-        Capex_total_USD[0][0] = Capex_DX_USD
-        Opex_a_fixed_USD[0][0] = Opex_fixed_DX_USD
-
-        # 1: VCC + CT
-        Capex_a_VCC_USD, Opex_fixed_VCC_USD, Capex_VCC_USD = chiller_vapor_compression.calc_Cinv_VCC(
-            Qc_nom_AHU_ARU_SCU_W, locator, 'CH3')
-=======
+
     ## Calculate Capex/Opex
     # Initialize arrays
     number_of_configurations = len(operation_results)
@@ -609,7 +366,6 @@
             Qc_nom_AHU_ARU_W, locator, 'CH3')
         Capex_a_VCC_S_USD, Opex_VCC_S_USD, Capex_VCC_S_USD = chiller_vapor_compression.calc_Cinv_VCC(
             Qc_nom_SCU_W, locator, 'CH3')
->>>>>>> 6ea197e6
         Capex_a_CT_USD, Opex_fixed_CT_USD, Capex_CT_USD = cooling_tower.calc_Cinv_CT(
             Q_nom_CT_VCC_to_AHU_ARU_and_VCC_to_SCU_W, locator, 'CT1')
         Capex_a_USD[4][0] = Capex_a_CT_USD + Capex_a_VCC_AA_USD + Capex_a_VCC_S_USD
@@ -622,88 +378,6 @@
         Capex_a_CT_USD, Opex_fixed_CT_USD, Capex_CT_USD = cooling_tower.calc_Cinv_CT(
             Q_nom_CT_VCC_to_AHU_ARU_and_FP_to_single_ACH_to_SCU_W, locator, 'CT1')
         Capex_a_boiler_USD, Opex_fixed_boiler_USD, Capex_boiler_USD = boiler.calc_Cinv_boiler(
-<<<<<<< HEAD
-            Q_nom_Boiler_FP_to_single_ACH_to_AHU_ARU_SCU_W, locator, config, 'BO1')
-        Capex_a_USD[2][0] = Capex_a_CT_USD + Capex_a_ACH_USD + Capex_a_boiler_USD + Capex_a_SC_FP_USD
-        Capex_total_USD[2][0] = Capex_CT_USD + Capex_ACH_USD + Capex_boiler_USD + Capex_SC_FP_USD
-        Opex_a_fixed_USD[2][
-            0] = Opex_fixed_CT_USD + Opex_fixed_ACH_USD + Opex_fixed_boiler_USD + Opex_SC_FP_USD
-
-        # 3: double effect ACH + CT + Boiler + SC_ET
-        Capex_a_ACH_USD, Opex_fixed_ACH_USD, Capex_ACH_USD = chiller_absorption.calc_Cinv_ACH(
-            Qc_nom_AHU_ARU_SCU_W, locator, ACH_TYPE_SINGLE)
-        Capex_a_CT_USD, Opex_fixed_CT_USD, Capex_CT_USD = cooling_tower.calc_Cinv_CT(
-            Q_nom_CT_ET_to_single_ACH_to_AHU_ARU_SCU_W, locator, 'CT1')
-        Capex_a_burner_USD, Opex_fixed_burner_USD, Capex_burner_USD = burner.calc_Cinv_burner(
-            Q_nom_Burner_ET_to_single_ACH_to_AHU_ARU_SCU_W, locator, config, 'BO1')
-        Capex_a_USD[3][0] = Capex_a_CT_USD + Capex_a_ACH_USD + Capex_a_burner_USD + Capex_a_SC_ET_USD
-        Capex_total_USD[3][0] = Capex_CT_USD + Capex_ACH_USD + Capex_burner_USD + Capex_SC_ET_USD
-        Opex_a_fixed_USD[3][
-            0] = Opex_fixed_CT_USD + Opex_fixed_ACH_USD + Opex_fixed_burner_USD + Opex_SC_ET_USD
-
-        # these two configurations are only activated when SCU is in use
-        if Qc_nom_SCU_W > 0.0:
-            # 4: VCC (AHU + ARU) + VCC (SCU) + CT
-            Capex_a_VCC_AA_USD, Opex_VCC_AA_USD, Capex_VCC_AA_USD = chiller_vapor_compression.calc_Cinv_VCC(
-                Qc_nom_AHU_ARU_W, locator, 'CH3')
-            Capex_a_VCC_S_USD, Opex_VCC_S_USD, Capex_VCC_S_USD = chiller_vapor_compression.calc_Cinv_VCC(
-                Qc_nom_SCU_W, locator, 'CH3')
-            Capex_a_CT_USD, Opex_fixed_CT_USD, Capex_CT_USD = cooling_tower.calc_Cinv_CT(
-                Q_nom_CT_VCC_to_AHU_ARU_and_VCC_to_SCU_W, locator, 'CT1')
-            Capex_a_USD[4][0] = Capex_a_CT_USD + Capex_a_VCC_AA_USD + Capex_a_VCC_S_USD
-            Capex_total_USD[4][0] = Capex_CT_USD + Capex_VCC_AA_USD + Capex_VCC_S_USD
-            Opex_a_fixed_USD[4][0] = Opex_fixed_CT_USD + Opex_VCC_AA_USD + Opex_VCC_S_USD
-
-            # 5: VCC (AHU + ARU) + ACH (SCU) + CT + Boiler + SC_FP
-            Capex_a_ACH_S_USD, Opex_fixed_ACH_S_USD, Capex_ACH_S_USD = chiller_absorption.calc_Cinv_ACH(
-                Qc_nom_SCU_W, locator, ACH_TYPE_SINGLE)
-            Capex_a_CT_USD, Opex_fixed_CT_USD, Capex_CT_USD = cooling_tower.calc_Cinv_CT(
-                Q_nom_CT_VCC_to_AHU_ARU_and_FP_to_single_ACH_to_SCU_W, locator, 'CT1')
-            Capex_a_boiler_USD, Opex_fixed_boiler_USD, Capex_boiler_USD = boiler.calc_Cinv_boiler(
-                Q_nom_boiler_VCC_to_AHU_ARU_and_FP_to_single_ACH_to_SCU_W, locator, config, 'BO1')
-            Capex_a_USD[5][0] = Capex_a_CT_USD + Capex_a_VCC_AA_USD + Capex_a_ACH_S_USD + \
-                                Capex_a_SC_FP_USD + Capex_a_boiler_USD
-            Capex_total_USD[5][0] = Capex_CT_USD + Capex_VCC_AA_USD + Capex_ACH_S_USD + \
-                                    Capex_SC_FP_USD + Capex_boiler_USD
-            Opex_a_fixed_USD[5][0] = Opex_fixed_CT_USD + Opex_VCC_AA_USD + Opex_fixed_ACH_S_USD + \
-                                     Opex_SC_FP_USD + Opex_fixed_boiler_USD
-
-        ## write all results from the configurations into TotalCosts, TotalCO2, TotalPrim
-        Opex_a_USD, TAC_USD, TotalCO2, TotalPrim = compile_TAC_CO2_Prim(Capex_a_USD, Opex_a_fixed_USD,
-                                                                        number_of_configurations, operation_results)
-
-        ## Determine the best configuration
-        Best, indexBest = rank_results(TAC_USD, TotalCO2, TotalPrim, number_of_configurations)
-
-        # Save results in csv file
-        performance_results = {
-            "Nominal heating load": operation_results[:, 0],
-            "Capacity_DX_AS_W": operation_results[:, 1],
-            "Capacity_BaseVCC_AS_W": operation_results[:, 2],
-            "Capacity_VCCHT_AS_W": operation_results[:, 3],
-            "Capacity_ACH_SC_FP_W": operation_results[:, 4],
-            "Capaticy_ACH_SC_ET_W": operation_results[:, 5],
-            "Capacity_ACHHT_FP_W": operation_results[:, 6],
-            "Capex_a_USD": Capex_a_USD[:, 0],
-            "Capex_total_USD": Capex_total_USD[:, 0],
-            "Opex_fixed_USD": Opex_a_fixed_USD[:, 0],
-            "Opex_var_USD": operation_results[:, 7],
-            "GHG_tonCO2": operation_results[:, 8],
-            "PEN_MJoil": operation_results[:, 9],
-            "TAC_USD": TAC_USD[:, 1],
-            "Best configuration": Best[:, 0],
-        }
-        performance_results_df = pd.DataFrame(performance_results)
-        performance_results_df.to_csv(
-            locator.get_optimization_decentralized_folder_building_result_cooling(building_name))
-
-        # save activation for the best supply system configuration
-        best_activation_df = pd.DataFrame.from_dict(cooling_dispatch[indexBest])  #
-        best_activation_df.to_csv(
-            locator.get_optimization_decentralized_folder_building_cooling_activation(building_name))
-
-    print time.clock() - t0, "seconds process time for the decentralized Building Routine \n"
-=======
             Q_nom_boiler_VCC_to_AHU_ARU_and_FP_to_single_ACH_to_SCU_W, locator, config, 'BO1')
         Capex_a_USD[5][0] = Capex_a_CT_USD + Capex_a_VCC_AA_USD + Capex_a_ACH_S_USD + \
                             Capex_a_SC_FP_USD + Capex_a_boiler_USD
@@ -742,7 +416,6 @@
     best_activation_df = pd.DataFrame.from_dict(cooling_dispatch[indexBest])  #
     best_activation_df.to_csv(
         locator.get_optimization_decentralized_folder_building_cooling_activation(building_name))
->>>>>>> 6ea197e6
 
 
 def calc_VCC_operation(T_chw_re_K, T_chw_sup_K, mdot_kgpers):
