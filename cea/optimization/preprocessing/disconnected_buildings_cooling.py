"""
Operation for decentralized buildings
"""

from __future__ import division

import cea.config
import cea.globalvar
import cea.inputlocator
import time
import numpy as np
import pandas as pd
from cea.constants import HEAT_CAPACITY_OF_WATER_JPERKGK
from cea.optimization.constants import SIZING_MARGIN, T_GENERATOR_IN_SINGLE_C, T_GENERATOR_IN_DOUBLE_C, \
    EL_TO_CO2, EL_TO_OIL_EQ, NG_BACKUPBOILER_TO_CO2_STD, NG_BACKUPBOILER_TO_OIL_STD, Q_LOSS_DISCONNECTED, \
    ACH_TYPE_SINGLE, ACH_TYPE_DOUBLE
import cea.technologies.chiller_vapor_compression as chiller_vapor_compression
import cea.technologies.chiller_absorption as chiller_absorption
import cea.technologies.cooling_tower as cooling_tower
import cea.technologies.boiler as boiler
import cea.technologies.burner as burner
import cea.technologies.substation as substation
import cea.technologies.solar.solar_collector as solar_collector
from cea.technologies.thermal_network.thermal_network_matrix import calculate_ground_temperature
from math import ceil


def disconnected_buildings_cooling_main(locator, building_names, config, prices):
    """
    Computes the parameters for the operation of disconnected buildings output results in csv files.
    There is no optimization at this point. The different cooling energy supply system configurations are calculated
    and compared 1 to 1 to each other. it is a classical combinatorial problem.
<<<<<<< HEAD

    Abbreviations:
        - AHU: Air Handling Units
        - ACH: Absorption Chiller
        - ARU: Air Recirculation Units
        - CT: Cooling Tower, Boiler
        - SCU: Sensible Cooling Units
        - VCC: Vapor Compression Chiller

    The configurations include:
        - config 0: Direct Expansion / Mini-split units (NOTE: this configuration is not fully built yet)
        - config 1: VCC_to_AAS (AHU + ARU + SCU) + CT
        - config 2: VCC_to_AA (AHU + ARU) + VCC_to_S (SCU) + CT
        - config 3: VCC_to_AA (AHU + ARU) + single effect ACH_S (SCU) + CT + Boiler
        - config 4: single-effect ACH_to_AAS (AHU + ARU + SCU) + Boiler
        - config 5: double-effect ACH_to_AAS (AHU + ARU + SCU) + Boiler

    Note:
        1. Only cooling supply configurations are compared here. The demand for electricity is supplied from the grid,
            and the demand for domestic hot water is supplied from electric boilers.
        2. Single-effect chillers are coupled with flat-plate solar collectors, and the double-effect chillers are coupled
            with evacuated tube solar collectors.

=======
    The four configurations include:
    (VCC: Vapor Compression Chiller, ACH: Absorption Chiller, CT: Cooling Tower, Boiler)
    (AHU: Air Handling Units, ARU: Air Recirculation Units, SCU: Sensible Cooling Units)
    - config 0: Direct Expansion / Mini-split units (NOTE: this configuration is not fully built yet)
    - config 1: VCC_to_AAS (AHU + ARU + SCU) + CT
    - config 2: VCC_to_AA (AHU + ARU) + VCC_to_S (SCU) + CT
    - config 3: VCC_to_AA (AHU + ARU) + single effect ACH_S (SCU) + CT + Boiler
    - config 4: single-effect ACH_to_AAS (AHU + ARU + SCU) + Boiler
    - config 5: double-effect ACH_to_AAS (AHU + ARU + SCU) + Boiler
    Note:
    1. Only cooling supply configurations are compared here. The demand for electricity is supplied from the grid,
    and the demand for domestic hot water is supplied from electric boilers.
    2. Single-effect chillers are coupled with flat-plate solar collectors, and the double-effect chillers are coupled
    with evacuated tube solar collectors.
>>>>>>> faefe24c
    :param locator: locator class with paths to input/output files
    :param building_names: list with names of buildings
    :param gv: global variable class
    :param config: cea.config
    :param prices: prices class
    :return: one .csv file with results of operations of disconnected buildings; one .csv file with operation of the
        best configuration (Cost, CO2, Primary Energy)

    """

    t0 = time.clock()

    BestData = {}
    total_demand = pd.read_csv(locator.get_total_demand())


    for building_name in building_names:

        ## Calculate cooling loads for different combinations
        substation.substation_main(locator, total_demand, building_names=[building_name], heating_configuration=1,
                                   cooling_configuration=1, Flag=False)
        loads_AHU = pd.read_csv(locator.get_optimization_substations_results_file(building_name),
                                usecols=["T_supply_DC_space_cooling_data_center_and_refrigeration_result_K", "T_return_DC_space_cooling_data_center_and_refrigeration_result_K", "mdot_space_cooling_data_center_and_refrigeration_result_kgpers"])

        substation.substation_main(locator, total_demand, building_names=[building_name], heating_configuration=2,
                                   cooling_configuration=2, Flag=False)
        loads_ARU = pd.read_csv(locator.get_optimization_substations_results_file(building_name),
                                usecols=["T_supply_DC_space_cooling_data_center_and_refrigeration_result_K", "T_return_DC_space_cooling_data_center_and_refrigeration_result_K", "mdot_space_cooling_data_center_and_refrigeration_result_kgpers"])

        substation.substation_main(locator, total_demand, building_names=[building_name], heating_configuration=3,
                                   cooling_configuration=3, Flag=False)
        loads_SCU = pd.read_csv(locator.get_optimization_substations_results_file(building_name),
                                usecols=["T_supply_DC_space_cooling_data_center_and_refrigeration_result_K", "T_return_DC_space_cooling_data_center_and_refrigeration_result_K", "mdot_space_cooling_data_center_and_refrigeration_result_kgpers"])

        substation.substation_main(locator, total_demand, building_names=[building_name], heating_configuration=4,
                                   cooling_configuration=4, Flag=False)
        loads_AHU_ARU = pd.read_csv(locator.get_optimization_substations_results_file(building_name),
                                usecols=["T_supply_DC_space_cooling_data_center_and_refrigeration_result_K", "T_return_DC_space_cooling_data_center_and_refrigeration_result_K", "mdot_space_cooling_data_center_and_refrigeration_result_kgpers"])

        substation.substation_main(locator, total_demand, building_names=[building_name], heating_configuration=5,
                                   cooling_configuration=5, Flag=False)
        loads_AHU_SCU = pd.read_csv(locator.get_optimization_substations_results_file(building_name),
                                usecols=["T_supply_DC_space_cooling_data_center_and_refrigeration_result_K", "T_return_DC_space_cooling_data_center_and_refrigeration_result_K", "mdot_space_cooling_data_center_and_refrigeration_result_kgpers"])

        substation.substation_main(locator, total_demand, building_names=[building_name], heating_configuration=6,
                                   cooling_configuration=6, Flag=False)
        loads_ARU_SCU = pd.read_csv(locator.get_optimization_substations_results_file(building_name),
                                usecols=["T_supply_DC_space_cooling_data_center_and_refrigeration_result_K", "T_return_DC_space_cooling_data_center_and_refrigeration_result_K", "mdot_space_cooling_data_center_and_refrigeration_result_kgpers"])

        substation.substation_main(locator, total_demand, building_names=[building_name], heating_configuration=7,
                                   cooling_configuration=7, Flag=False)
        loads_AHU_ARU_SCU = pd.read_csv(locator.get_optimization_substations_results_file(building_name),
                                usecols=["T_supply_DC_space_cooling_data_center_and_refrigeration_result_K", "T_return_DC_space_cooling_data_center_and_refrigeration_result_K", "mdot_space_cooling_data_center_and_refrigeration_result_kgpers"])

        Qc_load_combination_AHU_W = np.vectorize(calc_new_load)(loads_AHU["mdot_space_cooling_data_center_and_refrigeration_result_kgpers"],
                                                                loads_AHU["T_supply_DC_space_cooling_data_center_and_refrigeration_result_K"],
                                                                loads_AHU["T_return_DC_space_cooling_data_center_and_refrigeration_result_K"])

        Qc_load_combination_ARU_W = np.vectorize(calc_new_load)(loads_ARU["mdot_space_cooling_data_center_and_refrigeration_result_kgpers"],
                                                                loads_ARU["T_supply_DC_space_cooling_data_center_and_refrigeration_result_K"],
                                                                loads_ARU["T_return_DC_space_cooling_data_center_and_refrigeration_result_K"])

        Qc_load_combination_SCU_W = np.vectorize(calc_new_load)(loads_SCU["mdot_space_cooling_data_center_and_refrigeration_result_kgpers"],
                                                                loads_SCU["T_supply_DC_space_cooling_data_center_and_refrigeration_result_K"],
                                                                loads_SCU["T_return_DC_space_cooling_data_center_and_refrigeration_result_K"])

        Qc_load_combination_AHU_ARU_W = np.vectorize(calc_new_load)(loads_AHU_ARU["mdot_space_cooling_data_center_and_refrigeration_result_kgpers"],
                                                                loads_AHU_ARU["T_supply_DC_space_cooling_data_center_and_refrigeration_result_K"],
                                                                loads_AHU_ARU["T_return_DC_space_cooling_data_center_and_refrigeration_result_K"])

        Qc_load_combination_AHU_SCU_W = np.vectorize(calc_new_load)(loads_AHU_SCU["mdot_space_cooling_data_center_and_refrigeration_result_kgpers"],
                                                                loads_AHU_SCU["T_supply_DC_space_cooling_data_center_and_refrigeration_result_K"],
                                                                loads_AHU_SCU["T_return_DC_space_cooling_data_center_and_refrigeration_result_K"])

        Qc_load_combination_ARU_SCU_W = np.vectorize(calc_new_load)(loads_ARU_SCU["mdot_space_cooling_data_center_and_refrigeration_result_kgpers"],
                                                                loads_ARU_SCU["T_supply_DC_space_cooling_data_center_and_refrigeration_result_K"],
                                                                loads_ARU_SCU["T_return_DC_space_cooling_data_center_and_refrigeration_result_K"])

        Qc_load_combination_AHU_ARU_SCU_W = np.vectorize(calc_new_load)(loads_AHU_ARU_SCU["mdot_space_cooling_data_center_and_refrigeration_result_kgpers"],
                                                                loads_AHU_ARU_SCU["T_supply_DC_space_cooling_data_center_and_refrigeration_result_K"],
                                                                loads_AHU_ARU_SCU["T_return_DC_space_cooling_data_center_and_refrigeration_result_K"])


        Qc_nom_combination_AHU_W = Qc_load_combination_AHU_W.max() * (1 + SIZING_MARGIN)  # 20% reliability margin on installed capacity
        Qc_nom_combination_ARU_W = Qc_load_combination_ARU_W.max() * (1 + SIZING_MARGIN)
        Qc_nom_combination_SCU_W = Qc_load_combination_SCU_W.max() * (1 + SIZING_MARGIN)
        Qc_nom_combination_AHU_ARU_W = Qc_load_combination_AHU_ARU_W.max() * (1 + SIZING_MARGIN)
        Qc_nom_combination_AHU_SCU_W = Qc_load_combination_AHU_SCU_W.max() * (1 + SIZING_MARGIN)
        Qc_nom_combination_ARU_SCU_W = Qc_load_combination_ARU_SCU_W.max() * (1 + SIZING_MARGIN)
        Qc_nom_combination_AHU_ARU_SCU_W = Qc_load_combination_AHU_ARU_SCU_W.max() * (1 + SIZING_MARGIN)

        # read chilled water supply/return temperatures and mass flows from substation calculation
        T_re_AHU_K = loads_AHU["T_return_DC_space_cooling_data_center_and_refrigeration_result_K"].values
        T_sup_AHU_K = loads_AHU["T_supply_DC_space_cooling_data_center_and_refrigeration_result_K"].values
        mdot_AHU_kgpers = loads_AHU["mdot_space_cooling_data_center_and_refrigeration_result_kgpers"].values

        T_re_ARU_K = loads_ARU["T_return_DC_space_cooling_data_center_and_refrigeration_result_K"].values
        T_sup_ARU_K = loads_ARU["T_supply_DC_space_cooling_data_center_and_refrigeration_result_K"].values
        mdot_ARU_kgpers = loads_ARU["mdot_space_cooling_data_center_and_refrigeration_result_kgpers"].values

        T_re_SCU_K = loads_SCU["T_return_DC_space_cooling_data_center_and_refrigeration_result_K"].values
        T_sup_SCU_K = loads_SCU["T_supply_DC_space_cooling_data_center_and_refrigeration_result_K"].values
        mdot_SCU_kgpers = loads_SCU["mdot_space_cooling_data_center_and_refrigeration_result_kgpers"].values

        T_re_AHU_ARU_K = loads_AHU_ARU["T_return_DC_space_cooling_data_center_and_refrigeration_result_K"].values
        T_sup_AHU_ARU_K = loads_AHU_ARU["T_supply_DC_space_cooling_data_center_and_refrigeration_result_K"].values
        mdot_AHU_ARU_kgpers = loads_AHU_ARU["mdot_space_cooling_data_center_and_refrigeration_result_kgpers"].values

        T_re_AHU_SCU_K = loads_AHU_SCU["T_return_DC_space_cooling_data_center_and_refrigeration_result_K"].values
        T_sup_AHU_SCU_K = loads_AHU_SCU["T_supply_DC_space_cooling_data_center_and_refrigeration_result_K"].values
        mdot_AHU_SCU_kgpers = loads_AHU_SCU["mdot_space_cooling_data_center_and_refrigeration_result_kgpers"].values

        T_re_ARU_SCU_K = loads_ARU_SCU["T_return_DC_space_cooling_data_center_and_refrigeration_result_K"].values
        T_sup_ARU_SCU_K = loads_ARU_SCU["T_supply_DC_space_cooling_data_center_and_refrigeration_result_K"].values
        mdot_ARU_SCU_kgpers = loads_ARU_SCU["mdot_space_cooling_data_center_and_refrigeration_result_kgpers"].values

        T_re_AHU_ARU_SCU_K = loads_AHU_ARU_SCU["T_return_DC_space_cooling_data_center_and_refrigeration_result_K"].values
        T_sup_AHU_ARU_SCU_K = loads_AHU_ARU_SCU["T_supply_DC_space_cooling_data_center_and_refrigeration_result_K"].values
        mdot_AHU_ARU_SCU_kgpers = loads_AHU_ARU_SCU["mdot_space_cooling_data_center_and_refrigeration_result_kgpers"].values

        ## calculate hot water supply conditions to absorption chillers from SC or boiler
        # Flate Plate Solar Collectors
        SC_FP_data = pd.read_csv(locator.SC_results(building_name=building_name, panel_type='FP'),
                                 usecols=["T_SC_sup_C", "T_SC_re_C", "mcp_SC_kWperC", "Q_SC_gen_kWh", "Area_SC_m2"])
        q_sc_gen_FP_Wh = SC_FP_data['Q_SC_gen_kWh'] * 1000
        T_hw_in_FP_C = [x if x > T_GENERATOR_IN_SINGLE_C else T_GENERATOR_IN_SINGLE_C for x in SC_FP_data['T_SC_re_C']]
        Capex_a_SC_FP, Opex_SC_FP = solar_collector.calc_Cinv_SC(SC_FP_data['Area_SC_m2'][0], locator, config,
                                                                 technology=0)
        # Evacuated Tube Solar Collectors
        SC_ET_data = pd.read_csv(locator.SC_results(building_name=building_name, panel_type='ET'),
                                 usecols=["T_SC_sup_C", "T_SC_re_C", "mcp_SC_kWperC", "Q_SC_gen_kWh", "Area_SC_m2"])
        q_sc_gen_ET_Wh = SC_ET_data['Q_SC_gen_kWh'] * 1000
        T_hw_in_ET_C = [x if x > T_GENERATOR_IN_DOUBLE_C else T_GENERATOR_IN_DOUBLE_C for x in SC_ET_data['T_SC_re_C']]
        Capex_a_SC_ET, Opex_SC_ET = solar_collector.calc_Cinv_SC(SC_ET_data['Area_SC_m2'][0], locator, config,
                                                                 technology=1)

        ## calculate ground temperatures to estimate cold water supply temperatures for absorption chiller
        T_ground_K = calculate_ground_temperature(locator, config) #FIXME: change to outlet temperature from the cooling towers


        ## Decentralized supply systems only supply to loads from AHU
        result_AHU = np.zeros((4, 10))
        # config 0: DX
        result_AHU[0][0] = 1
        # config 1: VCC to AHU
        result_AHU[1][1] = 1
        # config 2: single-effect ACH to AHU
        result_AHU[2][2] = 1
        # config 3: double-effect ACH to AHU
        result_AHU[3][3] = 1

        q_CT_VCC_to_AHU_W = np.zeros(8760)
        q_CT_single_ACH_to_AHU_W = np.zeros(8760)
        q_boiler_single_ACH_to_AHU_W = np.zeros(8760)
        q_burner_double_ACH_to_AHU_W = np.zeros(8760)
        q_CT_double_ACH_to_AHU_W = np.zeros(8760)
        T_re_boiler_single_ACH_to_AHU_K = np.zeros(8760)
        T_re_boiler_double_ACH_to_AHU_K = np.zeros(8760)


        result_AHU[0][7] += 1E10  # FIXME: a dummy value to rule out this configuration  # CHF
        result_AHU[0][8] += 1E10  # FIXME: a dummy value to rule out this configuration  # kgCO2
        result_AHU[0][9] += 1E10  # FIXME: a dummy value to rule out this configuration  # MJ-oil-eq

        ACH_type_single = 'single'
        ACH_type_double = 'double'

        VCC_cost_data = pd.read_excel(locator.get_supply_systems(config.region), sheetname="Chiller")
        VCC_cost_data = VCC_cost_data[VCC_cost_data['code'] == 'CH3']
        max_VCC_chiller_size = max(VCC_cost_data['cap_max'].values)

        Absorption_chiller_cost_data = pd.read_excel(locator.get_supply_systems(config.region),
                                                     sheetname="Absorption_chiller",
                                                     usecols=['type', 'code', 'cap_min', 'cap_max', 'a', 'b', 'c',
                                                              'd', 'e',
                                                              'IR_%',
                                                              'LT_yr', 'O&M_%'])
        Absorption_chiller_cost_data = Absorption_chiller_cost_data[
            Absorption_chiller_cost_data['type'] == ACH_TYPE_DOUBLE]
        max_ACH_chiller_size = max(Absorption_chiller_cost_data['cap_max'].values)

        if config.disconnected_cooling.AHUflag:
            # chiller operations for config 1-5
            # deciding the number of chillers and the nominal size based on the maximum chiller size

            if Qc_nom_combination_AHU_W <= max_VCC_chiller_size:
                Qnom_VCC_W = Qc_nom_combination_AHU_W
                number_of_VCC_chillers = 1
            else:
                number_of_VCC_chillers = int(ceil(Qc_nom_combination_AHU_W / max_VCC_chiller_size))
                Qnom_VCC_W = Qc_nom_combination_AHU_W / number_of_VCC_chillers

            if Qc_nom_combination_AHU_W <= max_ACH_chiller_size:
                Qnom_ACH_W = Qc_nom_combination_AHU_W
                number_of_ACH_chillers = 1
            else:
                number_of_ACH_chillers = int(ceil(Qc_nom_combination_AHU_W / max_ACH_chiller_size))
                Qnom_ACH_W = Qc_nom_combination_AHU_W / number_of_ACH_chillers

            for hour in range(8760):  # TODO: vectorize
                # modify return temperatures when there is no load
                T_re_AHU_K[hour] = T_re_AHU_K[hour] if T_re_AHU_K[hour] > 0 else T_sup_AHU_K[hour]


                # 1: VCC
                VCC_to_AHU_operation = chiller_vapor_compression.calc_VCC(mdot_AHU_kgpers[hour], T_sup_AHU_K[hour],
                                                                          T_re_AHU_K[hour], Qnom_VCC_W, number_of_VCC_chillers)
                result_AHU[1][7] += prices.ELEC_PRICE * VCC_to_AHU_operation['wdot_W']  # CHF
                result_AHU[1][8] += EL_TO_CO2 * VCC_to_AHU_operation['wdot_W'] * 3600E-6  # kgCO2
                result_AHU[1][9] += EL_TO_OIL_EQ * VCC_to_AHU_operation['wdot_W'] * 3600E-6  # MJ-oil-eq
                q_CT_VCC_to_AHU_W[hour] = VCC_to_AHU_operation['q_cw_W']


                # 2: single-effect ACH
                single_effect_ACH_to_AHU_operation = chiller_absorption.calc_chiller_main(mdot_AHU_kgpers[hour], T_sup_AHU_K[hour],
                                                                              T_re_AHU_K[hour], T_hw_in_FP_C[hour],
                                                                              T_ground_K[hour], ACH_type_single,
                                                                                          Qnom_ACH_W, locator, config)

                result_AHU[2][7] += prices.ELEC_PRICE * single_effect_ACH_to_AHU_operation['wdot_W']  # CHF
                result_AHU[2][8] += EL_TO_CO2 * single_effect_ACH_to_AHU_operation['wdot_W'] * 3600E-6  # kgCO2
                result_AHU[2][9] += EL_TO_OIL_EQ * single_effect_ACH_to_AHU_operation['wdot_W'] * 3600E-6  # MJ-oil-eq
                # calculate load for CT and boilers
                q_CT_single_ACH_to_AHU_W[hour] = single_effect_ACH_to_AHU_operation['q_cw_W']
                q_boiler_single_ACH_to_AHU_W[hour] = single_effect_ACH_to_AHU_operation['q_hw_W'] - q_sc_gen_FP_Wh[hour] if (
                    q_sc_gen_FP_Wh[hour] >= 0) else single_effect_ACH_to_AHU_operation['q_hw_W']
                # TODO: this is assuming the mdot in SC is higher than hot water in the generator
                T_re_boiler_single_ACH_to_AHU_K[hour] = single_effect_ACH_to_AHU_operation['T_hw_out_C'] + 273.15

                # 3: double-effect ACH
                double_effect_ACH_to_AHU_operation = chiller_absorption.calc_chiller_main(mdot_AHU_kgpers[hour], T_sup_AHU_K[hour],
                                                                              T_re_AHU_K[hour], T_hw_in_ET_C[hour],
                                                                              T_ground_K[hour], ACH_type_double,
                                                                                          Qnom_ACH_W, locator, config)

                result_AHU[3][7] += prices.ELEC_PRICE * double_effect_ACH_to_AHU_operation['wdot_W']  # CHF
                result_AHU[3][8] += EL_TO_CO2 * double_effect_ACH_to_AHU_operation['wdot_W'] * 3600E-6  # kgCO2
                result_AHU[3][9] += EL_TO_OIL_EQ * double_effect_ACH_to_AHU_operation['wdot_W'] * 3600E-6  # MJ-oil-eq
                # calculate load for CT and boilers
                q_CT_double_ACH_to_AHU_W[hour] = double_effect_ACH_to_AHU_operation['q_cw_W']
                q_burner_double_ACH_to_AHU_W[hour] = double_effect_ACH_to_AHU_operation['q_hw_W'] - q_sc_gen_ET_Wh[hour] if (
                    q_sc_gen_ET_Wh[hour] >= 0) else double_effect_ACH_to_AHU_operation['q_hw_W']
                # TODO: this is assuming the mdot in SC is higher than hot water in the generator
                T_re_boiler_double_ACH_to_AHU_K[hour] = double_effect_ACH_to_AHU_operation['T_hw_out_C'] + 273.15

        ## Decentralized supply systems only supply to loads from ARU
        result_ARU = np.zeros((4, 10))
        # config 0: DX
        result_ARU[0][0] = 1
        # config 1: VCC to ARU
        result_ARU[1][1] = 1
        # config 2: single-effect ACH to ARU
        result_ARU[2][2] = 1
        # config 3: double-effect ACH to ARU
        result_ARU[3][3] = 1

        q_CT_VCC_to_ARU_W = np.zeros(8760)
        q_CT_single_ACH_to_ARU_W = np.zeros(8760)
        q_boiler_single_ACH_to_ARU_W = np.zeros(8760)
        q_burner_double_ACH_to_ARU_W = np.zeros(8760)
        q_CT_double_ACH_to_ARU_W = np.zeros(8760)
        T_re_boiler_single_ACH_to_ARU_K = np.zeros(8760)
        T_re_boiler_double_ACH_to_ARU_K = np.zeros(8760)

        result_ARU[0][7] += 1E10  # FIXME: a dummy value to rule out this configuration  # CHF
        result_ARU[0][8] += 1E10  # FIXME: a dummy value to rule out this configuration  # kgCO2
        result_ARU[0][9] += 1E10  # FIXME: a dummy value to rule out this configuration  # MJ-oil-eq

        if config.disconnected_cooling.ARUflag:

            if Qc_nom_combination_ARU_W <= max_VCC_chiller_size:
                Qnom_VCC_W = Qc_nom_combination_ARU_W
                number_of_VCC_chillers = 1
            else:
                number_of_VCC_chillers = int(ceil(Qc_nom_combination_ARU_W / max_VCC_chiller_size))
                Qnom_VCC_W = Qc_nom_combination_ARU_W / number_of_VCC_chillers

            if Qc_nom_combination_ARU_W <= max_ACH_chiller_size:
                Qnom_ACH_W = Qc_nom_combination_ARU_W
                number_of_ACH_chillers = 1
            else:
                number_of_ACH_chillers = int(ceil(Qc_nom_combination_ARU_W / max_ACH_chiller_size))
                Qnom_ACH_W = Qc_nom_combination_ARU_W / number_of_ACH_chillers

            # chiller operations for config 1-5
            for hour in range(8760):  # TODO: vectorize
                # modify return temperatures when there is no load
                T_re_ARU_K[hour] = T_re_ARU_K[hour] if T_re_ARU_K[hour] > 0 else T_sup_AHU_K[hour]

                # 1: VCC
                VCC_to_ARU_operation = chiller_vapor_compression.calc_VCC(mdot_ARU_kgpers[hour], T_sup_ARU_K[hour],
                                                                          T_re_ARU_K[hour], Qnom_VCC_W, number_of_VCC_chillers)
                result_ARU[1][7] += prices.ELEC_PRICE * VCC_to_ARU_operation['wdot_W']  # CHF
                result_ARU[1][8] += EL_TO_CO2 * VCC_to_ARU_operation['wdot_W'] * 3600E-6  # kgCO2
                result_ARU[1][9] += EL_TO_OIL_EQ * VCC_to_ARU_operation['wdot_W'] * 3600E-6  # MJ-oil-eq
                q_CT_VCC_to_ARU_W[hour] = VCC_to_ARU_operation['q_cw_W']

                # 2: single-effect ACH
                single_effect_ACH_to_ARU_operation = chiller_absorption.calc_chiller_main(mdot_ARU_kgpers[hour],
                                                                                          T_sup_ARU_K[hour],
                                                                                          T_re_ARU_K[hour],
                                                                                          T_hw_in_FP_C[hour],
                                                                                          T_ground_K[hour],
                                                                                          ACH_type_single,
                                                                                          Qnom_ACH_W,
                                                                                          locator, config)

                result_ARU[2][7] += prices.ELEC_PRICE * single_effect_ACH_to_ARU_operation['wdot_W']  # CHF
                result_ARU[2][8] += EL_TO_CO2 * single_effect_ACH_to_ARU_operation['wdot_W'] * 3600E-6  # kgCO2
                result_ARU[2][9] += EL_TO_OIL_EQ * single_effect_ACH_to_ARU_operation['wdot_W'] * 3600E-6  # MJ-oil-eq
                # calculate load for CT and boilers
                q_CT_single_ACH_to_ARU_W[hour] = single_effect_ACH_to_ARU_operation['q_cw_W']
                q_boiler_single_ACH_to_ARU_W[hour] = single_effect_ACH_to_ARU_operation['q_hw_W'] - q_sc_gen_FP_Wh[
                    hour] if (
                        q_sc_gen_FP_Wh[hour] >= 0) else single_effect_ACH_to_ARU_operation['q_hw_W']
                # TODO: this is assuming the mdot in SC is higher than hot water in the generator
                T_re_boiler_single_ACH_to_ARU_K[hour] = single_effect_ACH_to_ARU_operation['T_hw_out_C'] + 273.15

                # 3: double-effect ACH
                double_effect_ACH_to_ARU_operation = chiller_absorption.calc_chiller_main(mdot_ARU_kgpers[hour],
                                                                                          T_sup_ARU_K[hour],
                                                                                          T_re_ARU_K[hour],
                                                                                          T_hw_in_ET_C[hour],
                                                                                          T_ground_K[hour],
                                                                                          ACH_type_double,
                                                                                          Qnom_ACH_W,
                                                                                          locator, config)

                result_ARU[3][7] += prices.ELEC_PRICE * double_effect_ACH_to_ARU_operation['wdot_W']  # CHF
                result_ARU[3][8] += EL_TO_CO2 * double_effect_ACH_to_ARU_operation['wdot_W'] * 3600E-6  # kgCO2
                result_ARU[3][9] += EL_TO_OIL_EQ * double_effect_ACH_to_ARU_operation['wdot_W'] * 3600E-6  # MJ-oil-eq
                # calculate load for CT and boilers
                q_CT_double_ACH_to_ARU_W[hour] = double_effect_ACH_to_ARU_operation['q_cw_W']
                q_burner_double_ACH_to_ARU_W[hour] = double_effect_ACH_to_ARU_operation['q_hw_W'] - q_sc_gen_ET_Wh[
                    hour] if (
                        q_sc_gen_ET_Wh[hour] >= 0) else double_effect_ACH_to_ARU_operation['q_hw_W']
                # TODO: this is assuming the mdot in SC is higher than hot water in the generator
                T_re_boiler_double_ACH_to_ARU_K[hour] = double_effect_ACH_to_ARU_operation['T_hw_out_C'] + 273.15

        ## Decentralized supply systems only supply to loads from SCU
        result_SCU = np.zeros((4, 10))
        # config 0: DX
        result_SCU[0][0] = 1
        # config 1: VCC to SCU
        result_SCU[1][1] = 1
        # config 2: single-effect ACH to SCU
        result_SCU[2][2] = 1
        # config 3: double-effect ACH to SCU
        result_SCU[3][3] = 1

        q_CT_VCC_to_SCU_W = np.zeros(8760)
        q_CT_single_ACH_to_SCU_W = np.zeros(8760)
        q_boiler_single_ACH_to_SCU_W = np.zeros(8760)
        q_CT_double_ACH_to_SCU_W = np.zeros(8760)
        q_burner_double_ACH_to_SCU_W = np.zeros(8760)
        T_re_boiler_single_ACH_to_SCU_K = np.zeros(8760)
        T_re_boiler_double_ACH_to_SCU_K = np.zeros(8760)

        result_SCU[0][7] += 1E10  # FIXME: a dummy value to rule out this configuration  # CHF
        result_SCU[0][8] += 1E10  # FIXME: a dummy value to rule out this configuration  # kgCO2
        result_SCU[0][9] += 1E10  # FIXME: a dummy value to rule out this configuration  # MJ-oil-eq


        if config.disconnected_cooling.SCUflag:

            if Qc_nom_combination_SCU_W <= max_VCC_chiller_size:
                Qnom_VCC_W = Qc_nom_combination_SCU_W
                number_of_VCC_chillers = 1
            else:
                number_of_VCC_chillers = int(ceil(Qc_nom_combination_SCU_W / max_VCC_chiller_size))
                Qnom_VCC_W = Qc_nom_combination_SCU_W / number_of_VCC_chillers

            if Qc_nom_combination_SCU_W <= max_ACH_chiller_size:
                Qnom_ACH_W = Qc_nom_combination_SCU_W
                number_of_ACH_chillers = 1
            else:
                number_of_ACH_chillers = int(ceil(Qc_nom_combination_SCU_W / max_ACH_chiller_size))
                Qnom_ACH_W = Qc_nom_combination_SCU_W / number_of_ACH_chillers

            # chiller operations for config 1-5
            for hour in range(8760):  # TODO: vectorize
                # modify return temperatures when there is no load
                T_re_SCU_K[hour] = T_re_SCU_K[hour] if T_re_SCU_K[hour] > 0 else T_sup_SCU_K[hour]

                # 1: VCC
                VCC_to_SCU_operation = chiller_vapor_compression.calc_VCC(mdot_SCU_kgpers[hour], T_sup_SCU_K[hour],
                                                                          T_re_SCU_K[hour], Qnom_VCC_W, number_of_VCC_chillers)
                result_SCU[1][7] += prices.ELEC_PRICE * VCC_to_SCU_operation['wdot_W']  # CHF
                result_SCU[1][8] += EL_TO_CO2 * VCC_to_SCU_operation['wdot_W'] * 3600E-6  # kgCO2
                result_SCU[1][9] += EL_TO_OIL_EQ * VCC_to_SCU_operation['wdot_W'] * 3600E-6  # MJ-oil-eq
                q_CT_VCC_to_SCU_W[hour] = VCC_to_SCU_operation['q_cw_W']

                # 2: single-effect ACH
                single_effect_ACH_to_SCU_operation = chiller_absorption.calc_chiller_main(mdot_SCU_kgpers[hour],
                                                                                          T_sup_SCU_K[hour],
                                                                                          T_re_SCU_K[hour],
                                                                                          T_hw_in_FP_C[hour],
                                                                                          T_ground_K[hour],
                                                                                          ACH_type_single,
                                                                                          Qnom_ACH_W,
                                                                                          locator, config)

                result_SCU[2][7] += prices.ELEC_PRICE * single_effect_ACH_to_SCU_operation['wdot_W']  # CHF
                result_SCU[2][8] += EL_TO_CO2 * single_effect_ACH_to_SCU_operation['wdot_W'] * 3600E-6  # kgCO2
                result_SCU[2][9] += EL_TO_OIL_EQ * single_effect_ACH_to_SCU_operation[
                    'wdot_W'] * 3600E-6  # MJ-oil-eq
                # calculate load for CT and boilers
                q_CT_single_ACH_to_SCU_W[hour] = single_effect_ACH_to_SCU_operation['q_cw_W']
                q_boiler_single_ACH_to_SCU_W[hour] = single_effect_ACH_to_SCU_operation['q_hw_W'] - q_sc_gen_FP_Wh[
                    hour] if (
                        q_sc_gen_FP_Wh[hour] >= 0) else single_effect_ACH_to_SCU_operation['q_hw_W']
                # TODO: this is assuming the mdot in SC is higher than hot water in the generator
                T_re_boiler_single_ACH_to_SCU_K[hour] = single_effect_ACH_to_SCU_operation['T_hw_out_C'] + 273.15

                # 3: double-effect ACH
                double_effect_ACH_to_SCU_operation = chiller_absorption.calc_chiller_main(mdot_SCU_kgpers[hour],
                                                                                          T_sup_SCU_K[hour],
                                                                                          T_re_SCU_K[hour],
                                                                                          T_hw_in_ET_C[hour],
                                                                                          T_ground_K[hour],
                                                                                          ACH_type_double,
                                                                                          Qnom_ACH_W,
                                                                                          locator, config)

                result_SCU[3][7] += prices.ELEC_PRICE * double_effect_ACH_to_SCU_operation['wdot_W']  # CHF
                result_SCU[3][8] += EL_TO_CO2 * double_effect_ACH_to_SCU_operation['wdot_W'] * 3600E-6  # kgCO2
                result_SCU[3][9] += EL_TO_OIL_EQ * double_effect_ACH_to_SCU_operation[
                    'wdot_W'] * 3600E-6  # MJ-oil-eq
                # calculate load for CT and boilers
                q_CT_double_ACH_to_SCU_W[hour] = double_effect_ACH_to_SCU_operation['q_cw_W']
                q_burner_double_ACH_to_SCU_W[hour] = double_effect_ACH_to_SCU_operation['q_hw_W'] - q_sc_gen_ET_Wh[
                    hour] if (
                        q_sc_gen_ET_Wh[hour] >= 0) else double_effect_ACH_to_SCU_operation['q_hw_W']
                # TODO: this is assuming the mdot in SC is higher than hot water in the generator
                T_re_boiler_double_ACH_to_SCU_K[hour] = double_effect_ACH_to_SCU_operation['T_hw_out_C'] + 273.15


        ## Decentralized supply systems only supply to loads from AHU & ARU
        result_AHU_ARU = np.zeros((4, 10))
        # config 0: DX
        result_AHU_ARU[0][0] = 1
        # config 1: VCC to AHU & ARU
        result_AHU_ARU[1][1] = 1
        # config 2: single-effect ACH to AHU & ARU
        result_AHU_ARU[2][2] = 1
        # config 3: double-effect ACH to AHU & ARU
        result_AHU_ARU[3][3] = 1

        q_CT_VCC_to_AHU_ARU_W = np.zeros(8760)
        q_CT_single_ACH_to_AHU_ARU_W = np.zeros(8760)
        q_boiler_single_ACH_to_AHU_ARU_W = np.zeros(8760)
        q_CT_double_ACH_to_AHU_ARU_W = np.zeros(8760)
        q_burner_double_ACH_to_AHU_ARU_W = np.zeros(8760)
        T_re_boiler_single_ACH_to_AHU_ARU_K = np.zeros(8760)
        T_re_boiler_double_ACH_to_AHU_ARU_K = np.zeros(8760)

        result_AHU_ARU[0][7] += 1E10  # FIXME: a dummy value to rule out this configuration  # CHF
        result_AHU_ARU[0][8] += 1E10  # FIXME: a dummy value to rule out this configuration  # kgCO2
        result_AHU_ARU[0][9] += 1E10  # FIXME: a dummy value to rule out this configuration  # MJ-oil-eq

        if config.disconnected_cooling.AHUARUflag:

            if Qc_nom_combination_AHU_ARU_W <= max_VCC_chiller_size:
                Qnom_VCC_W = Qc_nom_combination_AHU_ARU_W
                number_of_VCC_chillers = 1
            else:
                number_of_VCC_chillers = int(ceil(Qc_nom_combination_AHU_ARU_W / max_VCC_chiller_size))
                Qnom_VCC_W = Qc_nom_combination_AHU_ARU_W / number_of_VCC_chillers

            if Qc_nom_combination_AHU_ARU_W <= max_ACH_chiller_size:
                Qnom_ACH_W = Qc_nom_combination_AHU_ARU_W
                number_of_ACH_chillers = 1
            else:
                number_of_ACH_chillers = int(ceil(Qc_nom_combination_AHU_ARU_W / max_ACH_chiller_size))
                Qnom_ACH_W = Qc_nom_combination_AHU_ARU_W / number_of_ACH_chillers

            # chiller operations for config 1-5
            for hour in range(8760):  # TODO: vectorize
                # modify return temperatures when there is no load
                T_re_AHU_ARU_K[hour] = T_re_AHU_ARU_K[hour] if T_re_AHU_ARU_K[hour] > 0 else T_sup_AHU_ARU_K[hour]

                # 1: VCC
                VCC_to_AHU_ARU_operation = chiller_vapor_compression.calc_VCC(mdot_AHU_ARU_kgpers[hour], T_sup_AHU_ARU_K[hour],
                                                                          T_re_AHU_ARU_K[hour], Qnom_VCC_W, number_of_VCC_chillers)
                result_AHU_ARU[1][7] += prices.ELEC_PRICE * VCC_to_AHU_ARU_operation['wdot_W']  # CHF
                result_AHU_ARU[1][8] += EL_TO_CO2 * VCC_to_AHU_ARU_operation['wdot_W'] * 3600E-6  # kgCO2
                result_AHU_ARU[1][9] += EL_TO_OIL_EQ * VCC_to_AHU_ARU_operation['wdot_W'] * 3600E-6  # MJ-oil-eq
                q_CT_VCC_to_AHU_ARU_W[hour] = VCC_to_AHU_ARU_operation['q_cw_W']

                # 2: single-effect ACH
                single_effect_ACH_to_AHU_ARU_operation = chiller_absorption.calc_chiller_main(mdot_AHU_ARU_kgpers[hour],
                                                                                          T_sup_AHU_ARU_K[hour],
                                                                                          T_re_AHU_ARU_K[hour],
                                                                                          T_hw_in_FP_C[hour],
                                                                                          T_ground_K[hour],
                                                                                          ACH_type_single,
                                                                                              Qnom_ACH_W,
                                                                                          locator, config)

                result_AHU_ARU[2][7] += prices.ELEC_PRICE * single_effect_ACH_to_AHU_ARU_operation['wdot_W']  # CHF
                result_AHU_ARU[2][8] += EL_TO_CO2 * single_effect_ACH_to_AHU_ARU_operation['wdot_W'] * 3600E-6  # kgCO2
                result_AHU_ARU[2][9] += EL_TO_OIL_EQ * single_effect_ACH_to_AHU_ARU_operation[
                    'wdot_W'] * 3600E-6  # MJ-oil-eq
                # calculate load for CT and boilers
                q_CT_single_ACH_to_AHU_ARU_W[hour] = single_effect_ACH_to_AHU_ARU_operation['q_cw_W']
                q_boiler_single_ACH_to_AHU_ARU_W[hour] = single_effect_ACH_to_AHU_ARU_operation['q_hw_W'] - q_sc_gen_FP_Wh[
                    hour] if (
                        q_sc_gen_FP_Wh[hour] >= 0) else single_effect_ACH_to_AHU_ARU_operation['q_hw_W']
                # TODO: this is assuming the mdot in SC is higher than hot water in the generator
                T_re_boiler_single_ACH_to_AHU_ARU_K[hour] = single_effect_ACH_to_AHU_ARU_operation['T_hw_out_C'] + 273.15

                # 3: double-effect ACH
                double_effect_ACH_to_AHU_ARU_operation = chiller_absorption.calc_chiller_main(mdot_AHU_ARU_kgpers[hour],
                                                                                          T_sup_AHU_ARU_K[hour],
                                                                                          T_re_AHU_ARU_K[hour],
                                                                                          T_hw_in_ET_C[hour],
                                                                                          T_ground_K[hour],
                                                                                          ACH_type_double,
                                                                                              Qnom_ACH_W,
                                                                                          locator, config)

                result_AHU_ARU[3][7] += prices.ELEC_PRICE * double_effect_ACH_to_AHU_ARU_operation['wdot_W']  # CHF
                result_AHU_ARU[3][8] += EL_TO_CO2 * double_effect_ACH_to_AHU_ARU_operation['wdot_W'] * 3600E-6  # kgCO2
                result_AHU_ARU[3][9] += EL_TO_OIL_EQ * double_effect_ACH_to_AHU_ARU_operation[
                    'wdot_W'] * 3600E-6  # MJ-oil-eq
                # calculate load for CT and boilers
                q_CT_double_ACH_to_AHU_ARU_W[hour] = double_effect_ACH_to_AHU_ARU_operation['q_cw_W']
                q_burner_double_ACH_to_AHU_ARU_W[hour] = double_effect_ACH_to_AHU_ARU_operation['q_hw_W'] - q_sc_gen_ET_Wh[
                    hour] if (
                        q_sc_gen_ET_Wh[hour] >= 0) else double_effect_ACH_to_AHU_ARU_operation['q_hw_W']
                # TODO: this is assuming the mdot in SC is higher than hot water in the generator
                T_re_boiler_double_ACH_to_AHU_ARU_K[hour] = double_effect_ACH_to_AHU_ARU_operation['T_hw_out_C'] + 273.15


        ## Decentralized supply systems only supply to loads from AHU & SCU
        result_AHU_SCU = np.zeros((4, 10))
        # config 0: DX
        result_AHU_SCU[0][0] = 1
        # config 1: VCC to AHU & SCU
        result_AHU_SCU[1][1] = 1
        # config 2: single-effect ACH to AHU & SCU
        result_AHU_SCU[2][2] = 1
        # config 3: double-effect ACH to AHU & SCU
        result_AHU_SCU[3][3] = 1

        q_CT_VCC_to_AHU_SCU_W = np.zeros(8760)
        q_CT_single_ACH_to_AHU_SCU_W = np.zeros(8760)
        q_boiler_single_ACH_to_AHU_SCU_W = np.zeros(8760)
        q_CT_double_ACH_to_AHU_SCU_W = np.zeros(8760)
        q_burner_double_ACH_to_AHU_SCU_W = np.zeros(8760)
        T_re_boiler_single_ACH_to_AHU_SCU_K = np.zeros(8760)
        T_re_boiler_double_ACH_to_AHU_SCU_K = np.zeros(8760)

        result_AHU_SCU[0][7] += 1E10  # FIXME: a dummy value to rule out this configuration  # CHF
        result_AHU_SCU[0][8] += 1E10  # FIXME: a dummy value to rule out this configuration  # kgCO2
        result_AHU_SCU[0][9] += 1E10  # FIXME: a dummy value to rule out this configuration  # MJ-oil-eq

        if config.disconnected_cooling.AHUSCUflag:

            if Qc_nom_combination_AHU_SCU_W <= max_VCC_chiller_size:
                Qnom_VCC_W = Qc_nom_combination_AHU_SCU_W
                number_of_VCC_chillers = 1
            else:
                number_of_VCC_chillers = int(ceil(Qc_nom_combination_AHU_SCU_W / max_VCC_chiller_size))
                Qnom_VCC_W = Qc_nom_combination_AHU_SCU_W / number_of_VCC_chillers

            if Qc_nom_combination_AHU_SCU_W <= max_ACH_chiller_size:
                Qnom_ACH_W = Qc_nom_combination_AHU_SCU_W
                number_of_ACH_chillers = 1
            else:
                number_of_ACH_chillers = int(ceil(Qc_nom_combination_AHU_SCU_W / max_ACH_chiller_size))
                Qnom_ACH_W = Qc_nom_combination_AHU_SCU_W / number_of_ACH_chillers

            # chiller operations for config 1-5
            for hour in range(8760):  # TODO: vectorize
                # modify return temperatures when there is no load
                T_re_AHU_SCU_K[hour] = T_re_AHU_SCU_K[hour] if T_re_AHU_SCU_K[hour] > 0 else T_sup_AHU_SCU_K[hour]

                # 1: VCC
                VCC_to_AHU_SCU_operation = chiller_vapor_compression.calc_VCC(mdot_AHU_SCU_kgpers[hour], T_sup_AHU_SCU_K[hour],
                                                                          T_re_AHU_SCU_K[hour], Qnom_VCC_W, number_of_VCC_chillers)
                result_AHU_SCU[1][7] += prices.ELEC_PRICE * VCC_to_AHU_SCU_operation['wdot_W']  # CHF
                result_AHU_SCU[1][8] += EL_TO_CO2 * VCC_to_AHU_SCU_operation['wdot_W'] * 3600E-6  # kgCO2
                result_AHU_SCU[1][9] += EL_TO_OIL_EQ * VCC_to_AHU_SCU_operation['wdot_W'] * 3600E-6  # MJ-oil-eq
                q_CT_VCC_to_AHU_SCU_W[hour] = VCC_to_AHU_SCU_operation['q_cw_W']

                # 2: single-effect ACH
                single_effect_ACH_to_AHU_SCU_operation = chiller_absorption.calc_chiller_main(mdot_AHU_SCU_kgpers[hour],
                                                                                          T_sup_AHU_SCU_K[hour],
                                                                                          T_re_AHU_SCU_K[hour],
                                                                                          T_hw_in_FP_C[hour],
                                                                                          T_ground_K[hour],
                                                                                          ACH_type_single,
                                                                                              Qnom_ACH_W,
                                                                                          locator, config)

                result_AHU_SCU[2][7] += prices.ELEC_PRICE * single_effect_ACH_to_AHU_SCU_operation['wdot_W']  # CHF
                result_AHU_SCU[2][8] += EL_TO_CO2 * single_effect_ACH_to_AHU_SCU_operation['wdot_W'] * 3600E-6  # kgCO2
                result_AHU_SCU[2][9] += EL_TO_OIL_EQ * single_effect_ACH_to_AHU_SCU_operation[
                    'wdot_W'] * 3600E-6  # MJ-oil-eq
                # calculate load for CT and boilers
                q_CT_single_ACH_to_AHU_SCU_W[hour] = single_effect_ACH_to_AHU_SCU_operation['q_cw_W']
                q_boiler_single_ACH_to_AHU_SCU_W[hour] = single_effect_ACH_to_AHU_SCU_operation['q_hw_W'] - q_sc_gen_FP_Wh[
                    hour] if (
                        q_sc_gen_FP_Wh[hour] >= 0) else single_effect_ACH_to_AHU_SCU_operation['q_hw_W']
                # TODO: this is assuming the mdot in SC is higher than hot water in the generator
                T_re_boiler_single_ACH_to_AHU_SCU_K[hour] = single_effect_ACH_to_AHU_SCU_operation['T_hw_out_C'] + 273.15

                # 3: double-effect ACH
                double_effect_ACH_to_AHU_SCU_operation = chiller_absorption.calc_chiller_main(mdot_AHU_SCU_kgpers[hour],
                                                                                          T_sup_AHU_SCU_K[hour],
                                                                                          T_re_AHU_SCU_K[hour],
                                                                                          T_hw_in_ET_C[hour],
                                                                                          T_ground_K[hour],
                                                                                          ACH_type_double,
                                                                                              Qnom_ACH_W,
                                                                                          locator, config)

                result_AHU_SCU[3][7] += prices.ELEC_PRICE * double_effect_ACH_to_AHU_SCU_operation['wdot_W']  # CHF
                result_AHU_SCU[3][8] += EL_TO_CO2 * double_effect_ACH_to_AHU_SCU_operation['wdot_W'] * 3600E-6  # kgCO2
                result_AHU_SCU[3][9] += EL_TO_OIL_EQ * double_effect_ACH_to_AHU_SCU_operation[
                    'wdot_W'] * 3600E-6  # MJ-oil-eq
                # calculate load for CT and boilers
                q_CT_double_ACH_to_AHU_SCU_W[hour] = double_effect_ACH_to_AHU_SCU_operation['q_cw_W']
                q_burner_double_ACH_to_AHU_SCU_W[hour] = double_effect_ACH_to_AHU_SCU_operation['q_hw_W'] - q_sc_gen_ET_Wh[
                    hour] if (
                        q_sc_gen_ET_Wh[hour] >= 0) else double_effect_ACH_to_AHU_SCU_operation['q_hw_W']
                # TODO: this is assuming the mdot in SC is higher than hot water in the generator
                T_re_boiler_double_ACH_to_AHU_SCU_K[hour] = double_effect_ACH_to_AHU_SCU_operation['T_hw_out_C'] + 273.15



        ## Decentralized supply systems only supply to loads from ARU & SCU
        result_ARU_SCU = np.zeros((4, 10))
        # config 0: DX to ARU & SCU
        result_ARU_SCU[0][0] = 1
        # config 1: VCC to ARU & SCU
        result_ARU_SCU[1][1] = 1
        # config 2: single-effect ACH to ARU & SCU
        result_ARU_SCU[2][2] = 1
        # config 3: double-effect ACH to ARU & SCU
        result_ARU_SCU[3][3] = 1

        q_CT_VCC_to_ARU_SCU_W = np.zeros(8760)
        q_CT_single_ACH_to_ARU_SCU_W = np.zeros(8760)
        q_boiler_single_ACH_to_ARU_SCU_W = np.zeros(8760)
        q_CT_double_ACH_to_ARU_SCU_W = np.zeros(8760)
        q_burner_double_ACH_to_ARU_SCU_W = np.zeros(8760)
        T_re_boiler_single_ACH_to_ARU_SCU_K = np.zeros(8760)
        T_re_boiler_double_ACH_to_ARU_SCU_K = np.zeros(8760)

        result_ARU_SCU[0][7] += 1E10  # FIXME: a dummy value to rule out this configuration  # CHF
        result_ARU_SCU[0][8] += 1E10  # FIXME: a dummy value to rule out this configuration  # kgCO2
        result_ARU_SCU[0][9] += 1E10  # FIXME: a dummy value to rule out this configuration  # MJ-oil-eq

        if config.disconnected_cooling.ARUSCUflag:

            if Qc_nom_combination_ARU_SCU_W <= max_VCC_chiller_size:
                Qnom_VCC_W = Qc_nom_combination_ARU_SCU_W
                number_of_VCC_chillers = 1
            else:
                number_of_VCC_chillers = int(ceil(Qc_nom_combination_ARU_SCU_W / max_VCC_chiller_size))
                Qnom_VCC_W = Qc_nom_combination_ARU_SCU_W / number_of_VCC_chillers

            if Qc_nom_combination_ARU_SCU_W <= max_ACH_chiller_size:
                Qnom_ACH_W = Qc_nom_combination_ARU_SCU_W
                number_of_ACH_chillers = 1
            else:
                number_of_ACH_chillers = int(ceil(Qc_nom_combination_ARU_SCU_W / max_ACH_chiller_size))
                Qnom_ACH_W = Qc_nom_combination_ARU_SCU_W / number_of_ACH_chillers
            # chiller operations for config 1-5
            for hour in range(8760):  # TODO: vectorize
                # modify return temperatures when there is no load
                T_re_ARU_SCU_K[hour] = T_re_ARU_SCU_K[hour] if T_re_ARU_SCU_K[hour] > 0 else T_sup_ARU_SCU_K[hour]

                # 1: VCC
                VCC_to_ARU_SCU_operation = chiller_vapor_compression.calc_VCC(mdot_ARU_SCU_kgpers[hour], T_sup_ARU_SCU_K[hour],
                                                                          T_re_ARU_SCU_K[hour], Qnom_VCC_W, number_of_VCC_chillers)
                result_ARU_SCU[1][7] += prices.ELEC_PRICE * VCC_to_ARU_SCU_operation['wdot_W']  # CHF
                result_ARU_SCU[1][8] += EL_TO_CO2 * VCC_to_ARU_SCU_operation['wdot_W'] * 3600E-6  # kgCO2
                result_ARU_SCU[1][9] += EL_TO_OIL_EQ * VCC_to_ARU_SCU_operation['wdot_W'] * 3600E-6  # MJ-oil-eq
                q_CT_VCC_to_ARU_SCU_W[hour] = VCC_to_ARU_SCU_operation['q_cw_W']

                # 2: single-effect ACH
                single_effect_ACH_to_ARU_SCU_operation = chiller_absorption.calc_chiller_main(mdot_ARU_SCU_kgpers[hour],
                                                                                          T_sup_ARU_SCU_K[hour],
                                                                                          T_re_ARU_SCU_K[hour],
                                                                                          T_hw_in_FP_C[hour],
                                                                                          T_ground_K[hour],
                                                                                          ACH_type_single,
                                                                                              Qnom_ACH_W,
                                                                                          locator, config)

                result_ARU_SCU[2][7] += prices.ELEC_PRICE * single_effect_ACH_to_ARU_SCU_operation['wdot_W']  # CHF
                result_ARU_SCU[2][8] += EL_TO_CO2 * single_effect_ACH_to_ARU_SCU_operation['wdot_W'] * 3600E-6  # kgCO2
                result_ARU_SCU[2][9] += EL_TO_OIL_EQ * single_effect_ACH_to_ARU_SCU_operation[
                    'wdot_W'] * 3600E-6  # MJ-oil-eq
                # calculate load for CT and boilers
                q_CT_single_ACH_to_ARU_SCU_W[hour] = single_effect_ACH_to_ARU_SCU_operation['q_cw_W']
                q_boiler_single_ACH_to_ARU_SCU_W[hour] = single_effect_ACH_to_ARU_SCU_operation['q_hw_W'] - q_sc_gen_FP_Wh[
                    hour] if (
                        q_sc_gen_FP_Wh[hour] >= 0) else single_effect_ACH_to_ARU_SCU_operation['q_hw_W']
                # TODO: this is assuming the mdot in SC is higher than hot water in the generator
                T_re_boiler_single_ACH_to_ARU_SCU_K[hour] = single_effect_ACH_to_ARU_SCU_operation['T_hw_out_C'] + 273.15

                # 3: double-effect ACH
                double_effect_ACH_to_ARU_SCU_operation = chiller_absorption.calc_chiller_main(mdot_ARU_SCU_kgpers[hour],
                                                                                          T_sup_ARU_SCU_K[hour],
                                                                                          T_re_ARU_SCU_K[hour],
                                                                                          T_hw_in_ET_C[hour],
                                                                                          T_ground_K[hour],
                                                                                          ACH_type_double,
                                                                                              Qnom_ACH_W,
                                                                                          locator, config)

                result_ARU_SCU[3][7] += prices.ELEC_PRICE * double_effect_ACH_to_ARU_SCU_operation['wdot_W']  # CHF
                result_ARU_SCU[3][8] += EL_TO_CO2 * double_effect_ACH_to_ARU_SCU_operation['wdot_W'] * 3600E-6  # kgCO2
                result_ARU_SCU[3][9] += EL_TO_OIL_EQ * double_effect_ACH_to_ARU_SCU_operation[
                    'wdot_W'] * 3600E-6  # MJ-oil-eq
                # calculate load for CT and boilers
                q_CT_double_ACH_to_ARU_SCU_W[hour] = double_effect_ACH_to_ARU_SCU_operation['q_cw_W']
                q_burner_double_ACH_to_ARU_SCU_W[hour] = double_effect_ACH_to_ARU_SCU_operation['q_hw_W'] - q_sc_gen_ET_Wh[
                    hour] if (
                        q_sc_gen_ET_Wh[hour] >= 0) else double_effect_ACH_to_ARU_SCU_operation['q_hw_W']
                # TODO: this is assuming the mdot in SC is higher than hot water in the generator
                T_re_boiler_double_ACH_to_ARU_SCU_K[hour] = double_effect_ACH_to_ARU_SCU_operation['T_hw_out_C'] + 273.15


        ## Decentralized supply systems supply to loads from AHU & ARU & SCU
        result_AHU_ARU_SCU = np.zeros((6, 10))
        # config 0: DX
        result_AHU_ARU_SCU[0][0] = 1
        # config 1: VCC to AHU
        result_AHU_ARU_SCU[1][1] = 1
        # config 2: single-effect ACH to AHU & ARU & SCU
        result_AHU_ARU_SCU[2][2] = 1
        # config 3: double-effect ACH to AHU & ARU & SCU
        result_AHU_ARU_SCU[3][3] = 1
        # config 4: VCC to AHU + ARU and VCC to SCU
        result_AHU_ARU_SCU[4][4] = 1
        result_AHU_ARU_SCU[4][5] = 1
        # config 5: VCC to AHU + ARU and single effect ACH to SCU
        result_AHU_ARU_SCU[5][4] = 1
        result_AHU_ARU_SCU[5][6] = 1

        q_CT_VCC_to_AHU_ARU_SCU_W = np.zeros(8760)
        q_CT_VCC_to_AHU_ARU_and_VCC_to_SCU_W = np.zeros(8760)
        q_CT_VCC_to_AHU_ARU_and_single_ACH_to_SCU_W = np.zeros(8760)
        q_CT_single_ACH_to_AHU_ARU_SCU_W = np.zeros(8760)
        q_boiler_single_ACH_to_AHU_ARU_SCU_W = np.zeros(8760)
        q_CT_double_ACH_to_AHU_ARU_SCU_W = np.zeros(8760)
        q_burner_double_ACH_to_AHU_ARU_SCU_W = np.zeros(8760)
        q_boiler_VCC_to_AHU_ARU_and_single_ACH_to_SCU_W = np.zeros(8760)
        T_re_boiler_single_ACH_to_AHU_ARU_SCU_K = np.zeros(8760)
        T_re_boiler_double_ACH_to_AHU_ARU_SCU_K = np.zeros(8760)
        T_re_boiler_VCC_to_AHU_ARU_and_single_ACH_to_SCU_K = np.zeros(8760)

        result_AHU_ARU_SCU[0][7] += 1E10  # FIXME: a dummy value to rule out this configuration  # CHF
        result_AHU_ARU_SCU[0][8] += 1E10  # FIXME: a dummy value to rule out this configuration  # kgCO2
        result_AHU_ARU_SCU[0][9] += 1E10  # FIXME: a dummy value to rule out this configuration  # MJ-oil-eq

        if True: # for the case with AHU + ARU + SCU scenario. this should always be present

            print ('AHU + ARU + SCU')

            if Qc_nom_combination_AHU_ARU_SCU_W <= max_VCC_chiller_size:
                Qnom_VCC_AHU_ARU_SCU_W = Qc_nom_combination_AHU_ARU_SCU_W
                number_of_VCC_AHU_ARU_SCU_chillers = 1
            else:
                number_of_VCC_AHU_ARU_SCU_chillers = int(ceil(Qc_nom_combination_AHU_ARU_SCU_W / max_VCC_chiller_size))
                Qnom_VCC_AHU_ARU_SCU_W = Qc_nom_combination_AHU_ARU_SCU_W / number_of_VCC_AHU_ARU_SCU_chillers

            if Qc_nom_combination_AHU_ARU_SCU_W <= max_ACH_chiller_size:
                Qnom_ACH_AHU_ARU_SCU_W = Qc_nom_combination_AHU_ARU_SCU_W
                number_of_ACH_AHU_ARU_SCU_chillers = 1
            else:
                number_of_ACH_AHU_ARU_SCU_chillers = int(ceil(Qc_nom_combination_AHU_ARU_SCU_W / max_ACH_chiller_size))
                Qnom_ACH_AHU_ARU_SCU_W = Qc_nom_combination_AHU_ARU_SCU_W / number_of_ACH_AHU_ARU_SCU_chillers


            if Qc_nom_combination_SCU_W <= max_VCC_chiller_size:
                Qnom_VCC_SCU_W = Qc_nom_combination_SCU_W
                number_of_VCC_SCU_chillers = 1
            else:
                number_of_VCC_SCU_chillers = int(ceil(Qc_nom_combination_SCU_W / max_VCC_chiller_size))
                Qnom_VCC_SCU_W = Qc_nom_combination_SCU_W / number_of_VCC_SCU_chillers

            if Qc_nom_combination_SCU_W <= max_ACH_chiller_size:
                Qnom_ACH_SCU_W = Qc_nom_combination_SCU_W
                number_of_ACH_SCU_chillers = 1
            else:
                number_of_ACH_SCU_chillers = int(ceil(Qc_nom_combination_SCU_W / max_ACH_chiller_size))
                Qnom_ACH_SCU_W = Qc_nom_combination_SCU_W / number_of_ACH_SCU_chillers

            if Qc_nom_combination_AHU_ARU_W <= max_VCC_chiller_size:
                Qnom_VCC_AHU_ARU_W = Qc_nom_combination_AHU_ARU_W
                number_of_VCC_AHU_ARU_chillers = 1
            else:
                number_of_VCC_AHU_ARU_chillers = int(ceil(Qc_nom_combination_AHU_ARU_W / max_VCC_chiller_size))
                Qnom_VCC_AHU_ARU_W = Qc_nom_combination_AHU_ARU_W / number_of_VCC_AHU_ARU_chillers

            if Qc_nom_combination_AHU_ARU_W <= max_ACH_chiller_size:
                Qnom_ACH_AHU_ARU_W = Qc_nom_combination_AHU_ARU_W
                number_of_ACH_AHU_ARU_chillers = 1
            else:
                number_of_ACH_AHU_ARU_chillers = int(ceil(Qc_nom_combination_AHU_ARU_W / max_ACH_chiller_size))
                Qnom_ACH_AHU_ARU_W = Qc_nom_combination_AHU_ARU_W / number_of_ACH_AHU_ARU_chillers

            # chiller operations for config 1-5
            for hour in range(8760):  # TODO: vectorize
                # modify return temperatures when there is no load
                T_re_AHU_ARU_SCU_K[hour] = T_re_AHU_ARU_SCU_K[hour] if T_re_AHU_ARU_SCU_K[hour] > 0 else T_sup_AHU_ARU_SCU_K[hour]

                # 1: VCC (AHU + ARU + SCU) + CT
                VCC_to_AHU_ARU_SCU_operation = chiller_vapor_compression.calc_VCC(mdot_AHU_ARU_SCU_kgpers[hour],
                                                                              T_sup_AHU_ARU_SCU_K[hour],
                                                                              T_re_AHU_ARU_SCU_K[hour], Qnom_VCC_AHU_ARU_SCU_W, number_of_VCC_AHU_ARU_SCU_chillers)
                result_AHU_ARU_SCU[1][7] += prices.ELEC_PRICE * VCC_to_AHU_ARU_SCU_operation['wdot_W']  # CHF
                result_AHU_ARU_SCU[1][8] += EL_TO_CO2 * VCC_to_AHU_ARU_SCU_operation['wdot_W'] * 3600E-6  # kgCO2
                result_AHU_ARU_SCU[1][9] += EL_TO_OIL_EQ * VCC_to_AHU_ARU_SCU_operation['wdot_W'] * 3600E-6  # MJ-oil-eq
                q_CT_VCC_to_AHU_ARU_SCU_W[hour] = VCC_to_AHU_ARU_SCU_operation['q_cw_W']

                # 2: single-effect ACH (AHU + ARU + SCU) + CT + Boiler + SC_FP
                single_effect_ACH_to_AHU_ARU_SCU_operation = chiller_absorption.calc_chiller_main(mdot_AHU_ARU_SCU_kgpers[hour],
                                                                                              T_sup_AHU_ARU_SCU_K[hour],
                                                                                              T_re_AHU_ARU_SCU_K[hour],
                                                                                              T_hw_in_FP_C[hour],
                                                                                              T_ground_K[hour],
                                                                                              ACH_type_single,
                                                                                              Qnom_ACH_AHU_ARU_SCU_W,
                                                                                              locator, config)

                result_AHU_ARU_SCU[2][7] += prices.ELEC_PRICE * single_effect_ACH_to_AHU_ARU_SCU_operation['wdot_W']  # CHF
                result_AHU_ARU_SCU[2][8] += EL_TO_CO2 * single_effect_ACH_to_AHU_ARU_SCU_operation['wdot_W'] * 3600E-6  # kgCO2
                result_AHU_ARU_SCU[2][9] += EL_TO_OIL_EQ * single_effect_ACH_to_AHU_ARU_SCU_operation[
                    'wdot_W'] * 3600E-6  # MJ-oil-eq
                # calculate load for CT and boilers
                q_CT_single_ACH_to_AHU_ARU_SCU_W[hour] = single_effect_ACH_to_AHU_ARU_SCU_operation['q_cw_W']
                q_boiler_single_ACH_to_AHU_ARU_SCU_W[hour] = single_effect_ACH_to_AHU_ARU_SCU_operation['q_hw_W'] - \
                                                         q_sc_gen_FP_Wh[
                                                             hour] if (
                        q_sc_gen_FP_Wh[hour] >= 0) else single_effect_ACH_to_AHU_ARU_SCU_operation['q_hw_W']
                # TODO: this is assuming the mdot in SC is higher than hot water in the generator
                T_re_boiler_single_ACH_to_AHU_ARU_SCU_K[hour] = single_effect_ACH_to_AHU_ARU_SCU_operation[
                                                                'T_hw_out_C'] + 273.15

                # 3: double-effect ACH (AHU + ARU + SCU) + CT + Boiler + SC_ET
                double_effect_ACH_to_AHU_ARU_SCU_operation = chiller_absorption.calc_chiller_main(mdot_AHU_ARU_SCU_kgpers[hour],
                                                                                              T_sup_AHU_ARU_SCU_K[hour],
                                                                                              T_re_AHU_ARU_SCU_K[hour],
                                                                                              T_hw_in_ET_C[hour],
                                                                                              T_ground_K[hour],
                                                                                              ACH_type_double,
                                                                                              Qnom_ACH_AHU_ARU_SCU_W,
                                                                                              locator, config)

                result_AHU_ARU_SCU[3][7] += prices.ELEC_PRICE * double_effect_ACH_to_AHU_ARU_SCU_operation['wdot_W']  # CHF
                result_AHU_ARU_SCU[3][8] += EL_TO_CO2 * double_effect_ACH_to_AHU_ARU_SCU_operation['wdot_W'] * 3600E-6  # kgCO2
                result_AHU_ARU_SCU[3][9] += EL_TO_OIL_EQ * double_effect_ACH_to_AHU_ARU_SCU_operation[
                    'wdot_W'] * 3600E-6  # MJ-oil-eq
                # calculate load for CT and burners
                q_CT_double_ACH_to_AHU_ARU_SCU_W[hour] = double_effect_ACH_to_AHU_ARU_SCU_operation['q_cw_W']
                q_burner_double_ACH_to_AHU_ARU_SCU_W[hour] = double_effect_ACH_to_AHU_ARU_SCU_operation['q_hw_W'] - \
                                                         q_sc_gen_ET_Wh[
                                                             hour] if (
                        q_sc_gen_ET_Wh[hour] >= 0) else double_effect_ACH_to_AHU_ARU_SCU_operation['q_hw_W']
                # TODO: this is assuming the mdot in SC is higher than hot water in the generator
                T_re_boiler_double_ACH_to_AHU_ARU_SCU_K[hour] = double_effect_ACH_to_AHU_ARU_SCU_operation[
                                                                'T_hw_out_C'] + 273.15

                # 4: VCC (AHU + ARU) + VCC (SCU) + CT
                VCC_to_AHU_ARU_operation = chiller_vapor_compression.calc_VCC(mdot_AHU_ARU_kgpers[hour], T_sup_AHU_ARU_K[hour],
                                                                          T_re_AHU_ARU_K[hour], Qnom_VCC_AHU_ARU_W, number_of_VCC_AHU_ARU_chillers)
                VCC_to_SCU_operation = chiller_vapor_compression.calc_VCC(mdot_SCU_kgpers[hour], T_sup_SCU_K[hour],
                                                                          T_re_SCU_K[hour], Qnom_VCC_SCU_W, number_of_VCC_SCU_chillers)
                result_AHU_ARU_SCU[4][7] += prices.ELEC_PRICE * (VCC_to_AHU_ARU_operation['wdot_W'] + VCC_to_SCU_operation['wdot_W'])  # CHF
                result_AHU_ARU_SCU[4][8] += EL_TO_CO2 * (VCC_to_AHU_ARU_operation['wdot_W'] + VCC_to_SCU_operation['wdot_W']) * 3600E-6  # kgCO2
                result_AHU_ARU_SCU[4][9] += EL_TO_OIL_EQ * (VCC_to_AHU_ARU_operation['wdot_W'] + VCC_to_SCU_operation['wdot_W']) * 3600E-6  # MJ-oil-eq
                q_CT_VCC_to_AHU_ARU_and_VCC_to_SCU_W[hour] = (VCC_to_AHU_ARU_operation['q_cw_W'] + VCC_to_SCU_operation['q_cw_W'])

                # 5: VCC (AHU + ARU) + ACH (SCU) + CT
                single_effect_ACH_to_SCU_operation = chiller_absorption.calc_chiller_main(mdot_SCU_kgpers[hour],
                                                                                          T_sup_SCU_K[hour],
                                                                                          T_re_SCU_K[hour],
                                                                                          T_hw_in_FP_C[hour],
                                                                                          T_ground_K[hour],
                                                                                          ACH_type_single,
                                                                                          Qnom_ACH_SCU_W,
                                                                                          locator, config)
                result_AHU_ARU_SCU[5][7] += prices.ELEC_PRICE * (VCC_to_AHU_ARU_operation['wdot_W'] + single_effect_ACH_to_SCU_operation['wdot_W'])  # CHF
                result_AHU_ARU_SCU[5][8] += EL_TO_CO2 * (VCC_to_AHU_ARU_operation['wdot_W'] + single_effect_ACH_to_SCU_operation['wdot_W']) * 3600E-6  # kgCO2
                result_AHU_ARU_SCU[5][9] += EL_TO_OIL_EQ * (VCC_to_AHU_ARU_operation['wdot_W'] + single_effect_ACH_to_SCU_operation['wdot_W']) * 3600E-6  # MJ-oil-eq
                q_CT_VCC_to_AHU_ARU_and_single_ACH_to_SCU_W[hour] = (VCC_to_AHU_ARU_operation['q_cw_W'] + single_effect_ACH_to_SCU_operation['q_cw_W'])
                # calculate load for CT and boilers
                q_boiler_VCC_to_AHU_ARU_and_single_ACH_to_SCU_W[hour] = single_effect_ACH_to_SCU_operation['q_hw_W'] - \
                                                         q_sc_gen_ET_Wh[
                                                             hour] if (
                        q_sc_gen_ET_Wh[hour] >= 0) else single_effect_ACH_to_SCU_operation['q_hw_W']
                # TODO: this is assuming the mdot in SC is higher than hot water in the generator
                T_re_boiler_VCC_to_AHU_ARU_and_single_ACH_to_SCU_K[hour] = single_effect_ACH_to_SCU_operation[
                                                                'T_hw_out_C'] + 273.15
        print (building_name)

        ## Calculate CT and boiler operation

        # sizing of CT
        CT_VCC_to_AHU_nom_size_W = np.max(q_CT_VCC_to_AHU_W) * (1 + SIZING_MARGIN)
        CT_single_ACH_to_AHU_nom_size_W = np.max(q_CT_single_ACH_to_AHU_W) * (1 + SIZING_MARGIN)
        CT_double_ACH_to_AHU_nom_size_W = np.max(q_CT_double_ACH_to_AHU_W) * (1 + SIZING_MARGIN)

        CT_VCC_to_ARU_nom_size_W = np.max(q_CT_VCC_to_ARU_W) * (1 + SIZING_MARGIN)
        CT_single_ACH_to_ARU_nom_size_W = np.max(q_CT_single_ACH_to_ARU_W) * (1 + SIZING_MARGIN)
        CT_double_ACH_to_ARU_nom_size_W = np.max(q_CT_double_ACH_to_ARU_W) * (1 + SIZING_MARGIN)

        CT_VCC_to_SCU_nom_size_W = np.max(q_CT_VCC_to_SCU_W) * (1 + SIZING_MARGIN)
        CT_single_ACH_to_SCU_nom_size_W = np.max(q_CT_single_ACH_to_SCU_W) * (1 + SIZING_MARGIN)
        CT_double_ACH_to_SCU_nom_size_W = np.max(q_CT_double_ACH_to_SCU_W) * (1 + SIZING_MARGIN)

        CT_VCC_to_AHU_ARU_nom_size_W = np.max(q_CT_VCC_to_AHU_ARU_W) * (1 + SIZING_MARGIN)
        CT_single_ACH_to_AHU_ARU_nom_size_W = np.max(q_CT_single_ACH_to_AHU_ARU_W) * (1 + SIZING_MARGIN)
        CT_double_ACH_to_AHU_ARU_nom_size_W = np.max(q_CT_double_ACH_to_AHU_ARU_W) * (1 + SIZING_MARGIN)

        CT_VCC_to_AHU_SCU_nom_size_W = np.max(q_CT_VCC_to_AHU_SCU_W) * (1 + SIZING_MARGIN)
        CT_single_ACH_to_AHU_SCU_nom_size_W = np.max(q_CT_single_ACH_to_AHU_SCU_W) * (1 + SIZING_MARGIN)
        CT_double_ACH_to_AHU_SCU_nom_size_W = np.max(q_CT_double_ACH_to_AHU_SCU_W) * (1 + SIZING_MARGIN)

        CT_VCC_to_ARU_SCU_nom_size_W = np.max(q_CT_VCC_to_ARU_SCU_W) * (1 + SIZING_MARGIN)
        CT_single_ACH_to_ARU_SCU_nom_size_W = np.max(q_CT_single_ACH_to_ARU_SCU_W) * (1 + SIZING_MARGIN)
        CT_double_ACH_to_ARU_SCU_nom_size_W = np.max(q_CT_double_ACH_to_ARU_SCU_W) * (1 + SIZING_MARGIN)

        CT_VCC_to_AHU_ARU_SCU_nom_size_W = np.max(q_CT_VCC_to_AHU_ARU_SCU_W) * (1 + SIZING_MARGIN)
        CT_single_ACH_to_AHU_ARU_SCU_nom_size_W = np.max(q_CT_single_ACH_to_AHU_ARU_SCU_W) * (1 + SIZING_MARGIN)
        CT_double_ACH_to_AHU_ARU_SCU_nom_size_W = np.max(q_CT_double_ACH_to_AHU_ARU_SCU_W) * (1 + SIZING_MARGIN)
        CT_VCC_to_AHU_ARU_and_VCC_to_SCU_nom_size_W = np.max(q_CT_VCC_to_AHU_ARU_and_VCC_to_SCU_W) * (1 + SIZING_MARGIN)
        CT_VCC_to_AHU_ARU_and_single_ACH_to_SCU_nom_size_W = np.max(q_CT_VCC_to_AHU_ARU_and_single_ACH_to_SCU_W)  * (1 + SIZING_MARGIN)

        # sizing of boilers and burners
        boiler_single_ACH_to_AHU_nom_size_W = np.max(q_boiler_single_ACH_to_AHU_W) * (1 + SIZING_MARGIN)
        burner_double_ACH_to_AHU_nom_size_W = np.max(q_burner_double_ACH_to_AHU_W) * (1 + SIZING_MARGIN)

        boiler_single_ACH_to_ARU_nom_size_W = np.max(q_boiler_single_ACH_to_ARU_W) * (1 + SIZING_MARGIN)
        burner_double_ACH_to_ARU_nom_size_W = np.max(q_burner_double_ACH_to_ARU_W) * (1 + SIZING_MARGIN)

        boiler_single_ACH_to_SCU_nom_size_W = np.max(q_boiler_single_ACH_to_SCU_W) * (1 + SIZING_MARGIN)
        burner_double_ACH_to_SCU_nom_size_W = np.max(q_burner_double_ACH_to_SCU_W) * (1 + SIZING_MARGIN)

        boiler_single_ACH_to_AHU_ARU_nom_size_W = np.max(q_boiler_single_ACH_to_AHU_ARU_W) * (1 + SIZING_MARGIN)
        burner_double_ACH_to_AHU_ARU_nom_size_W = np.max(q_burner_double_ACH_to_AHU_ARU_W) * (1 + SIZING_MARGIN)

        boiler_single_ACH_to_AHU_SCU_nom_size_W = np.max(q_boiler_single_ACH_to_AHU_SCU_W) * (1 + SIZING_MARGIN)
        burner_double_ACH_to_AHU_SCU_nom_size_W = np.max(q_burner_double_ACH_to_AHU_SCU_W) * (1 + SIZING_MARGIN)

        boiler_single_ACH_to_ARU_SCU_nom_size_W = np.max(q_boiler_single_ACH_to_ARU_SCU_W) * (1 + SIZING_MARGIN)
        burner_double_ACH_to_ARU_SCU_nom_size_W = np.max(q_burner_double_ACH_to_ARU_SCU_W) * (1 + SIZING_MARGIN)

        boiler_single_ACH_to_AHU_ARU_SCU_nom_size_W = np.max(q_boiler_single_ACH_to_AHU_ARU_SCU_W) * (1 + SIZING_MARGIN)
        burner_double_ACH_to_AHU_ARU_SCU_nom_size_W = np.max(q_burner_double_ACH_to_AHU_ARU_SCU_W) * (1 + SIZING_MARGIN)

        boiler_VCC_to_AHU_ARU_and_single_ACH_to_SCU_nom_size_W = boiler_single_ACH_to_SCU_nom_size_W

        for hour in range(8760):
            # cooling towers
            # AHU
            if config.disconnected_cooling.AHUflag:

                wdot_W = cooling_tower.calc_CT(q_CT_VCC_to_AHU_W[hour], CT_VCC_to_AHU_nom_size_W)
                result_AHU[1][7] += prices.ELEC_PRICE * wdot_W  # CHF
                result_AHU[1][8] += EL_TO_CO2 * wdot_W * 3600E-6  # kgCO2
                result_AHU[1][9] += EL_TO_OIL_EQ * wdot_W * 3600E-6  # MJ-oil-eq

                wdot_W = cooling_tower.calc_CT(q_CT_single_ACH_to_AHU_W[hour], CT_single_ACH_to_AHU_nom_size_W)
                result_AHU[2][7] += prices.ELEC_PRICE * wdot_W  # CHF
                result_AHU[2][8] += EL_TO_CO2 * wdot_W * 3600E-6  # kgCO2
                result_AHU[2][9] += EL_TO_OIL_EQ * wdot_W * 3600E-6  # MJ-oil-eq

                wdot_W = cooling_tower.calc_CT(q_CT_double_ACH_to_AHU_W[hour], CT_double_ACH_to_AHU_nom_size_W)
                result_AHU[3][7] += prices.ELEC_PRICE * wdot_W  # CHF
                result_AHU[3][8] += EL_TO_CO2 * wdot_W * 3600E-6  # kgCO2
                result_AHU[3][9] += EL_TO_OIL_EQ * wdot_W * 3600E-6  # MJ-oil-eq

            # ARU
            if config.disconnected_cooling.ARUflag:

                wdot_W = cooling_tower.calc_CT(q_CT_VCC_to_ARU_W[hour], CT_VCC_to_ARU_nom_size_W)
                result_ARU[1][7] += prices.ELEC_PRICE * wdot_W  # CHF
                result_ARU[1][8] += EL_TO_CO2 * wdot_W * 3600E-6  # kgCO2
                result_ARU[1][9] += EL_TO_OIL_EQ * wdot_W * 3600E-6  # MJ-oil-eq

                wdot_W = cooling_tower.calc_CT(q_CT_single_ACH_to_ARU_W[hour], CT_single_ACH_to_ARU_nom_size_W)
                result_ARU[2][7] += prices.ELEC_PRICE * wdot_W  # CHF
                result_ARU[2][8] += EL_TO_CO2 * wdot_W * 3600E-6  # kgCO2
                result_ARU[2][9] += EL_TO_OIL_EQ * wdot_W * 3600E-6  # MJ-oil-eq

                wdot_W = cooling_tower.calc_CT(q_CT_double_ACH_to_ARU_W[hour], CT_double_ACH_to_ARU_nom_size_W)
                result_ARU[3][7] += prices.ELEC_PRICE * wdot_W  # CHF
                result_ARU[3][8] += EL_TO_CO2 * wdot_W * 3600E-6  # kgCO2
                result_ARU[3][9] += EL_TO_OIL_EQ * wdot_W * 3600E-6  # MJ-oil-eq

            # SCU
            if config.disconnected_cooling.SCUflag:

                wdot_W = cooling_tower.calc_CT(q_CT_VCC_to_SCU_W[hour], CT_VCC_to_SCU_nom_size_W)
                result_SCU[1][7] += prices.ELEC_PRICE * wdot_W  # CHF
                result_SCU[1][8] += EL_TO_CO2 * wdot_W * 3600E-6  # kgCO2
                result_SCU[1][9] += EL_TO_OIL_EQ * wdot_W * 3600E-6  # MJ-oil-eq

                wdot_W = cooling_tower.calc_CT(q_CT_single_ACH_to_SCU_W[hour], CT_single_ACH_to_SCU_nom_size_W)
                result_SCU[2][7] += prices.ELEC_PRICE * wdot_W  # CHF
                result_SCU[2][8] += EL_TO_CO2 * wdot_W * 3600E-6  # kgCO2
                result_SCU[2][9] += EL_TO_OIL_EQ * wdot_W * 3600E-6  # MJ-oil-eq

                wdot_W = cooling_tower.calc_CT(q_CT_double_ACH_to_SCU_W[hour], CT_double_ACH_to_SCU_nom_size_W)
                result_SCU[3][7] += prices.ELEC_PRICE * wdot_W  # CHF
                result_SCU[3][8] += EL_TO_CO2 * wdot_W * 3600E-6  # kgCO2
                result_SCU[3][9] += EL_TO_OIL_EQ * wdot_W * 3600E-6  # MJ-oil-eq

            # AHU+ARU
            if config.disconnected_cooling.AHUARUflag:

                wdot_W = cooling_tower.calc_CT(q_CT_VCC_to_AHU_ARU_W[hour], CT_VCC_to_AHU_ARU_nom_size_W)
                result_AHU_ARU[1][7] += prices.ELEC_PRICE * wdot_W  # CHF
                result_AHU_ARU[1][8] += EL_TO_CO2 * wdot_W * 3600E-6  # kgCO2
                result_AHU_ARU[1][9] += EL_TO_OIL_EQ * wdot_W * 3600E-6  # MJ-oil-eq

                wdot_W = cooling_tower.calc_CT(q_CT_single_ACH_to_AHU_ARU_W[hour], CT_single_ACH_to_AHU_ARU_nom_size_W)
                result_AHU_ARU[2][7] += prices.ELEC_PRICE * wdot_W  # CHF
                result_AHU_ARU[2][8] += EL_TO_CO2 * wdot_W * 3600E-6  # kgCO2
                result_AHU_ARU[2][9] += EL_TO_OIL_EQ * wdot_W * 3600E-6  # MJ-oil-eq

                wdot_W = cooling_tower.calc_CT(q_CT_double_ACH_to_AHU_ARU_W[hour], CT_double_ACH_to_AHU_ARU_nom_size_W)
                result_AHU_ARU[3][7] += prices.ELEC_PRICE * wdot_W  # CHF
                result_AHU_ARU[3][8] += EL_TO_CO2 * wdot_W * 3600E-6  # kgCO2
                result_AHU_ARU[3][9] += EL_TO_OIL_EQ * wdot_W * 3600E-6  # MJ-oil-eq

            # AHU+SCU
            if config.disconnected_cooling.AHUSCUflag:

                wdot_W = cooling_tower.calc_CT(q_CT_VCC_to_AHU_SCU_W[hour], CT_VCC_to_AHU_SCU_nom_size_W)
                result_AHU_SCU[1][7] += prices.ELEC_PRICE * wdot_W  # CHF
                result_AHU_SCU[1][8] += EL_TO_CO2 * wdot_W * 3600E-6  # kgCO2
                result_AHU_SCU[1][9] += EL_TO_OIL_EQ * wdot_W * 3600E-6  # MJ-oil-eq

                wdot_W = cooling_tower.calc_CT(q_CT_single_ACH_to_AHU_SCU_W[hour], CT_single_ACH_to_AHU_SCU_nom_size_W)
                result_AHU_SCU[2][7] += prices.ELEC_PRICE * wdot_W  # CHF
                result_AHU_SCU[2][8] += EL_TO_CO2 * wdot_W * 3600E-6  # kgCO2
                result_AHU_SCU[2][9] += EL_TO_OIL_EQ * wdot_W * 3600E-6  # MJ-oil-eq

                wdot_W = cooling_tower.calc_CT(q_CT_double_ACH_to_AHU_SCU_W[hour], CT_double_ACH_to_AHU_SCU_nom_size_W)
                result_AHU_SCU[3][7] += prices.ELEC_PRICE * wdot_W  # CHF
                result_AHU_SCU[3][8] += EL_TO_CO2 * wdot_W * 3600E-6  # kgCO2
                result_AHU_SCU[3][9] += EL_TO_OIL_EQ * wdot_W * 3600E-6  # MJ-oil-eq

            # ARU+SCU
            if config.disconnected_cooling.ARUSCUflag:

                wdot_W = cooling_tower.calc_CT(q_CT_VCC_to_ARU_SCU_W[hour], CT_VCC_to_ARU_SCU_nom_size_W)
                result_ARU_SCU[1][7] += prices.ELEC_PRICE * wdot_W  # CHF
                result_ARU_SCU[1][8] += EL_TO_CO2 * wdot_W * 3600E-6  # kgCO2
                result_ARU_SCU[1][9] += EL_TO_OIL_EQ * wdot_W * 3600E-6  # MJ-oil-eq

                wdot_W = cooling_tower.calc_CT(q_CT_single_ACH_to_ARU_SCU_W[hour], CT_single_ACH_to_ARU_SCU_nom_size_W)
                result_ARU_SCU[2][7] += prices.ELEC_PRICE * wdot_W  # CHF
                result_ARU_SCU[2][8] += EL_TO_CO2 * wdot_W * 3600E-6  # kgCO2
                result_ARU_SCU[2][9] += EL_TO_OIL_EQ * wdot_W * 3600E-6  # MJ-oil-eq

                wdot_W = cooling_tower.calc_CT(q_CT_double_ACH_to_ARU_SCU_W[hour], CT_double_ACH_to_ARU_SCU_nom_size_W)
                result_ARU_SCU[3][7] += prices.ELEC_PRICE * wdot_W  # CHF
                result_ARU_SCU[3][8] += EL_TO_CO2 * wdot_W * 3600E-6  # kgCO2
                result_ARU_SCU[3][9] += EL_TO_OIL_EQ * wdot_W * 3600E-6  # MJ-oil-eq

            # AHU+ARU+SCU
            if True: # for the case with AHU + ARU + SCU scenario. this should always be present

                wdot_W = cooling_tower.calc_CT(q_CT_VCC_to_AHU_ARU_SCU_W[hour], CT_VCC_to_AHU_ARU_SCU_nom_size_W)
                result_AHU_ARU_SCU[1][7] += prices.ELEC_PRICE * wdot_W  # CHF
                result_AHU_ARU_SCU[1][8] += EL_TO_CO2 * wdot_W * 3600E-6  # kgCO2
                result_AHU_ARU_SCU[1][9] += EL_TO_OIL_EQ * wdot_W * 3600E-6  # MJ-oil-eq

                wdot_W = cooling_tower.calc_CT(q_CT_single_ACH_to_AHU_ARU_SCU_W[hour], CT_single_ACH_to_AHU_ARU_SCU_nom_size_W)
                result_AHU_ARU_SCU[2][7] += prices.ELEC_PRICE * wdot_W  # CHF
                result_AHU_ARU_SCU[2][8] += EL_TO_CO2 * wdot_W * 3600E-6  # kgCO2
                result_AHU_ARU_SCU[2][9] += EL_TO_OIL_EQ * wdot_W * 3600E-6  # MJ-oil-eq

                wdot_W = cooling_tower.calc_CT(q_CT_double_ACH_to_AHU_ARU_SCU_W[hour], CT_double_ACH_to_AHU_ARU_SCU_nom_size_W)
                result_AHU_ARU_SCU[3][7] += prices.ELEC_PRICE * wdot_W  # CHF
                result_AHU_ARU_SCU[3][8] += EL_TO_CO2 * wdot_W * 3600E-6  # kgCO2
                result_AHU_ARU_SCU[3][9] += EL_TO_OIL_EQ * wdot_W * 3600E-6  # MJ-oil-eq

                wdot_W = cooling_tower.calc_CT(q_CT_VCC_to_AHU_ARU_and_VCC_to_SCU_W[hour], CT_VCC_to_AHU_ARU_and_VCC_to_SCU_nom_size_W)
                result_AHU_ARU_SCU[4][7] += prices.ELEC_PRICE * wdot_W  # CHF
                result_AHU_ARU_SCU[4][8] += EL_TO_CO2 * wdot_W * 3600E-6  # kgCO2
                result_AHU_ARU_SCU[4][9] += EL_TO_OIL_EQ * wdot_W * 3600E-6  # MJ-oil-eq

                wdot_W = cooling_tower.calc_CT(q_CT_VCC_to_AHU_ARU_and_single_ACH_to_SCU_W[hour], CT_VCC_to_AHU_ARU_and_single_ACH_to_SCU_nom_size_W)
                result_AHU_ARU_SCU[5][7] += prices.ELEC_PRICE * wdot_W  # CHF
                result_AHU_ARU_SCU[5][8] += EL_TO_CO2 * wdot_W * 3600E-6  # kgCO2
                result_AHU_ARU_SCU[5][9] += EL_TO_OIL_EQ * wdot_W * 3600E-6  # MJ-oil-eq

            # Boilers
            # AHU
            if config.disconnected_cooling.AHUflag:

                boiler_eff = boiler.calc_Cop_boiler(q_boiler_single_ACH_to_AHU_W[hour], boiler_single_ACH_to_AHU_nom_size_W,
                                                    T_re_boiler_single_ACH_to_AHU_K[hour]) if q_boiler_single_ACH_to_AHU_W[hour] > 0 else 0
                Q_gas_for_boiler_Wh = q_boiler_single_ACH_to_AHU_W[hour] / boiler_eff if boiler_eff > 0 else 0

                result_AHU[2][7] += prices.NG_PRICE * Q_gas_for_boiler_Wh  # CHF
                result_AHU[2][8] += (NG_BACKUPBOILER_TO_CO2_STD * Q_gas_for_boiler_Wh) * 3600E-6  # kgCO2
                result_AHU[2][9] += (NG_BACKUPBOILER_TO_OIL_STD * Q_gas_for_boiler_Wh) * 3600E-6  # MJ-oil-eq

                burner_eff = burner.calc_cop_burner(q_burner_double_ACH_to_AHU_W[hour], burner_double_ACH_to_AHU_nom_size_W) if q_burner_double_ACH_to_AHU_W[hour] > 0 else 0
                Q_gas_for_burner_Wh = q_burner_double_ACH_to_AHU_W[hour] / burner_eff if burner_eff > 0 else 0

                result_AHU[3][7] += prices.NG_PRICE * Q_gas_for_burner_Wh  # CHF
                result_AHU[3][8] += (NG_BACKUPBOILER_TO_CO2_STD * Q_gas_for_burner_Wh) * 3600E-6  # kgCO2
                result_AHU[3][9] += (NG_BACKUPBOILER_TO_OIL_STD * Q_gas_for_burner_Wh) * 3600E-6  # MJ-oil-eq

            # ARU
            if config.disconnected_cooling.ARUflag:

                boiler_eff = boiler.calc_Cop_boiler(q_boiler_single_ACH_to_ARU_W[hour], boiler_single_ACH_to_ARU_nom_size_W,
                                                    T_re_boiler_single_ACH_to_ARU_K[hour]) if q_boiler_single_ACH_to_ARU_W[
                                                                                                  hour] > 0 else 0
                Q_gas_for_boiler_Wh = q_boiler_single_ACH_to_ARU_W[hour] / boiler_eff if boiler_eff > 0 else 0

                result_ARU[2][7] += prices.NG_PRICE * Q_gas_for_boiler_Wh  # CHF
                result_ARU[2][8] += (NG_BACKUPBOILER_TO_CO2_STD * Q_gas_for_boiler_Wh) * 3600E-6  # kgCO2
                result_ARU[2][9] += (NG_BACKUPBOILER_TO_OIL_STD * Q_gas_for_boiler_Wh) * 3600E-6  # MJ-oil-eq

                burner_eff = burner.calc_cop_burner(q_burner_double_ACH_to_ARU_W[hour], burner_double_ACH_to_ARU_nom_size_W) if q_burner_double_ACH_to_ARU_W[
                                                                                                  hour] > 0 else 0
                Q_gas_for_burner_Wh = q_burner_double_ACH_to_ARU_W[hour] / burner_eff if burner_eff > 0 else 0

                result_ARU[3][7] += prices.NG_PRICE * Q_gas_for_burner_Wh  # CHF
                result_ARU[3][8] += (NG_BACKUPBOILER_TO_CO2_STD * Q_gas_for_burner_Wh) * 3600E-6  # kgCO2
                result_ARU[3][9] += (NG_BACKUPBOILER_TO_OIL_STD * Q_gas_for_burner_Wh) * 3600E-6  # MJ-oil-eq


            # SCU
            if config.disconnected_cooling.SCUflag:

                boiler_eff = boiler.calc_Cop_boiler(q_boiler_single_ACH_to_SCU_W[hour], boiler_single_ACH_to_SCU_nom_size_W,
                                                    T_re_boiler_single_ACH_to_SCU_K[hour]) if q_boiler_single_ACH_to_SCU_W[
                                                                                                  hour] > 0 else 0
                Q_gas_for_boiler_Wh = q_boiler_single_ACH_to_SCU_W[hour] / boiler_eff if boiler_eff > 0 else 0

                result_SCU[2][7] += prices.NG_PRICE * Q_gas_for_boiler_Wh  # CHF
                result_SCU[2][8] += (NG_BACKUPBOILER_TO_CO2_STD * Q_gas_for_boiler_Wh) * 3600E-6  # kgCO2
                result_SCU[2][9] += (NG_BACKUPBOILER_TO_OIL_STD * Q_gas_for_boiler_Wh) * 3600E-6  # MJ-oil-eq

                burner_eff = burner.calc_cop_burner(q_burner_double_ACH_to_SCU_W[hour], burner_double_ACH_to_SCU_nom_size_W) if q_burner_double_ACH_to_SCU_W[
                                                                                                  hour] > 0 else 0
                Q_gas_for_burner_Wh = q_burner_double_ACH_to_SCU_W[hour] / burner_eff if burner_eff > 0 else 0

                result_SCU[3][7] += prices.NG_PRICE * Q_gas_for_burner_Wh  # CHF
                result_SCU[3][8] += (NG_BACKUPBOILER_TO_CO2_STD * Q_gas_for_burner_Wh) * 3600E-6  # kgCO2
                result_SCU[3][9] += (NG_BACKUPBOILER_TO_OIL_STD * Q_gas_for_burner_Wh) * 3600E-6  # MJ-oil-eq

            # AHU + ARU
            if config.disconnected_cooling.AHUARUflag:

                boiler_eff = boiler.calc_Cop_boiler(q_boiler_single_ACH_to_AHU_ARU_W[hour], boiler_single_ACH_to_AHU_ARU_nom_size_W,
                                                    T_re_boiler_single_ACH_to_AHU_ARU_K[hour]) if q_boiler_single_ACH_to_AHU_ARU_W[
                                                                                                  hour] > 0 else 0
                Q_gas_for_boiler_Wh = q_boiler_single_ACH_to_AHU_ARU_W[hour] / boiler_eff if boiler_eff > 0 else 0

                result_AHU_ARU[2][7] += prices.NG_PRICE * Q_gas_for_boiler_Wh  # CHF
                result_AHU_ARU[2][8] += (NG_BACKUPBOILER_TO_CO2_STD * Q_gas_for_boiler_Wh) * 3600E-6  # kgCO2
                result_AHU_ARU[2][9] += (NG_BACKUPBOILER_TO_OIL_STD * Q_gas_for_boiler_Wh) * 3600E-6  # MJ-oil-eq

                burner_eff = burner.calc_cop_burner(q_burner_double_ACH_to_AHU_ARU_W[hour], burner_double_ACH_to_AHU_ARU_nom_size_W) if q_burner_double_ACH_to_AHU_ARU_W[
                                                                                                  hour] > 0 else 0
                Q_gas_for_burner_Wh = q_burner_double_ACH_to_AHU_ARU_W[hour] / burner_eff if burner_eff > 0 else 0

                result_AHU_ARU[3][7] += prices.NG_PRICE * Q_gas_for_burner_Wh  # CHF
                result_AHU_ARU[3][8] += (NG_BACKUPBOILER_TO_CO2_STD * Q_gas_for_burner_Wh) * 3600E-6  # kgCO2
                result_AHU_ARU[3][9] += (NG_BACKUPBOILER_TO_OIL_STD * Q_gas_for_burner_Wh) * 3600E-6  # MJ-oil-eq
            
            
            # AHU + SCU
            if config.disconnected_cooling.AHUSCUflag:

                boiler_eff = boiler.calc_Cop_boiler(q_boiler_single_ACH_to_AHU_SCU_W[hour], boiler_single_ACH_to_AHU_SCU_nom_size_W,
                                                    T_re_boiler_single_ACH_to_AHU_SCU_K[hour]) if q_boiler_single_ACH_to_AHU_SCU_W[
                                                                                                  hour] > 0 else 0
                Q_gas_for_boiler_Wh = q_boiler_single_ACH_to_AHU_SCU_W[hour] / boiler_eff if boiler_eff > 0 else 0

                result_AHU_SCU[2][7] += prices.NG_PRICE * Q_gas_for_boiler_Wh  # CHF
                result_AHU_SCU[2][8] += (NG_BACKUPBOILER_TO_CO2_STD * Q_gas_for_boiler_Wh) * 3600E-6  # kgCO2
                result_AHU_SCU[2][9] += (NG_BACKUPBOILER_TO_OIL_STD * Q_gas_for_boiler_Wh) * 3600E-6  # MJ-oil-eq

                burner_eff = burner.calc_cop_burner(q_burner_double_ACH_to_AHU_SCU_W[hour], burner_double_ACH_to_AHU_SCU_nom_size_W) if q_burner_double_ACH_to_AHU_SCU_W[
                                                                                                  hour] > 0 else 0
                Q_gas_for_burner_Wh = q_burner_double_ACH_to_AHU_SCU_W[hour] / burner_eff if burner_eff > 0 else 0

                result_AHU_SCU[3][7] += prices.NG_PRICE * Q_gas_for_burner_Wh  # CHF
                result_AHU_SCU[3][8] += (NG_BACKUPBOILER_TO_CO2_STD * Q_gas_for_burner_Wh) * 3600E-6  # kgCO2
                result_AHU_SCU[3][9] += (NG_BACKUPBOILER_TO_OIL_STD * Q_gas_for_burner_Wh) * 3600E-6  # MJ-oil-eq
            
            # ARU + SCU
            if config.disconnected_cooling.ARUSCUflag:

                boiler_eff = boiler.calc_Cop_boiler(q_boiler_single_ACH_to_ARU_SCU_W[hour], boiler_single_ACH_to_ARU_SCU_nom_size_W,
                                                    T_re_boiler_single_ACH_to_ARU_SCU_K[hour]) if q_boiler_single_ACH_to_ARU_SCU_W[
                                                                                                  hour] > 0 else 0
                Q_gas_for_boiler_Wh = q_boiler_single_ACH_to_ARU_SCU_W[hour] / boiler_eff if boiler_eff > 0 else 0

                result_ARU_SCU[2][7] += prices.NG_PRICE * Q_gas_for_boiler_Wh  # CHF
                result_ARU_SCU[2][8] += (NG_BACKUPBOILER_TO_CO2_STD * Q_gas_for_boiler_Wh) * 3600E-6  # kgCO2
                result_ARU_SCU[2][9] += (NG_BACKUPBOILER_TO_OIL_STD * Q_gas_for_boiler_Wh) * 3600E-6  # MJ-oil-eq

                burner_eff = burner.calc_cop_burner(q_burner_double_ACH_to_ARU_SCU_W[hour], burner_double_ACH_to_ARU_SCU_nom_size_W) if q_burner_double_ACH_to_ARU_SCU_W[
                                                                                                  hour] > 0 else 0
                Q_gas_for_burner_Wh = q_burner_double_ACH_to_ARU_SCU_W[hour] / burner_eff if burner_eff > 0 else 0

                result_ARU_SCU[3][7] += prices.NG_PRICE * Q_gas_for_burner_Wh  # CHF
                result_ARU_SCU[3][8] += (NG_BACKUPBOILER_TO_CO2_STD * Q_gas_for_burner_Wh) * 3600E-6  # kgCO2
                result_ARU_SCU[3][9] += (NG_BACKUPBOILER_TO_OIL_STD * Q_gas_for_burner_Wh) * 3600E-6  # MJ-oil-eq
            
            # AHU + ARU + SCU
            if True: # for the case with AHU + ARU + SCU scenario. this should always be present

                boiler_eff = boiler.calc_Cop_boiler(q_boiler_single_ACH_to_AHU_ARU_SCU_W[hour], boiler_single_ACH_to_AHU_ARU_SCU_nom_size_W,
                                                    T_re_boiler_single_ACH_to_AHU_ARU_SCU_K[hour]) if q_boiler_single_ACH_to_AHU_ARU_SCU_W[
                                                                                                  hour] > 0 else 0
                Q_gas_for_boiler_Wh = q_boiler_single_ACH_to_AHU_ARU_SCU_W[hour] / boiler_eff if boiler_eff > 0 else 0

                result_AHU_ARU_SCU[2][7] += prices.NG_PRICE * Q_gas_for_boiler_Wh  # CHF
                result_AHU_ARU_SCU[2][8] += (NG_BACKUPBOILER_TO_CO2_STD * Q_gas_for_boiler_Wh) * 3600E-6  # kgCO2
                result_AHU_ARU_SCU[2][9] += (NG_BACKUPBOILER_TO_OIL_STD * Q_gas_for_boiler_Wh) * 3600E-6  # MJ-oil-eq

                burner_eff = burner.calc_cop_burner(q_burner_double_ACH_to_AHU_ARU_SCU_W[hour], burner_double_ACH_to_AHU_ARU_SCU_nom_size_W) if q_burner_double_ACH_to_AHU_ARU_SCU_W[
                                                                                                  hour] > 0 else 0
                Q_gas_for_burner_Wh = q_burner_double_ACH_to_AHU_ARU_SCU_W[hour] / burner_eff if burner_eff > 0 else 0

                result_AHU_ARU_SCU[3][7] += prices.NG_PRICE * Q_gas_for_burner_Wh  # CHF
                result_AHU_ARU_SCU[3][8] += (NG_BACKUPBOILER_TO_CO2_STD * Q_gas_for_burner_Wh) * 3600E-6  # kgCO2
                result_AHU_ARU_SCU[3][9] += (NG_BACKUPBOILER_TO_OIL_STD * Q_gas_for_burner_Wh) * 3600E-6  # MJ-oil-eq

                # VCC to AHU + ARU and single effect ACH to SCU
                boiler_eff = boiler.calc_Cop_boiler(q_boiler_VCC_to_AHU_ARU_and_single_ACH_to_SCU_W[hour], boiler_VCC_to_AHU_ARU_and_single_ACH_to_SCU_nom_size_W,
                                                    T_re_boiler_VCC_to_AHU_ARU_and_single_ACH_to_SCU_K[hour]) if q_boiler_VCC_to_AHU_ARU_and_single_ACH_to_SCU_W[
                                                                                                  hour] > 0 else 0
                Q_gas_for_boiler_Wh = q_boiler_VCC_to_AHU_ARU_and_single_ACH_to_SCU_W[hour] / boiler_eff if boiler_eff > 0 else 0

                result_AHU_ARU_SCU[5][7] += prices.NG_PRICE * Q_gas_for_boiler_Wh  # CHF
                result_AHU_ARU_SCU[5][8] += (NG_BACKUPBOILER_TO_CO2_STD * Q_gas_for_boiler_Wh) * 3600E-6  # kgCO2
                result_AHU_ARU_SCU[5][9] += (NG_BACKUPBOILER_TO_OIL_STD * Q_gas_for_boiler_Wh) * 3600E-6  # MJ-oil-eq
            
        ## Calculate Capex/Opex
        # AHU
        Inv_Costs_AHU = np.zeros((4, 1))
        if config.disconnected_cooling.AHUflag:

            Inv_Costs_AHU[0][0] = 1E10  # FIXME: a dummy value to rule out this configuration

            Capex_a_VCC, Opex_VCC = chiller_vapor_compression.calc_Cinv_VCC(Qc_nom_combination_AHU_W, locator, config, 'CH3')
            Capex_a_CT, Opex_CT = cooling_tower.calc_Cinv_CT(CT_VCC_to_AHU_nom_size_W, locator, config, 'CT1')
            Inv_Costs_AHU[1][0] = Capex_a_CT + Opex_CT + Capex_a_VCC + Opex_VCC

            Capex_a_ACH, Opex_ACH = chiller_absorption.calc_Cinv(Qc_nom_combination_AHU_W, locator, ACH_type_single, config)
            Capex_a_CT, Opex_CT = cooling_tower.calc_Cinv_CT(CT_single_ACH_to_AHU_nom_size_W, locator, config, 'CT1')
            Capex_a_boiler, Opex_boiler = boiler.calc_Cinv_boiler(boiler_single_ACH_to_AHU_nom_size_W, locator, config, 'BO1')
            Inv_Costs_AHU[2][0] = Capex_a_CT + Opex_CT + \
                             Capex_a_ACH + Opex_ACH + Capex_a_boiler + Opex_boiler + Capex_a_SC_FP + Opex_SC_FP

            Capex_a_ACH, Opex_ACH = chiller_absorption.calc_Cinv(Qc_nom_combination_AHU_W, locator, ACH_type_double, config)
            Capex_a_CT, Opex_CT = cooling_tower.calc_Cinv_CT(CT_double_ACH_to_AHU_nom_size_W, locator, config, 'CT1')
            Capex_a_burner, Opex_burner = burner.calc_Cinv_burner(burner_double_ACH_to_AHU_nom_size_W, locator, config, 'BO1')
            Inv_Costs_AHU[3][0] = Capex_a_CT + Opex_CT + \
                             Capex_a_ACH + Opex_ACH + Capex_a_burner + Opex_burner + Capex_a_SC_FP + Opex_SC_FP


        # ARU
        Inv_Costs_ARU = np.zeros((4, 1))
        if config.disconnected_cooling.ARUflag:

            Inv_Costs_ARU[0][0] = 1E10  # FIXME: a dummy value to rule out this configuration

            Capex_a_VCC, Opex_VCC = chiller_vapor_compression.calc_Cinv_VCC(Qc_nom_combination_ARU_W, locator, config, 'CH3')
            Capex_a_CT, Opex_CT = cooling_tower.calc_Cinv_CT(CT_VCC_to_ARU_nom_size_W, locator, config, 'CT1')
            Inv_Costs_ARU[1][0] = Capex_a_CT + Opex_CT + Capex_a_VCC + Opex_VCC

            Capex_a_ACH, Opex_ACH = chiller_absorption.calc_Cinv(Qc_nom_combination_ARU_W, locator, ACH_type_single, config)
            Capex_a_CT, Opex_CT = cooling_tower.calc_Cinv_CT(CT_single_ACH_to_ARU_nom_size_W, locator, config, 'CT1')
            Capex_a_boiler, Opex_boiler = boiler.calc_Cinv_boiler(boiler_single_ACH_to_ARU_nom_size_W, locator, config, 'BO1')
            Inv_Costs_ARU[2][0] = Capex_a_CT + Opex_CT + \
                             Capex_a_ACH + Opex_ACH + Capex_a_boiler + Opex_boiler + Capex_a_SC_FP + Opex_SC_FP

            Capex_a_ACH, Opex_ACH = chiller_absorption.calc_Cinv(Qc_nom_combination_ARU_W, locator, ACH_type_double, config)
            Capex_a_CT, Opex_CT = cooling_tower.calc_Cinv_CT(CT_double_ACH_to_ARU_nom_size_W, locator, config, 'CT1')
            Capex_a_burner, Opex_burner = burner.calc_Cinv_burner(burner_double_ACH_to_ARU_nom_size_W, locator, config, 'BO1')
            Inv_Costs_ARU[3][0] = Capex_a_CT + Opex_CT + \
                             Capex_a_ACH + Opex_ACH + Capex_a_burner + Opex_burner + Capex_a_SC_FP + Opex_SC_FP

        # SCU
        Inv_Costs_SCU = np.zeros((4, 1))
        if config.disconnected_cooling.SCUflag:

            Inv_Costs_SCU[0][0] = 1E10  # FIXME: a dummy value to rule out this configuration

            Capex_a_VCC, Opex_VCC = chiller_vapor_compression.calc_Cinv_VCC(Qc_nom_combination_SCU_W, locator, config, 'CH3')
            Capex_a_CT, Opex_CT = cooling_tower.calc_Cinv_CT(CT_VCC_to_SCU_nom_size_W, locator, config, 'CT1')
            Inv_Costs_SCU[1][0] = Capex_a_CT + Opex_CT + Capex_a_VCC + Opex_VCC

            Capex_a_ACH, Opex_ACH = chiller_absorption.calc_Cinv(Qc_nom_combination_SCU_W, locator, ACH_type_single, config)
            Capex_a_CT, Opex_CT = cooling_tower.calc_Cinv_CT(CT_single_ACH_to_SCU_nom_size_W, locator, config, 'CT1')
            Capex_a_boiler, Opex_boiler = boiler.calc_Cinv_boiler(boiler_single_ACH_to_SCU_nom_size_W, locator, config, 'BO1')
            Inv_Costs_SCU[2][0] = Capex_a_CT + Opex_CT + \
                             Capex_a_ACH + Opex_ACH + Capex_a_boiler + Opex_boiler + Capex_a_SC_FP + Opex_SC_FP

            Capex_a_ACH, Opex_ACH = chiller_absorption.calc_Cinv(Qc_nom_combination_SCU_W, locator, ACH_type_double, config)
            Capex_a_CT, Opex_CT = cooling_tower.calc_Cinv_CT(CT_double_ACH_to_SCU_nom_size_W, locator, config, 'CT1')
            Capex_a_burner, Opex_burner = burner.calc_Cinv_burner(burner_double_ACH_to_SCU_nom_size_W, locator, config, 'BO1')
            Inv_Costs_SCU[3][0] = Capex_a_CT + Opex_CT + \
                             Capex_a_ACH + Opex_ACH + Capex_a_burner + Opex_burner + Capex_a_SC_FP + Opex_SC_FP

        # AHU + ARU
        Inv_Costs_AHU_ARU = np.zeros((4, 1))
        if config.disconnected_cooling.AHUARUflag:

            Inv_Costs_AHU_ARU[0][0] = 1E10  # FIXME: a dummy value to rule out this configuration

            Capex_a_VCC, Opex_VCC = chiller_vapor_compression.calc_Cinv_VCC(Qc_nom_combination_AHU_ARU_W, locator, config, 'CH3')
            Capex_a_CT, Opex_CT = cooling_tower.calc_Cinv_CT(CT_VCC_to_AHU_ARU_nom_size_W, locator, config, 'CT1')
            Inv_Costs_AHU_ARU[1][0] = Capex_a_CT + Opex_CT + Capex_a_VCC + Opex_VCC

            Capex_a_ACH, Opex_ACH = chiller_absorption.calc_Cinv(Qc_nom_combination_AHU_ARU_W, locator, ACH_type_single, config)
            Capex_a_CT, Opex_CT = cooling_tower.calc_Cinv_CT(CT_single_ACH_to_AHU_ARU_nom_size_W, locator, config, 'CT1')
            Capex_a_boiler, Opex_boiler = boiler.calc_Cinv_boiler(boiler_single_ACH_to_AHU_ARU_nom_size_W, locator, config, 'BO1')
            Inv_Costs_AHU_ARU[2][0] = Capex_a_CT + Opex_CT + \
                             Capex_a_ACH + Opex_ACH + Capex_a_boiler + Opex_boiler + Capex_a_SC_FP + Opex_SC_FP

            Capex_a_ACH, Opex_ACH = chiller_absorption.calc_Cinv(Qc_nom_combination_AHU_ARU_W, locator, ACH_type_double, config)
            Capex_a_CT, Opex_CT = cooling_tower.calc_Cinv_CT(CT_double_ACH_to_AHU_ARU_nom_size_W, locator, config, 'CT1')
            Capex_a_burner, Opex_burner = burner.calc_Cinv_burner(burner_double_ACH_to_AHU_ARU_nom_size_W, locator, config, 'BO1')
            Inv_Costs_AHU_ARU[3][0] = Capex_a_CT + Opex_CT + \
                             Capex_a_ACH + Opex_ACH + Capex_a_burner + Opex_burner + Capex_a_SC_FP + Opex_SC_FP

        # AHU + SCU
        Inv_Costs_AHU_SCU = np.zeros((4, 1))
        if config.disconnected_cooling.AHUSCUflag:

            Inv_Costs_AHU_SCU[0][0] = 1E10  # FIXME: a dummy value to rule out this configuration

            Capex_a_VCC, Opex_VCC = chiller_vapor_compression.calc_Cinv_VCC(Qc_nom_combination_AHU_SCU_W, locator, config, 'CH3')
            Capex_a_CT, Opex_CT = cooling_tower.calc_Cinv_CT(CT_VCC_to_AHU_SCU_nom_size_W, locator, config, 'CT1')
            Inv_Costs_AHU_SCU[1][0] = Capex_a_CT + Opex_CT + Capex_a_VCC + Opex_VCC

            Capex_a_ACH, Opex_ACH = chiller_absorption.calc_Cinv(Qc_nom_combination_AHU_SCU_W, locator, ACH_type_single, config)
            Capex_a_CT, Opex_CT = cooling_tower.calc_Cinv_CT(CT_single_ACH_to_AHU_SCU_nom_size_W, locator, config, 'CT1')
            Capex_a_boiler, Opex_boiler = boiler.calc_Cinv_boiler(boiler_single_ACH_to_AHU_SCU_nom_size_W, locator, config, 'BO1')
            Inv_Costs_AHU_SCU[2][0] = Capex_a_CT + Opex_CT + \
                             Capex_a_ACH + Opex_ACH + Capex_a_boiler + Opex_boiler + Capex_a_SC_FP + Opex_SC_FP

            Capex_a_ACH, Opex_ACH = chiller_absorption.calc_Cinv(Qc_nom_combination_AHU_SCU_W, locator, ACH_type_double, config)
            Capex_a_CT, Opex_CT = cooling_tower.calc_Cinv_CT(CT_double_ACH_to_AHU_SCU_nom_size_W, locator, config, 'CT1')
            Capex_a_burner, Opex_burner = burner.calc_Cinv_burner(burner_double_ACH_to_AHU_SCU_nom_size_W, locator, config, 'BO1')
            Inv_Costs_AHU_SCU[3][0] = Capex_a_CT + Opex_CT + \
                             Capex_a_ACH + Opex_ACH + Capex_a_burner + Opex_burner + Capex_a_SC_FP + Opex_SC_FP

        # ARU + SCU
        Inv_Costs_ARU_SCU = np.zeros((4, 1))
        if config.disconnected_cooling.ARUSCUflag:

            Inv_Costs_ARU_SCU[0][0] = 1E10  # FIXME: a dummy value to rule out this configuration

            Capex_a_VCC, Opex_VCC = chiller_vapor_compression.calc_Cinv_VCC(Qc_nom_combination_ARU_SCU_W, locator, config, 'CH3')
            Capex_a_CT, Opex_CT = cooling_tower.calc_Cinv_CT(CT_VCC_to_ARU_SCU_nom_size_W, locator, config, 'CT1')
            Inv_Costs_ARU_SCU[1][0] = Capex_a_CT + Opex_CT + Capex_a_VCC + Opex_VCC

            Capex_a_ACH, Opex_ACH = chiller_absorption.calc_Cinv(Qc_nom_combination_ARU_SCU_W, locator, ACH_type_single, config)
            Capex_a_CT, Opex_CT = cooling_tower.calc_Cinv_CT(CT_single_ACH_to_ARU_SCU_nom_size_W, locator, config, 'CT1')
            Capex_a_boiler, Opex_boiler = boiler.calc_Cinv_boiler(boiler_single_ACH_to_ARU_SCU_nom_size_W, locator, config, 'BO1')
            Inv_Costs_ARU_SCU[2][0] = Capex_a_CT + Opex_CT + \
                             Capex_a_ACH + Opex_ACH + Capex_a_boiler + Opex_boiler + Capex_a_SC_FP + Opex_SC_FP

            Capex_a_ACH, Opex_ACH = chiller_absorption.calc_Cinv(Qc_nom_combination_ARU_SCU_W, locator, ACH_type_double, config)
            Capex_a_CT, Opex_CT = cooling_tower.calc_Cinv_CT(CT_double_ACH_to_ARU_SCU_nom_size_W, locator, config, 'CT1')
            Capex_a_burner, Opex_burner = burner.calc_Cinv_burner(burner_double_ACH_to_ARU_SCU_nom_size_W, locator, config, 'BO1')
            Inv_Costs_ARU_SCU[3][0] = Capex_a_CT + Opex_CT + \
                             Capex_a_ACH + Opex_ACH + Capex_a_burner + Opex_burner + Capex_a_SC_FP + Opex_SC_FP

        # AHU + ARU + SCU
        Inv_Costs_AHU_ARU_SCU = np.zeros((6, 1))
        if True: # for the case with AHU + ARU + SCU scenario. this should always be present

            print ('AHU + ARU + SCU cost calculations')

            Inv_Costs_AHU_ARU_SCU[0][0] = 1E10  # FIXME: a dummy value to rule out this configuration

            # VCC + CT
            Capex_a_VCC, Opex_VCC = chiller_vapor_compression.calc_Cinv_VCC(Qc_nom_combination_AHU_ARU_SCU_W, locator, config, 'CH3')
            Capex_a_CT, Opex_CT = cooling_tower.calc_Cinv_CT(CT_VCC_to_AHU_ARU_SCU_nom_size_W, locator, config, 'CT1')
            Inv_Costs_AHU_ARU_SCU[1][0] = Capex_a_CT + Opex_CT + Capex_a_VCC + Opex_VCC

            # single effect ACH + CT + Boiler + SC_FP
            Capex_a_ACH, Opex_ACH = chiller_absorption.calc_Cinv(Qc_nom_combination_AHU_ARU_SCU_W, locator, ACH_type_single, config)
            Capex_a_CT, Opex_CT = cooling_tower.calc_Cinv_CT(CT_single_ACH_to_AHU_ARU_SCU_nom_size_W, locator, config, 'CT1')
            Capex_a_boiler, Opex_boiler = boiler.calc_Cinv_boiler(boiler_single_ACH_to_AHU_ARU_SCU_nom_size_W, locator, config, 'BO1')
            Inv_Costs_AHU_ARU_SCU[2][0] = Capex_a_CT + Opex_CT + \
                             Capex_a_ACH + Opex_ACH + Capex_a_boiler + Opex_boiler + Capex_a_SC_FP + Opex_SC_FP

            # double effect ACH + CT + Boiler + SC_ET
            Capex_a_ACH, Opex_ACH = chiller_absorption.calc_Cinv(Qc_nom_combination_AHU_ARU_SCU_W, locator, ACH_type_double, config)
            Capex_a_CT, Opex_CT = cooling_tower.calc_Cinv_CT(CT_double_ACH_to_AHU_ARU_SCU_nom_size_W, locator, config, 'CT1')
            Capex_a_burner, Opex_burner = burner.calc_Cinv_burner(burner_double_ACH_to_ARU_SCU_nom_size_W, locator, config, 'BO1')
            Inv_Costs_AHU_ARU_SCU[3][0] = Capex_a_CT + Opex_CT + \
                             Capex_a_ACH + Opex_ACH + Capex_a_burner + Opex_burner + Capex_a_SC_ET + Opex_SC_ET


            # VCC (AHU + ARU) + VCC (SCU) + CT
            Capex_a_VCC_AA, Opex_VCC_AA = chiller_vapor_compression.calc_Cinv_VCC(Qc_nom_combination_AHU_ARU_W, locator, config, 'CH3')
            Capex_a_VCC_S, Opex_VCC_S = chiller_vapor_compression.calc_Cinv_VCC(Qc_nom_combination_SCU_W, locator, config, 'CH3')
            Capex_a_CT, Opex_CT = cooling_tower.calc_Cinv_CT(CT_VCC_to_AHU_ARU_and_VCC_to_SCU_nom_size_W, locator, config, 'CT1')
            Inv_Costs_AHU_ARU_SCU[4][0] = Capex_a_CT + Opex_CT + Capex_a_VCC_AA + Capex_a_VCC_S + Opex_VCC_AA + Opex_VCC_S

            # VCC (AHU + ARU) + ACH (SCU) + CT + Boiler + SC_FP
            Capex_a_ACH_S, Opex_ACH_S = chiller_absorption.calc_Cinv(Qc_nom_combination_SCU_W, locator, ACH_type_single, config)
            Capex_a_CT, Opex_CT = cooling_tower.calc_Cinv_CT(CT_VCC_to_AHU_ARU_and_single_ACH_to_SCU_nom_size_W, locator, config, 'CT1')
            Capex_a_boiler, Opex_boiler = boiler.calc_Cinv_boiler(boiler_VCC_to_AHU_ARU_and_single_ACH_to_SCU_nom_size_W, locator, config, 'BO1')
            Capex_a_SC_FP, Opex_SC_FP = solar_collector.calc_Cinv_SC(SC_FP_data['Area_SC_m2'][0], locator, config,
                                                                     technology=0)
            Inv_Costs_AHU_ARU_SCU[5][0] = Capex_a_CT + Opex_CT + Capex_a_VCC_AA + Opex_VCC_AA + \
                             Capex_a_ACH_S + Opex_ACH_S + Capex_a_boiler + Opex_boiler + Capex_a_SC_FP + Opex_SC_FP


        # Best configuration AHU
        number_config = len(result_AHU)
        Best = np.zeros((number_config, 1))
        indexBest = 0

        # write all results from the configurations into TotalCosts, TotalCO2, TotalPrim
        TotalCosts = np.zeros((number_config, 2))
        TotalCO2 = np.zeros((number_config, 2))
        TotalPrim = np.zeros((number_config, 2))

        for i in range(number_config):
            TotalCosts[i][0] = TotalCO2[i][0] = TotalPrim[i][0] = i
            TotalCosts[i][1] = Inv_Costs_AHU[i][0] + result_AHU[i][7]
            TotalCO2[i][1] = result_AHU[i][8]
            TotalPrim[i][1] = result_AHU[i][9]

        # rank results
        CostsS = TotalCosts[np.argsort(TotalCosts[:, 1])]
        CO2S = TotalCO2[np.argsort(TotalCO2[:, 1])]
        PrimS = TotalPrim[np.argsort(TotalPrim[:, 1])]

        el = len(CostsS)
        rank = 0
        Bestfound = False
        optsearch = np.empty(el)
        optsearch.fill(3)
        indexBest = 0

        while not Bestfound and rank < el:

            optsearch[int(CostsS[rank][0])] -= 1
            optsearch[int(CO2S[rank][0])] -= 1
            optsearch[int(PrimS[rank][0])] -= 1

            if np.count_nonzero(optsearch) != el:
                Bestfound = True
                indexBest = np.where(optsearch == 0)[0][0]

            rank += 1

        # get the best option according to the ranking.
        Best[indexBest][0] = 1

        # Save results in csv file
        dico = {}

        dico["DX to AHU Share"] = result_AHU[:, 0]
        dico["VCC to AHU Share"] = result_AHU[:, 1]
        dico["single effect ACH to AHU Share"] = result_AHU[:, 2]
        dico["double effect ACH to AHU Share"] = result_AHU[:, 3]

        # performance indicators of the configurations
        dico["Operation Costs [CHF]"] = result_AHU[:, 7]
        dico["CO2 Emissions [kgCO2-eq]"] = result_AHU[:, 8]
        dico["Primary Energy Needs [MJoil-eq]"] = result_AHU[:, 9]
        dico["Annualized Investment Costs [CHF]"] = Inv_Costs_AHU[:, 0]
        dico["Total Costs [CHF]"] = TotalCosts[:, 1]
        dico["Best configuration"] = Best[:, 0]
        dico["Nominal Power DX to AHU"] = result_AHU[:, 0] * Qc_nom_combination_AHU_W
        dico["Nominal Power VCC to AHU"] = result_AHU[:, 1] * Qc_nom_combination_AHU_W
        dico["Nominal Power single effect ACH to AHU"] = result_AHU[:, 2] * Qc_nom_combination_AHU_W
        dico["Nominal Power double effect ACH to AHU"] = result_AHU[:, 3] * Qc_nom_combination_AHU_W


        dico_df = pd.DataFrame(dico)
        fName = locator.get_optimization_disconnected_folder_building_result_cooling(building_name, 'AHU')
        dico_df.to_csv(fName, sep=',')

        # Best configuration ARU
        number_config = len(result_ARU)
        Best = np.zeros((number_config, 1))
        indexBest = 0

        # write all results from the configurations into TotalCosts, TotalCO2, TotalPrim
        TotalCosts = np.zeros((number_config, 2))
        TotalCO2 = np.zeros((number_config, 2))
        TotalPrim = np.zeros((number_config, 2))

        for i in range(number_config):
            TotalCosts[i][0] = TotalCO2[i][0] = TotalPrim[i][0] = i
            TotalCosts[i][1] = Inv_Costs_ARU[i][0] + result_ARU[i][7]
            TotalCO2[i][1] = result_ARU[i][8]
            TotalPrim[i][1] = result_ARU[i][9]

        # rank results
        CostsS = TotalCosts[np.argsort(TotalCosts[:, 1])]
        CO2S = TotalCO2[np.argsort(TotalCO2[:, 1])]
        PrimS = TotalPrim[np.argsort(TotalPrim[:, 1])]

        el = len(CostsS)
        rank = 0
        Bestfound = False
        optsearch = np.empty(el)
        optsearch.fill(3)
        indexBest = 0

        while not Bestfound and rank < el:

            optsearch[int(CostsS[rank][0])] -= 1
            optsearch[int(CO2S[rank][0])] -= 1
            optsearch[int(PrimS[rank][0])] -= 1

            if np.count_nonzero(optsearch) != el:
                Bestfound = True
                indexBest = np.where(optsearch == 0)[0][0]

            rank += 1

        # get the best option according to the ranking.
        Best[indexBest][0] = 1

        # Save results in csv file
        dico = {}

        dico["DX to ARU Share"] = result_ARU[:, 0]
        dico["VCC to ARU Share"] = result_ARU[:, 1]
        dico["single effect ACH to ARU Share"] = result_ARU[:, 2]
        dico["double effect ACH to ARU Share"] = result_ARU[:, 3]

        # performance indicators of the configurations
        dico["Operation Costs [CHF]"] = result_ARU[:, 7]
        dico["CO2 Emissions [kgCO2-eq]"] = result_ARU[:, 8]
        dico["Primary Energy Needs [MJoil-eq]"] = result_ARU[:, 9]
        dico["Annualized Investment Costs [CHF]"] = Inv_Costs_ARU[:, 0]
        dico["Total Costs [CHF]"] = TotalCosts[:, 1]
        dico["Best configuration"] = Best[:, 0]
        dico["Nominal Power DX to ARU"] = result_ARU[:, 0] * Qc_nom_combination_ARU_W
        dico["Nominal Power VCC to ARU"] = result_ARU[:, 1] * Qc_nom_combination_ARU_W
        dico["Nominal Power single effect ACH to ARU"] = result_ARU[:, 2] * Qc_nom_combination_ARU_W
        dico["Nominal Power double effect ACH to ARU"] = result_ARU[:, 3] * Qc_nom_combination_ARU_W

        dico_df = pd.DataFrame(dico)
        fName = locator.get_optimization_disconnected_folder_building_result_cooling(building_name, 'ARU')
        dico_df.to_csv(fName, sep=',')

        # Best configuration SCU
        number_config = len(result_SCU)
        Best = np.zeros((number_config, 1))
        indexBest = 0

        # write all results from the configurations into TotalCosts, TotalCO2, TotalPrim
        TotalCosts = np.zeros((number_config, 2))
        TotalCO2 = np.zeros((number_config, 2))
        TotalPrim = np.zeros((number_config, 2))

        for i in range(number_config):
            TotalCosts[i][0] = TotalCO2[i][0] = TotalPrim[i][0] = i
            TotalCosts[i][1] = Inv_Costs_SCU[i][0] + result_SCU[i][7]
            TotalCO2[i][1] = result_SCU[i][8]
            TotalPrim[i][1] = result_SCU[i][9]

        # rank results
        CostsS = TotalCosts[np.argsort(TotalCosts[:, 1])]
        CO2S = TotalCO2[np.argsort(TotalCO2[:, 1])]
        PrimS = TotalPrim[np.argsort(TotalPrim[:, 1])]

        el = len(CostsS)
        rank = 0
        Bestfound = False
        optsearch = np.empty(el)
        optsearch.fill(3)
        indexBest = 0

        while not Bestfound and rank < el:

            optsearch[int(CostsS[rank][0])] -= 1
            optsearch[int(CO2S[rank][0])] -= 1
            optsearch[int(PrimS[rank][0])] -= 1

            if np.count_nonzero(optsearch) != el:
                Bestfound = True
                indexBest = np.where(optsearch == 0)[0][0]

            rank += 1

        # get the best option according to the ranking.
        Best[indexBest][0] = 1

        # Save results in csv file
        dico = {}

        dico["DX to SCU Share"] = result_SCU[:, 0]
        dico["VCC to SCU Share"] = result_SCU[:, 1]
        dico["single effect ACH to SCU Share"] = result_SCU[:, 2]
        dico["double effect ACH to SCU Share"] = result_SCU[:, 3]

        # performance indicators of the configurations
        dico["Operation Costs [CHF]"] = result_SCU[:, 7]
        dico["CO2 Emissions [kgCO2-eq]"] = result_SCU[:, 8]
        dico["Primary Energy Needs [MJoil-eq]"] = result_SCU[:, 9]
        dico["Annualized Investment Costs [CHF]"] = Inv_Costs_SCU[:, 0]
        dico["Total Costs [CHF]"] = TotalCosts[:, 1]
        dico["Best configuration"] = Best[:, 0]
        dico["Nominal Power DX to SCU"] = result_SCU[:, 0] * Qc_nom_combination_SCU_W
        dico["Nominal Power VCC to SCU"] = result_SCU[:, 1] * Qc_nom_combination_SCU_W
        dico["Nominal Power single effect ACH to SCU"] = result_SCU[:, 2] * Qc_nom_combination_SCU_W
        dico["Nominal Power double effect ACH to SCU"] = result_SCU[:, 3] * Qc_nom_combination_SCU_W

        dico_df = pd.DataFrame(dico)
        fName = locator.get_optimization_disconnected_folder_building_result_cooling(building_name, 'SCU')
        dico_df.to_csv(fName, sep=',')

        # Best configuration AHU + ARU
        number_config = len(result_AHU_ARU)
        Best = np.zeros((number_config, 1))
        indexBest = 0

        # write all results from the configurations into TotalCosts, TotalCO2, TotalPrim
        TotalCosts = np.zeros((number_config, 2))
        TotalCO2 = np.zeros((number_config, 2))
        TotalPrim = np.zeros((number_config, 2))

        for i in range(number_config):
            TotalCosts[i][0] = TotalCO2[i][0] = TotalPrim[i][0] = i
            TotalCosts[i][1] = Inv_Costs_AHU_ARU[i][0] + result_AHU_ARU[i][7]
            TotalCO2[i][1] = result_AHU_ARU[i][8]
            TotalPrim[i][1] = result_AHU_ARU[i][9]

        # rank results
        CostsS = TotalCosts[np.argsort(TotalCosts[:, 1])]
        CO2S = TotalCO2[np.argsort(TotalCO2[:, 1])]
        PrimS = TotalPrim[np.argsort(TotalPrim[:, 1])]

        el = len(CostsS)
        rank = 0
        Bestfound = False
        optsearch = np.empty(el)
        optsearch.fill(3)
        indexBest = 0

        while not Bestfound and rank < el:

            optsearch[int(CostsS[rank][0])] -= 1
            optsearch[int(CO2S[rank][0])] -= 1
            optsearch[int(PrimS[rank][0])] -= 1

            if np.count_nonzero(optsearch) != el:
                Bestfound = True
                indexBest = np.where(optsearch == 0)[0][0]

            rank += 1

        # get the best option according to the ranking.
        Best[indexBest][0] = 1

        # Save results in csv file
        dico = {}

        dico["DX to AHU_ARU Share"] = result_AHU_ARU[:, 0]
        dico["VCC to AHU_ARU Share"] = result_AHU_ARU[:, 1]
        dico["single effect ACH to AHU_ARU Share"] = result_AHU_ARU[:, 2]
        dico["double effect ACH to AHU_ARU Share"] = result_AHU_ARU[:, 3]

        # performance indicators of the configurations
        dico["Operation Costs [CHF]"] = result_AHU_ARU[:, 7]
        dico["CO2 Emissions [kgCO2-eq]"] = result_AHU_ARU[:, 8]
        dico["Primary Energy Needs [MJoil-eq]"] = result_AHU_ARU[:, 9]
        dico["Annualized Investment Costs [CHF]"] = Inv_Costs_AHU_ARU[:, 0]
        dico["Total Costs [CHF]"] = TotalCosts[:, 1]
        dico["Best configuration"] = Best[:, 0]
        dico["Nominal Power DX to AHU_ARU"] = result_AHU_ARU[:, 0] * Qc_nom_combination_AHU_ARU_W
        dico["Nominal Power VCC to AHU_ARU"] = result_AHU_ARU[:, 1] * Qc_nom_combination_AHU_ARU_W
        dico["Nominal Power single effect ACH to AHU_ARU"] = result_AHU_ARU[:, 2] * Qc_nom_combination_AHU_ARU_W
        dico["Nominal Power double effect ACH to AHU_ARU"] = result_AHU_ARU[:, 3] * Qc_nom_combination_AHU_ARU_W

        dico_df = pd.DataFrame(dico)
        fName = locator.get_optimization_disconnected_folder_building_result_cooling(building_name, 'AHU_ARU')
        dico_df.to_csv(fName, sep=',')

        # Best configuration AHU + SCU
        number_config = len(result_AHU_SCU)
        Best = np.zeros((number_config, 1))
        indexBest = 0

        # write all results from the configurations into TotalCosts, TotalCO2, TotalPrim
        TotalCosts = np.zeros((number_config, 2))
        TotalCO2 = np.zeros((number_config, 2))
        TotalPrim = np.zeros((number_config, 2))

        for i in range(number_config):
            TotalCosts[i][0] = TotalCO2[i][0] = TotalPrim[i][0] = i
            TotalCosts[i][1] = Inv_Costs_AHU_SCU[i][0] + result_AHU_SCU[i][7]
            TotalCO2[i][1] = result_AHU_SCU[i][8]
            TotalPrim[i][1] = result_AHU_SCU[i][9]

        # rank results
        CostsS = TotalCosts[np.argsort(TotalCosts[:, 1])]
        CO2S = TotalCO2[np.argsort(TotalCO2[:, 1])]
        PrimS = TotalPrim[np.argsort(TotalPrim[:, 1])]

        el = len(CostsS)
        rank = 0
        Bestfound = False
        optsearch = np.empty(el)
        optsearch.fill(3)
        indexBest = 0

        while not Bestfound and rank < el:

            optsearch[int(CostsS[rank][0])] -= 1
            optsearch[int(CO2S[rank][0])] -= 1
            optsearch[int(PrimS[rank][0])] -= 1

            if np.count_nonzero(optsearch) != el:
                Bestfound = True
                indexBest = np.where(optsearch == 0)[0][0]

            rank += 1

        # get the best option according to the ranking.
        Best[indexBest][0] = 1

        # Save results in csv file
        dico = {}

        dico["DX to AHU_SCU Share"] = result_AHU_SCU[:, 0]
        dico["VCC to AHU_SCU Share"] = result_AHU_SCU[:, 1]
        dico["single effect ACH to AHU_SCU Share"] = result_AHU_SCU[:, 2]
        dico["double effect ACH to AHU_SCU Share"] = result_AHU_SCU[:, 3]

        # performance indicators of the configurations
        dico["Operation Costs [CHF]"] = result_AHU_SCU[:, 7]
        dico["CO2 Emissions [kgCO2-eq]"] = result_AHU_SCU[:, 8]
        dico["Primary Energy Needs [MJoil-eq]"] = result_AHU_SCU[:, 9]
        dico["Annualized Investment Costs [CHF]"] = Inv_Costs_AHU_SCU[:, 0]
        dico["Total Costs [CHF]"] = TotalCosts[:, 1]
        dico["Best configuration"] = Best[:, 0]
        dico["Nominal Power DX to AHU_SCU"] = result_AHU_SCU[:, 0] * Qc_nom_combination_AHU_SCU_W
        dico["Nominal Power VCC to AHU_SCU"] = result_AHU_SCU[:, 1] * Qc_nom_combination_AHU_SCU_W
        dico["Nominal Power single effect ACH to AHU_SCU"] = result_AHU_SCU[:, 2] * Qc_nom_combination_AHU_SCU_W
        dico["Nominal Power double effect ACH to AHU_SCU"] = result_AHU_SCU[:, 3] * Qc_nom_combination_AHU_SCU_W

        dico_df = pd.DataFrame(dico)
        fName = locator.get_optimization_disconnected_folder_building_result_cooling(building_name, 'AHU_SCU')
        dico_df.to_csv(fName, sep=',')

        # Best configuration ARU + SCU
        number_config = len(result_ARU_SCU)
        Best = np.zeros((number_config, 1))
        indexBest = 0

        # write all results from the configurations into TotalCosts, TotalCO2, TotalPrim
        TotalCosts = np.zeros((number_config, 2))
        TotalCO2 = np.zeros((number_config, 2))
        TotalPrim = np.zeros((number_config, 2))

        for i in range(number_config):
            TotalCosts[i][0] = TotalCO2[i][0] = TotalPrim[i][0] = i
            TotalCosts[i][1] = Inv_Costs_ARU_SCU[i][0] + result_ARU_SCU[i][7]
            TotalCO2[i][1] = result_ARU_SCU[i][8]
            TotalPrim[i][1] = result_ARU_SCU[i][9]

        # rank results
        CostsS = TotalCosts[np.argsort(TotalCosts[:, 1])]
        CO2S = TotalCO2[np.argsort(TotalCO2[:, 1])]
        PrimS = TotalPrim[np.argsort(TotalPrim[:, 1])]

        el = len(CostsS)
        rank = 0
        Bestfound = False
        optsearch = np.empty(el)
        optsearch.fill(3)
        indexBest = 0

        while not Bestfound and rank < el:

            optsearch[int(CostsS[rank][0])] -= 1
            optsearch[int(CO2S[rank][0])] -= 1
            optsearch[int(PrimS[rank][0])] -= 1

            if np.count_nonzero(optsearch) != el:
                Bestfound = True
                indexBest = np.where(optsearch == 0)[0][0]

            rank += 1

        # get the best option according to the ranking.
        Best[indexBest][0] = 1

        # Save results in csv file
        dico = {}

        dico["DX to ARU_SCU Share"] = result_ARU_SCU[:, 0]
        dico["VCC to ARU_SCU Share"] = result_ARU_SCU[:, 1]
        dico["single effect ACH to ARU_SCU Share"] = result_ARU_SCU[:, 2]
        dico["double effect ACH to ARU_SCU Share"] = result_ARU_SCU[:, 3]

        # performance indicators of the configurations
        dico["Operation Costs [CHF]"] = result_ARU_SCU[:, 7]
        dico["CO2 Emissions [kgCO2-eq]"] = result_ARU_SCU[:, 8]
        dico["Primary Energy Needs [MJoil-eq]"] = result_ARU_SCU[:, 9]
        dico["Annualized Investment Costs [CHF]"] = Inv_Costs_ARU_SCU[:, 0]
        dico["Total Costs [CHF]"] = TotalCosts[:, 1]
        dico["Best configuration"] = Best[:, 0]
        dico["Nominal Power DX to ARU_SCU"] = result_ARU_SCU[:, 0] * Qc_nom_combination_ARU_SCU_W
        dico["Nominal Power VCC to ARU_SCU"] = result_ARU_SCU[:, 1] * Qc_nom_combination_ARU_SCU_W
        dico["Nominal Power single effect ACH to ARU_SCU"] = result_ARU_SCU[:, 2] * Qc_nom_combination_ARU_SCU_W
        dico["Nominal Power double effect ACH to ARU_SCU"] = result_ARU_SCU[:, 3] * Qc_nom_combination_ARU_SCU_W

        dico_df = pd.DataFrame(dico)
        fName = locator.get_optimization_disconnected_folder_building_result_cooling(building_name, 'ARU_SCU')
        dico_df.to_csv(fName, sep=',')

        # Best configuration AHU + ARU + SCU
        number_config = len(result_AHU_ARU_SCU)
        Best = np.zeros((number_config, 1))
        indexBest = 0

        # write all results from the configurations into TotalCosts, TotalCO2, TotalPrim
        TotalCosts = np.zeros((number_config, 2))
        TotalCO2 = np.zeros((number_config, 2))
        TotalPrim = np.zeros((number_config, 2))

        for i in range(number_config):
            TotalCosts[i][0] = TotalCO2[i][0] = TotalPrim[i][0] = i
            TotalCosts[i][1] = Inv_Costs_AHU_ARU_SCU[i][0] + result_AHU_ARU_SCU[i][7]
            TotalCO2[i][1] = result_AHU_ARU_SCU[i][8]
            TotalPrim[i][1] = result_AHU_ARU_SCU[i][9]

        # rank results
        CostsS = TotalCosts[np.argsort(TotalCosts[:, 1])]
        CO2S = TotalCO2[np.argsort(TotalCO2[:, 1])]
        PrimS = TotalPrim[np.argsort(TotalPrim[:, 1])]

        el = len(CostsS)
        rank = 0
        Bestfound = False
        optsearch = np.empty(el)
        optsearch.fill(3)
        indexBest = 0

        while not Bestfound and rank < el:

            optsearch[int(CostsS[rank][0])] -= 1
            optsearch[int(CO2S[rank][0])] -= 1
            optsearch[int(PrimS[rank][0])] -= 1

            if np.count_nonzero(optsearch) != el:
                Bestfound = True
                indexBest = np.where(optsearch == 0)[0][0]

            rank += 1

        # get the best option according to the ranking.
        Best[indexBest][0] = 1

        # Save results in csv file
        dico = {}

        dico["DX to AHU_ARU_SCU Share"] = result_AHU_ARU_SCU[:, 0]
        dico["VCC to AHU_ARU_SCU Share"] = result_AHU_ARU_SCU[:, 1]
        dico["single effect ACH to AHU_ARU_SCU Share"] = result_AHU_ARU_SCU[:, 2]
        dico["double effect ACH to AHU_ARU_SCU Share"] = result_AHU_ARU_SCU[:, 3]
        dico["VCC to AHU_ARU Share"] = result_AHU_ARU_SCU[:, 4]
        dico["VCC to SCU Share"] = result_AHU_ARU_SCU[:,5]
        dico["single effect ACH to SCU Share"] = result_AHU_ARU_SCU[:,6]

        # performance indicators of the configurations
        dico["Operation Costs [CHF]"] = result_AHU_ARU_SCU[:, 7]
        dico["CO2 Emissions [kgCO2-eq]"] = result_AHU_ARU_SCU[:, 8]
        dico["Primary Energy Needs [MJoil-eq]"] = result_AHU_ARU_SCU[:, 9]
        dico["Annualized Investment Costs [CHF]"] = Inv_Costs_AHU_ARU_SCU[:, 0]
        dico["Total Costs [CHF]"] = TotalCosts[:, 1]
        dico["Best configuration"] = Best[:, 0]
        dico["Nominal Power DX to AHU_ARU_SCU"] = result_AHU_ARU_SCU[:, 0] * Qc_nom_combination_AHU_ARU_SCU_W
        dico["Nominal Power VCC to AHU_ARU_SCU"] = result_AHU_ARU_SCU[:, 1] * Qc_nom_combination_AHU_ARU_SCU_W
        dico["Nominal Power single effect ACH to AHU_ARU_SCU"] = result_AHU_ARU_SCU[:, 2] * Qc_nom_combination_AHU_ARU_SCU_W
        dico["Nominal Power double effect ACH to AHU_ARU_SCU"] = result_AHU_ARU_SCU[:, 3] * Qc_nom_combination_AHU_ARU_SCU_W
        dico["Nominal Power VCC to AHU_ARU"] = result_AHU_ARU_SCU[:, 4] * Qc_nom_combination_AHU_ARU_W
        dico["Nominal Power VCC to SCU"] = result_AHU_ARU_SCU[:, 5] * Qc_nom_combination_SCU_W
        dico["Nominal Power single effect ACH to SCU"] = result_AHU_ARU_SCU[:, 6] * Qc_nom_combination_SCU_W


        dico_df = pd.DataFrame(dico)
        fName = locator.get_optimization_disconnected_folder_building_result_cooling(building_name, 'AHU_ARU_SCU')
        dico_df.to_csv(fName, sep=',')

    print time.clock() - t0, "seconds process time for the Disconnected Building Routine \n"


# ============================
# other functions
# ============================
def calc_new_load(mdot_kgpers, T_sup_K, T_re_K):
    """
    This function calculates the load distribution side of the district heating distribution.
    :param mdot_kgpers: mass flow
    :param T_sup_K: chilled water supply temperautre
    :param T_re_K: chilled water return temperature
    :type mdot_kgpers: float
    :type TsupDH: float
    :type T_re_K: float
    :return: Q_cooling_load: load of the distribution
    :rtype: float
    """
    if mdot_kgpers > 0:
        Q_cooling_load_W = mdot_kgpers * HEAT_CAPACITY_OF_WATER_JPERKGK * (T_re_K - T_sup_K) * (1 + Q_LOSS_DISCONNECTED)  # for cooling load
        if Q_cooling_load_W < 0:
            raise ValueError('Q_cooling_load less than zero, check temperatures!')
    else:
        Q_cooling_load_W = 0

    return Q_cooling_load_W


# ============================
# test
# ============================


def main(config):
    """
    run the whole preprocessing routine
    """
    from cea.optimization.prices import Prices as Prices
    gv = cea.globalvar.GlobalVariables()
    locator = cea.inputlocator.InputLocator(scenario=config.scenario)
    total_demand = pd.read_csv(locator.get_total_demand())
    building_names = total_demand.Name
    building_name = [building_names[6]]
    weather_file = config.weather
    prices = Prices(locator, config)
    disconnected_buildings_cooling_main(locator, building_names, config, prices)

    print 'test_decentralized_buildings_cooling() succeeded'


if __name__ == '__main__':
    main(cea.config.Configuration())<|MERGE_RESOLUTION|>--- conflicted
+++ resolved
@@ -1,7 +1,6 @@
 """
 Operation for decentralized buildings
 """
-
 from __future__ import division
 
 import cea.config
@@ -30,31 +29,6 @@
     Computes the parameters for the operation of disconnected buildings output results in csv files.
     There is no optimization at this point. The different cooling energy supply system configurations are calculated
     and compared 1 to 1 to each other. it is a classical combinatorial problem.
-<<<<<<< HEAD
-
-    Abbreviations:
-        - AHU: Air Handling Units
-        - ACH: Absorption Chiller
-        - ARU: Air Recirculation Units
-        - CT: Cooling Tower, Boiler
-        - SCU: Sensible Cooling Units
-        - VCC: Vapor Compression Chiller
-
-    The configurations include:
-        - config 0: Direct Expansion / Mini-split units (NOTE: this configuration is not fully built yet)
-        - config 1: VCC_to_AAS (AHU + ARU + SCU) + CT
-        - config 2: VCC_to_AA (AHU + ARU) + VCC_to_S (SCU) + CT
-        - config 3: VCC_to_AA (AHU + ARU) + single effect ACH_S (SCU) + CT + Boiler
-        - config 4: single-effect ACH_to_AAS (AHU + ARU + SCU) + Boiler
-        - config 5: double-effect ACH_to_AAS (AHU + ARU + SCU) + Boiler
-
-    Note:
-        1. Only cooling supply configurations are compared here. The demand for electricity is supplied from the grid,
-            and the demand for domestic hot water is supplied from electric boilers.
-        2. Single-effect chillers are coupled with flat-plate solar collectors, and the double-effect chillers are coupled
-            with evacuated tube solar collectors.
-
-=======
     The four configurations include:
     (VCC: Vapor Compression Chiller, ACH: Absorption Chiller, CT: Cooling Tower, Boiler)
     (AHU: Air Handling Units, ARU: Air Recirculation Units, SCU: Sensible Cooling Units)
@@ -69,15 +43,13 @@
     and the demand for domestic hot water is supplied from electric boilers.
     2. Single-effect chillers are coupled with flat-plate solar collectors, and the double-effect chillers are coupled
     with evacuated tube solar collectors.
->>>>>>> faefe24c
     :param locator: locator class with paths to input/output files
     :param building_names: list with names of buildings
     :param gv: global variable class
     :param config: cea.config
     :param prices: prices class
     :return: one .csv file with results of operations of disconnected buildings; one .csv file with operation of the
-        best configuration (Cost, CO2, Primary Energy)
-
+    best configuration (Cost, CO2, Primary Energy)
     """
 
     t0 = time.clock()
