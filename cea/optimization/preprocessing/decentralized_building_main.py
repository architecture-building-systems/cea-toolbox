"""
Disconnected buildings

This computes the close-to-optimal supply system for single buildings.

"""
import cea.config
import cea.inputlocator
import pandas as pd
from cea.optimization.prices import Prices as Prices
from cea.optimization.preprocessing import decentralized_buildings_heating
from cea.optimization.preprocessing import decentralized_buildings_cooling
from cea.optimization.lca_calculations import LcaCalculations
from cea.optimization.preprocessing.preprocessing_main import get_building_names_with_load



def disconnected_building_main(locator, total_demand, config, prices, lca):
    """
    This functions optimizes disconnected buildings individually

    :param locator: locator class
    :type locator: class
    :return: elecCosts, elecCO2, elecPrim
    :rtype: tuple
    """

    # local variables
    buildings_name_with_heating = get_building_names_with_load(total_demand, load_name='QH_sys_MWhyr')
    buildings_name_with_space_heating = get_building_names_with_load(total_demand, load_name='Qhs_sys_MWhyr')
    buildings_name_with_cooling = get_building_names_with_load(total_demand, load_name='QC_sys_MWhyr')

    if (buildings_name_with_heating != [] and buildings_name_with_space_heating != []):
        decentralized_buildings_heating.disconnected_buildings_heating_main(locator, total_demand,
                                                                            buildings_name_with_heating,
                                                                            config, prices, lca)

    if buildings_name_with_cooling != []:
        decentralized_buildings_cooling.disconnected_buildings_cooling_main(locator,
                                                                            buildings_name_with_cooling,
                                                                            total_demand,
                                                                            config, prices, lca)
    print "Run decentralized model for buildings"


def main(config):
    print('Running decentralized model for buildings with scenario = %s' % config.scenario)
    locator = cea.inputlocator.InputLocator(config.scenario)
    total_demand = pd.read_csv(locator.get_total_demand())
<<<<<<< HEAD
=======
    prices = Prices(locator)
>>>>>>> 2ab34b22
    detailed_electricity_pricing = config.decentralized.detailed_electricity_pricing
    prices = Prices(locator, detailed_electricity_pricing)
    lca = LcaCalculations(locator)

    disconnected_building_main(locator=locator,  total_demand=total_demand,
                               config=config, prices=prices, lca=lca)


if __name__ == '__main__':
    main(cea.config.Configuration())<|MERGE_RESOLUTION|>--- conflicted
+++ resolved
@@ -47,14 +47,9 @@
     print('Running decentralized model for buildings with scenario = %s' % config.scenario)
     locator = cea.inputlocator.InputLocator(config.scenario)
     total_demand = pd.read_csv(locator.get_total_demand())
-<<<<<<< HEAD
-=======
-    prices = Prices(locator)
->>>>>>> 2ab34b22
     detailed_electricity_pricing = config.decentralized.detailed_electricity_pricing
     prices = Prices(locator, detailed_electricity_pricing)
     lca = LcaCalculations(locator)
-
     disconnected_building_main(locator=locator,  total_demand=total_demand,
                                config=config, prices=prices, lca=lca)
 
