"""
District cooling; cooling technology activation chain

Subsequent activation of eligible cooling technologies to meet the district cooling network's cooling demand.
"""

import numpy as np

import cea.technologies.chiller_absorption as chiller_absorption
import cea.technologies.chiller_vapor_compression as chiller_vapor_compression
import cea.technologies.cooling_tower as CTModel
from cea.constants import HEAT_CAPACITY_OF_WATER_JPERKGK
from cea.optimization.constants import VCC_T_COOL_IN, DT_COOL, ACH_T_IN_FROM_CHP_K
from cea.technologies.pumps import calc_water_body_uptake_pumping

__author__ = "Sreepathi Bhargava Krishna"
__copyright__ = "Copyright 2015, Architecture and Building Systems - ETH Zurich"
__credits__ = ["Sreepathi Bhargava Krishna", "Shanshan Hsieh", "Jimeno Fonseca"]
__license__ = "MIT"
__version__ = "0.1"
__maintainer__ = "Daren Thomas"
__email__ = "cea@arch.ethz.ch"
__status__ = "Production"


def cooling_resource_activator(Q_thermal_req,
                               T_district_cooling_supply_K,
                               T_district_cooling_return_K,
<<<<<<< HEAD
                               Q_water_body_potential_W,
=======
                               Qc_water_body_potential_W,
>>>>>>> c9eb6a88
                               T_source_average_water_body_K,
                               T_ground_K,
                               daily_storage_class,
                               absorption_chiller,
                               VC_chiller,
                               CCGT_operation_data,
                               master_to_slave_variables):
    """
    This function checks which cooling technologies need to be activated to meet the energy demand for a given hour.
    The technology activation chain set to be the following:
        1. Trigeneration plant (combined cycle gas turbine [heat + electricity] & absorption chiller [cooling])
        2. Base vapour compression chiller water source or free cooling using water body
        3. Peak vapour compression chiller water source or free cooling using water body
        4. Base vapour compression chiller air source
        5. Peak vapour compression chiller air source
        6. Backup vapour compression chiller air source

    * before each of these cooling technologies is activated, the current state of charge of the cold storage is
    checked. If the storage is at least partially filled, it will be prioritized to meet the cooling demand. However,
    if the storage is empty and another technology needs to be activated, the technology will be run at maximum
    capacity and the storage will be filled using the available cooling capacity.

    :param Q_thermal_req: cooling demand of DCN (in hour x)
    :param T_district_cooling_supply_K: supply temperature of DCN (in hour x)
    :param T_district_cooling_return_K: return temperature of DCN (in hour x)
<<<<<<< HEAD
    :param Q_water_body_potential_W: free cooling capacity of water body (in hour x)
=======
    :param Qc_water_body_potential_W: free cooling capacity of water body (in hour x)
>>>>>>> c9eb6a88
    :param T_source_average_water_body_K: temperature of water drawn from the water body (in hour x)
    :param T_ground_K: temperature of ground (in hour x)
    :param daily_storage_class: characteristics of selected thermal energy storage tank (including state of charge)
    :param absorption_chiller: eligible absorption chiller types
    :param VC_chiller: eligible vapor compression chiller types
    :param CCGT_operation_data: combined cycle gas turbine characteristics
                                (input-output curves: heat content of fuel input vs. heat output of CCGT
                                                      electricity output vs. heat output of CCGT
                                                      electrical efficiency vs. heat content of fuel input)
    :param master_to_slave_variables: all the important information on the energy system configuration of an individual
                                      (buildings [connected, non-connected], heating technologies, cooling technologies,
                                      storage etc.)
    :type Q_thermal_req: float
    :type T_district_cooling_supply_K: float
    :type T_district_cooling_return_K: float
<<<<<<< HEAD
    :type Q_water_body_potential_W: float
=======
    :type Qc_water_body_potential_W: float
>>>>>>> c9eb6a88
    :type T_source_average_water_body_K: float
    :type T_ground_K: float
    :type daily_storage_class: cea.optimization.slave.daily_storage.load_leveling.LoadLevelingDailyStorage class object
    :type absorption_chiller: cea.technologies.chiller_vapor_compression.VaporCompressionChiller class object
    :type VC_chiller: cea.technologies.chiller_vapor_compression.VaporCompressionChiller class object
    :type master_to_slave_variables: cea.optimization.slave_data.SlaveDate class object

    :return daily_storage_class: characteristics of selected thermal energy storage tank (including state of charge)
    :return thermal_output: thermal energy supply by each of the eligible cooling technologies
    :return electricity_output: electrical power demand and supply (trigen-plant) of each cooling technology
    :return gas_output: natural gas demand of the trigeneration plant
    :rtype daily_storage_class: cea.optimization.slave.daily_storage.load_leveling.LoadLevelingDailyStorage class object
    :rtype thermal_output: dict (5 x float)
    :rtype electricity_output: dict (13 x float)
    :rtype gas_output: dict (1 x float)
    """

    # initializing unmet cooling load and requirements from daily storage for this hour
    Q_cooling_unmet_W = Q_thermal_req
    Qc_DailyStorage_from_storage_W = 0.0
    Qc_DailyStorage_to_storage_W = 0.0
    Qc_water_body_remaining_W = Qc_water_body_potential_W

    # ACTIVATE THE TRIGEN
    Q_cooling_unmet_W, \
    Qc_DailyStorage_content_W, Qc_DailyStorage_to_storage_W, Qc_DailyStorage_from_storage_W, \
    Qc_Trigen_gen_W, Qc_Trigen_NG_gen_directload_W, \
    E_Trigen_NG_gen_W, E_ACH_req_W, NG_Trigen_req_W, \
    Q_loss_CC, Q_loss_ACH_CT, Q_loss_Trigen = activate_CCandACH_trigen(Q_cooling_unmet_W,
                                                                       Qc_DailyStorage_to_storage_W,
                                                                       Qc_DailyStorage_from_storage_W,
                                                                       T_district_cooling_supply_K,
                                                                       T_district_cooling_return_K,
                                                                       T_ground_K,
                                                                       CCGT_operation_data,
                                                                       absorption_chiller,
                                                                       daily_storage_class,
                                                                       master_to_slave_variables)

    # ACTIVATE WATER SOURCE COOLING TECHNOLOGIES
    # Base VCC water-source OR first activation of free cooling using water body
    Q_cooling_unmet_W, Qc_water_body_remaining_W, \
    Qc_DailyStorage_content_W, Qc_DailyStorage_to_storage_W, Qc_DailyStorage_from_storage_W, \
    Qc_BaseVCC_WS_gen_W, Qc_BaseVCC_WS_gen_directload_W, \
    Qc_1st_FreeCooling_and_DirectStorage_WS_W, Qc_1st_FreeCooling_WS_directload_W, \
    E_BaseVCC_WS_req_W, E_1st_FreeCooling_req_W, \
    Qc_1st_from_water_body_W = activate_WS_VCC(master_to_slave_variables.WS_BaseVCC_on,
                                               Q_cooling_unmet_W,
                                               Qc_water_body_remaining_W,
                                               Qc_DailyStorage_to_storage_W,
                                               Qc_DailyStorage_from_storage_W,
                                               T_district_cooling_supply_K,
                                               T_district_cooling_return_K,
                                               T_source_average_water_body_K,
                                               VC_chiller,
                                               master_to_slave_variables.WS_BaseVCC_size_W,
                                               daily_storage_class)

    # Peak VCC water-source OR second activation of free cooling using water body
    Q_cooling_unmet_W, Qc_water_body_remaining_W, \
    Qc_DailyStorage_content_W, Qc_DailyStorage_to_storage_W, Qc_DailyStorage_from_storage_W, \
    Qc_PeakVCC_WS_gen_W, Qc_PeakVCC_WS_gen_directload_W, \
    Qc_2nd_FreeCooling_and_DirectStorage_WS_W, Qc_2nd_FreeCooling_WS_directload_W, \
    E_PeakVCC_WS_req_W, E_2nd_FreeCooling_req_W, \
    Qc_2nd_from_water_body_W = activate_WS_VCC(master_to_slave_variables.WS_PeakVCC_on,
                                               Q_cooling_unmet_W,
                                               Qc_water_body_remaining_W,
                                               Qc_DailyStorage_to_storage_W,
                                               Qc_DailyStorage_from_storage_W,
                                               T_district_cooling_supply_K,
                                               T_district_cooling_return_K,
                                               T_source_average_water_body_K,
                                               VC_chiller,
                                               master_to_slave_variables.WS_PeakVCC_size_W,
                                               daily_storage_class)

    # Sum up first and second activation of free cooling
    Qc_FreeCooling_WS_directload_W = Qc_1st_FreeCooling_WS_directload_W + Qc_2nd_FreeCooling_WS_directload_W
    Qc_FreeCooling_and_DirectStorage_WS_W = Qc_1st_FreeCooling_and_DirectStorage_WS_W + Qc_2nd_FreeCooling_and_DirectStorage_WS_W
    E_FreeCooling_req_W = E_1st_FreeCooling_req_W + E_2nd_FreeCooling_req_W
    Qc_from_water_body_W = Qc_1st_from_water_body_W + Qc_2nd_from_water_body_W

    # ACTIVATE AIR SOURCE COOLING TECHNOLOGIES
    # Base VCC air-source with a cooling tower
    Q_cooling_unmet_W, \
    Qc_DailyStorage_content_W, Qc_DailyStorage_to_storage_W, Qc_DailyStorage_from_storage_W, \
    Qc_BaseVCC_AS_gen_W, Qc_BaseVCC_AS_gen_directload_W, \
    E_BaseVCC_AS_req_W, \
    Qc_from_CT_W = activate_AS_VCC(master_to_slave_variables.AS_BaseVCC_on,
                                   Q_cooling_unmet_W,
                                   Qc_DailyStorage_to_storage_W,
                                   Qc_DailyStorage_from_storage_W,
                                   T_district_cooling_supply_K,
                                   T_district_cooling_return_K,
                                   VC_chiller,
                                   master_to_slave_variables.AS_BaseVCC_size_W,
                                   daily_storage_class)

    # Peak VCC air-source with a cooling tower
    Q_cooling_unmet_W, \
    Qc_DailyStorage_content_W, Qc_DailyStorage_to_storage_W, Qc_DailyStorage_from_storage_W, \
    Qc_PeakVCC_AS_gen_W, Qc_PeakVCC_AS_gen_directload_W, \
    E_PeakVCC_AS_req_W, \
    Qc_from_CT_W = activate_AS_VCC(master_to_slave_variables.AS_PeakVCC_on,
                                   Q_cooling_unmet_W,
                                   Qc_DailyStorage_to_storage_W,
                                   Qc_DailyStorage_from_storage_W,
                                   T_district_cooling_supply_K,
                                   T_district_cooling_return_K,
                                   VC_chiller,
                                   master_to_slave_variables.AS_PeakVCC_size_W,
                                   daily_storage_class)

    # IN CASE COOLING DEMAND IS STILL NOT FULLY MET: ACTIVATE BACKUP-VCC
    if Q_cooling_unmet_W > 1.0E-3:
        Qc_BackupVCC_AS_gen_W = Q_cooling_unmet_W  # this will become the back-up chiller
        Qc_BackupVCC_AS_directload_W = Q_cooling_unmet_W
    else:
        Qc_BackupVCC_AS_gen_W = 0.0
        Qc_BackupVCC_AS_directload_W = 0.0

    # WRITE OUTPUTS
    electricity_output = {
        'E_BaseVCC_WS_req_W': E_BaseVCC_WS_req_W,
        'E_PeakVCC_WS_req_W': E_PeakVCC_WS_req_W,
        'E_FreeCooling_req_W': E_FreeCooling_req_W,
        'E_BaseVCC_AS_req_W': E_BaseVCC_AS_req_W,
        'E_PeakVCC_AS_req_W': E_PeakVCC_AS_req_W,
        'E_Trigen_NG_gen_W': E_Trigen_NG_gen_W
    }

    thermal_output = {
        # cooling total
        'Qc_Trigen_NG_gen_W': Qc_Trigen_gen_W,
        'Qc_BaseVCC_WS_gen_W': Qc_BaseVCC_WS_gen_W,
        'Qc_PeakVCC_WS_gen_W': Qc_PeakVCC_WS_gen_W,
        'Qc_FreeCooling_and_DirectStorage_WS_W': Qc_FreeCooling_and_DirectStorage_WS_W,
        'Qc_BaseVCC_AS_gen_W': Qc_BaseVCC_AS_gen_W,
        'Qc_PeakVCC_AS_gen_W': Qc_PeakVCC_AS_gen_W,
        'Qc_BackupVCC_AS_gen_W': Qc_BackupVCC_AS_gen_W,

        # daily storage
        'Qc_DailyStorage_content_W': Qc_DailyStorage_content_W,
        'Qc_DailyStorage_to_storage_W': Qc_DailyStorage_to_storage_W,
        'Qc_DailyStorage_from_storage_W': Qc_DailyStorage_from_storage_W,

        # cooling to direct load
        "Qc_Trigen_NG_gen_directload_W": Qc_Trigen_NG_gen_directload_W,
        "Qc_BaseVCC_WS_gen_directload_W": Qc_BaseVCC_WS_gen_directload_W,
        "Qc_PeakVCC_WS_gen_directload_W": Qc_PeakVCC_WS_gen_directload_W,
        "Qc_FreeCooling_WS_directload_W": Qc_FreeCooling_WS_directload_W,
        "Qc_BaseVCC_AS_gen_directload_W": Qc_BaseVCC_AS_gen_directload_W,
        "Qc_PeakVCC_AS_gen_directload_W": Qc_PeakVCC_AS_gen_directload_W,
        "Qc_BackupVCC_AS_directload_W": Qc_BackupVCC_AS_directload_W,
    }

    gas_output = {
        'NG_Trigen_req_W': NG_Trigen_req_W
    }

    return daily_storage_class, thermal_output, electricity_output, gas_output


def activate_CCandACH_trigen(Q_cooling_unmet_W,
                             Qc_DailyStorage_to_storage_W,
                             Qc_DailyStorage_from_storage_W,
                             T_district_cooling_supply_K,
                             T_district_cooling_return_K,
                             T_ground_K,
                             CCGT_operation_data,
                             absorption_chiller,
                             daily_storage_class,
                             master_to_slave_variables):
    """
    This function activates a tri-generation plant composed of a combined cycle (CC) power plant (i.e. gas + steam
    turbine) and an absorption chiller powered by the heat generated in the CC. In the activation of the technology,
    this function:
        1. assesses the cooling demand that can be met according to maximum capacity of the tri-generation
            plant (for the investigated DCN configuration) and the available storage capacity.
        2. calculates the necessary heat (from CC), electricity (from grid) and cold water (from cooling tower CT) to
            provide the required amount of chilled water (i.e. cooling energy).
        3. calculates the amount of natural gas (NG) needed to provide the necessary heat in the CC and the electricity
            that is produced as a result.
            TODO: Handle the scenario where the CC dimensions don't allow for this heat to be produced.
    For the tri-generation plant to produce cooling energy certain conditions need to be met:
        - cooling demand must not be fully met yet in the current timestep
        - tri-generation needs to be among the eligible technologies for the investigated DCN configuration
        - the district cooling network's supply and return temperatures must not be equal
    """
    # initialise variables for tri-generation activation
    Qc_DailyStorage_content_W = daily_storage_class.current_storage_capacity_Wh
    Qc_Trigen_gen_W = 0.0
    Qc_Trigen_NG_gen_directload_W = 0.0

    E_Trigen_NG_gen_W = 0.0
    E_ACH_req_W = 0.0
    NG_Trigen_req_W = 0.0

    Q_loss_CC = 0.0
    Q_loss_ACH_CT = 0.0
    Q_loss_Trigen = 0.0

    if master_to_slave_variables.NG_Trigen_on == 1 and Q_cooling_unmet_W > 0.0 \
            and not np.isclose(T_district_cooling_supply_K, T_district_cooling_return_K):

        # Check what the maximum cooling capacity of the trigeneration plant can be for this individual
        size_trigen_W = master_to_slave_variables.NG_Trigen_ACH_size_W

        # If the unmet cooling load exceeds the trigen-plant's maximum capacity,
        #   try meeting the remaining cooling demand using the cold storage
        if Q_cooling_unmet_W > size_trigen_W:
            Qc_Trigen_NG_gen_directload_W = size_trigen_W
            Qc_to_storage_W = 0.0
            Qc_from_storage_W, Qc_DailyStorage_content_W = \
                daily_storage_class.discharge_storage(Q_cooling_unmet_W - size_trigen_W)
            Qc_Trigen_gen_W = Qc_Trigen_NG_gen_directload_W + Qc_to_storage_W

        # If the unmet cooling load is smaller than the trigen-plant's maximum capacity,
        #   use the available capacity to fill the cold storage
        else:
            Qc_Trigen_NG_gen_directload_W = Q_cooling_unmet_W
            Qc_to_storage_W, Qc_DailyStorage_content_W = \
                daily_storage_class.charge_storage(size_trigen_W - Q_cooling_unmet_W)
            Qc_from_storage_W = 0.0
            Qc_Trigen_gen_W = Qc_Trigen_NG_gen_directload_W + Qc_to_storage_W

        # GET THE ABSORPTION CHILLER PERFORMANCE
        T_ACH_in_C = ACH_T_IN_FROM_CHP_K - 273
        Qc_CT_ACH_W, \
        Qh_CCGT_req_W, \
        E_ACH_req_W = calc_chiller_absorption_operation(Qc_Trigen_gen_W,
                                                        T_district_cooling_return_K,
                                                        T_district_cooling_supply_K,
                                                        T_ACH_in_C,
                                                        T_ground_K,
                                                        absorption_chiller,
                                                        size_trigen_W)

        # operation of the CCGT
        Q_used_prim_CC_fn_W = CCGT_operation_data['q_input_fn_q_output_W']
        q_output_CC_min_W = CCGT_operation_data['q_output_min_W']
        Q_output_CC_max_W = CCGT_operation_data['q_output_max_W']
        eta_elec_interpol = CCGT_operation_data['eta_el_fn_q_input']

        # operation of combined cycle (gas + steam turbine) possible if above minimum capacity
        if Qh_CCGT_req_W >= q_output_CC_min_W:

            if Qh_CCGT_req_W <= Q_output_CC_max_W:  # Normal operation possible within part load regime
                Q_CHP_gen_W = float(Qh_CCGT_req_W)
                NG_Trigen_req_W = Q_used_prim_CC_fn_W(Q_CHP_gen_W)
                E_Trigen_NG_gen_W = np.float(eta_elec_interpol(NG_Trigen_req_W)) * NG_Trigen_req_W

            else:  # Only part of the demand can be delivered as 100% load achieved
                # This case should never occur, since it means that another heat source would be required to run
                # the absorption chiller at the required capacity.
                print("WARNING: Gas turbine can not output enough heat to power the absorption chiller!")
                Q_CHP_gen_W = Q_output_CC_max_W
                NG_Trigen_req_W = Q_used_prim_CC_fn_W(Q_CHP_gen_W)
                E_Trigen_NG_gen_W = np.float(eta_elec_interpol(NG_Trigen_req_W)) * NG_Trigen_req_W

        # if the operation of the combined cycle is not possible due to its limited capacity, the absorption chiller
        # (i.e. the cooling technology of the tri-generation plant) can not be powered either
        else:
            Qc_Trigen_gen_W = 0.0
            Qc_Trigen_NG_gen_directload_W = 0.0
            Q_CHP_gen_W = 0.0
            NG_Trigen_req_W = 0.0
            E_Trigen_NG_gen_W = 0.0

            E_ACH_req_W = 0.0
            Qc_CT_ACH_W = 0.0

<<<<<<< HEAD
    # ACTIVATE WATER SOURCE COOLING TECHNOLOGIES
    Q_water_body_W = 0.0
    E_water_body_W = 0.0
    Q_FreeCooling_WS_directload_W = 0.0

    # Base VCC water-source OR free cooling using water body
    if master_to_slave_variables.WS_BaseVCC_on == 1 and Q_cooling_unmet_W > 0.0 \
            and T_source_average_water_body_K < VCC_T_COOL_IN \
            and not np.isclose(T_district_cooling_supply_K, T_district_cooling_return_K):

        # initialise variables for the wator source vapour compression chiller and free cooling calculation
        BaseVCC_WS_activated = False
        FreeCooling_WS_activated = False
        Q_BaseVCC_WS_gen_directload_W = 0.0
        thermal_efficiency_VCC = chiller_vapor_compression.eta_th_vcc_g(T_district_cooling_supply_K,
                                                                        T_source_average_water_body_K,
                                                                        VC_chiller)
        capacity_BaseVCC_WS_W = master_to_slave_variables.WS_BaseVCC_size_W
        Qc_output_BaseVCC_WS_max_W = min(capacity_BaseVCC_WS_W, thermal_efficiency_VCC * Q_water_body_potential_W)

        # Activation Case 1: The water temperature doesn't allow for free cooling, therefore the VCC is activated.
        # The unmet cooling demand is larger than the maximum VCC output, therefore the storage is discharged.
        if T_district_cooling_supply_K - T_source_average_water_body_K < DT_COOL \
                and Q_cooling_unmet_W >= Qc_output_BaseVCC_WS_max_W:
            BaseVCC_WS_activated = True
            Q_BaseVCC_WS_gen_directload_W = Qc_output_BaseVCC_WS_max_W
            Qc_BaseVCC_WS_gen_storage_W = 0.0
            Qc_from_storage_W, Q_DailyStorage_content_W = \
                daily_storage_class.discharge_storage(Q_cooling_unmet_W - Qc_output_BaseVCC_WS_max_W)
            Q_BaseVCC_WS_gen_W = Q_BaseVCC_WS_gen_directload_W + Qc_BaseVCC_WS_gen_storage_W

        # Activation Case 2: The water temperature doesn't allow for free cooling, therefore the VCC is activated.
        # The maximum VCC output is larger than the unmet cooling demand, therefore the storage is charged.
        elif T_district_cooling_supply_K - T_source_average_water_body_K < DT_COOL \
                and Q_cooling_unmet_W < Qc_output_BaseVCC_WS_max_W:
            BaseVCC_WS_activated = True
            Q_BaseVCC_WS_gen_directload_W = Q_cooling_unmet_W
            Qc_BaseVCC_WS_gen_storage_W, Q_DailyStorage_content_W = \
                daily_storage_class.charge_storage(Qc_output_BaseVCC_WS_max_W - Q_cooling_unmet_W)
            Qc_from_storage_W = 0.0
            Q_BaseVCC_WS_gen_W = Q_BaseVCC_WS_gen_directload_W + Qc_BaseVCC_WS_gen_storage_W

        # Activation Case 3: The water temperature allows for free cooling, therefore the VCC is bypassed.
        # The unmet cooling demand is larger than the water body's cooling potential, hence the storage is discharged.
        elif T_district_cooling_supply_K - T_source_average_water_body_K >= DT_COOL \
                and Q_cooling_unmet_W >= Q_water_body_potential_W:
            FreeCooling_WS_activated = True
            Q_FreeCooling_WS_directload_W = Q_water_body_potential_W
            Qc_water_body_to_storage_W = 0.0
            Qc_from_storage_W, Q_DailyStorage_content_W = \
                daily_storage_class.discharge_storage(Q_cooling_unmet_W - Q_water_body_potential_W)
            Q_water_body_W = Q_FreeCooling_WS_directload_W + Qc_water_body_to_storage_W

        # Activation Case 4: The water temperature allows for free cooling, therefore the VCC is bypassed.
        # The water body's cooling potential is larger than the unmet cooling demand, therefore the storage is charged.
        elif T_district_cooling_supply_K - T_source_average_water_body_K >= DT_COOL \
                and Q_cooling_unmet_W < Q_water_body_potential_W:
            FreeCooling_WS_activated = True
            Q_FreeCooling_WS_directload_W = Q_cooling_unmet_W
            Qc_water_body_to_storage_W, Q_DailyStorage_content_W = \
                daily_storage_class.charge_storage(Q_water_body_potential_W - Q_cooling_unmet_W)
            Qc_from_storage_W = 0.0
            Q_water_body_W = Q_FreeCooling_WS_directload_W + Qc_water_body_to_storage_W

        # Determine the electricity needed for the hydraulic pumps and the VCC if the latter is activated...
        if BaseVCC_WS_activated:
            Q_BaseVCC_WS_gen_W, \
            E_BaseVCC_WS_req_W = calc_vcc_operation(Q_BaseVCC_WS_gen_W,
                                                    T_district_cooling_return_K,
                                                    T_district_cooling_supply_K,
                                                    T_source_average_water_body_K,
                                                    capacity_BaseVCC_WS_W,
                                                    VC_chiller)
=======
            Qc_from_storage_W = 0.0         # TODO: Remove this section after merging the pull request for this branch
            Qc_to_storage_W = 0.0

            # if Qc_from_storage_W > 0.0:
            #     Qc_storage_correction, Qc_DailyStorage_content_W = \
            #         daily_storage_class.discharge_storage(Qc_from_storage_W)
            #     Qc_from_storage_W -= Qc_storage_correction
            # if Qc_to_storage_W > 0.0:
            #     Qc_storage_correction, Qc_DailyStorage_content_W = \
            #         daily_storage_class.discharge_storage(Qc_to_storage_W)
            #     Qc_to_storage_W -= Qc_storage_correction
>>>>>>> c9eb6a88

        # calculate heat losses (i.e. anthropogenic heat emissions) from Trigen
        Q_loss_CC = NG_Trigen_req_W - Q_CHP_gen_W - E_Trigen_NG_gen_W
        Q_loss_ACH_CT = Qc_CT_ACH_W
        Q_loss_Trigen = Q_loss_CC + Q_loss_ACH_CT

        # update unmet cooling load
        Q_cooling_unmet_W = Q_cooling_unmet_W - Qc_Trigen_NG_gen_directload_W - Qc_from_storage_W
        Qc_DailyStorage_to_storage_W += Qc_to_storage_W
        Qc_DailyStorage_from_storage_W += Qc_from_storage_W

    return Q_cooling_unmet_W, \
           Qc_DailyStorage_content_W, Qc_DailyStorage_to_storage_W, Qc_DailyStorage_from_storage_W, \
           Qc_Trigen_gen_W, Qc_Trigen_NG_gen_directload_W, \
           E_Trigen_NG_gen_W, E_ACH_req_W, NG_Trigen_req_W,\
           Q_loss_CC, Q_loss_ACH_CT, Q_loss_Trigen


def activate_WS_VCC(activation,
                    Q_cooling_unmet_W,
                    Qc_water_body_remaining_W,
                    Qc_DailyStorage_to_storage_W,
                    Qc_DailyStorage_from_storage_W,
                    T_district_cooling_supply_K,
                    T_district_cooling_return_K,
                    T_source_average_water_body_K,
                    VC_chiller,
                    capacity_VCC_WS_W,
                    daily_storage_class):
    """
    This function activates water source cooling technologies. In case the temperature of the water body is low enough
    (i.e. T_district_cooling_supply_K - DeltaT) the water is used directly for free cooling. If the temperature of the
    water body is higher a water source vapour compression chiller is activated.
    In both cases the available cooling potential is compared with the demand. If the cooling potential is higher than
    the demand the thermal storage is charged, otherwise the storage is discharged.
    """

<<<<<<< HEAD
            # Calculate metrics for energy balancing
            # The first expression below corresponds to the second law of thermodynamics, assuming that there are no
            # losses to the air (i.e. the water in the VCC is thermally sealed from the surrounding air)
            Qc_from_water_body_W = Q_BaseVCC_WS_gen_W + E_BaseVCC_WS_req_W
            Qc_from_activated_cooling_system_W = Q_BaseVCC_WS_gen_W - Qc_BaseVCC_WS_gen_storage_W
            Qc_to_storage_W = Qc_BaseVCC_WS_gen_storage_W

        # ...determine the electricity needed for only the pumps if the systems runs on free cooling.
        elif FreeCooling_WS_activated:
            E_pump_WS_req_W = calc_water_body_uptake_pumping(Q_water_body_W,
                                                             T_district_cooling_return_K,
                                                             T_district_cooling_supply_K)
            E_water_body_W = E_pump_WS_req_W
            E_BaseVCC_WS_req_W = E_pump_WS_req_W  # TODO: Check if direct water body cooling can be displayed separately

            # Calculate metrics for energy balancing
            Qc_from_water_body_W = Q_water_body_W
            Qc_from_activated_cooling_system_W = Q_water_body_W - Qc_water_body_to_storage_W
            Qc_to_storage_W = Qc_water_body_to_storage_W

        else:
            print("no water body source base load VCC was used")

        # energy balance: calculate the remaining cooling potential of the water body, the remaining unmet cooling
        # demand (after contributions from VCC and storage) of the DCN and the cooling provided by the storage
        Q_water_body_potential_W -= Qc_from_water_body_W
        Q_cooling_unmet_W = Q_cooling_unmet_W - Qc_from_activated_cooling_system_W - Qc_from_storage_W
        Q_DailyStorage_to_storage_W += Qc_to_storage_W
        Q_DailyStorage_gen_directload_W += Qc_from_storage_W
    else:
        Q_BaseVCC_WS_gen_W = 0.0
        E_BaseVCC_WS_req_W = 0.0
        Q_BaseVCC_WS_gen_directload_W = 0.0
=======
    # Initialise variables for water source cooling (VCC or FreeCooling) activation
    Qc_from_water_body_W = 0.0
    Qc_from_activated_cooling_system_W = 0.0
    Qc_water_body_to_storage_W = 0.0

    Qc_DailyStorage_content_W = daily_storage_class.current_storage_capacity_Wh
    Qc_to_storage_W = 0.0
    Qc_from_storage_W = 0.0

    Qc_FreeCooling_WS_directload_W = 0.0
    Qc_FreeCooling_and_DirectStorage_WS_W = 0.0
    E_FreeCooling_req_W = 0.0

    Qc_VCC_WS_gen_directload_W = 0.0
    Qc_VCC_WS_gen_W = 0.0
    Qc_VCC_WS_gen_storage_W = 0.0
    E_VCC_WS_req_W = 0.0
>>>>>>> c9eb6a88

    # VCC water-source OR free cooling using water body
    if activation == 1 and Q_cooling_unmet_W > 0.0 \
            and T_source_average_water_body_K < VCC_T_COOL_IN \
            and not np.isclose(T_district_cooling_supply_K, T_district_cooling_return_K):

        # initialise variables for the wator source vapour compression chiller and free cooling calculation
<<<<<<< HEAD
        PeakVCC_WS_activated = False
        FreeCooling_WS_activated = False
        Q_PeakVCC_WS_gen_directload_W = 0.0
        thermal_efficiency_VCC = chiller_vapor_compression.eta_th_vcc_g(T_district_cooling_supply_K,
                                                                        T_source_average_water_body_K,
                                                                        VC_chiller)
        capacity_PeakVCC_WS_W = master_to_slave_variables.WS_PeakVCC_size_W
        Qc_output_PeakVCC_WS_max_W = min(capacity_PeakVCC_WS_W, thermal_efficiency_VCC * Q_water_body_potential_W)
=======
        VCC_WS_activated = False
        FreeCooling_WS_activated = False
        # TODO: Replace the current calculation of the thermal efficiency (Carnot efficiency) to a more realistic value
        thermal_efficiency_VCC = T_district_cooling_supply_K / T_source_average_water_body_K
        Qc_output_VCC_WS_max_W = min(capacity_VCC_WS_W, thermal_efficiency_VCC * Qc_water_body_remaining_W)
>>>>>>> c9eb6a88

        # Activation Case 1: The water temperature doesn't allow for free cooling, therefore the VCC is activated.
        # The unmet cooling demand is larger than the maximum VCC output, therefore the storage is discharged.
        if T_district_cooling_supply_K - T_source_average_water_body_K < DT_COOL \
<<<<<<< HEAD
                and Q_cooling_unmet_W >= Qc_output_PeakVCC_WS_max_W:
            PeakVCC_WS_activated = True
            Q_PeakVCC_WS_gen_directload_W = Qc_output_PeakVCC_WS_max_W
            Qc_PeakVCC_WS_gen_storage_W = 0.0
            Qc_from_storage_W, Q_DailyStorage_content_W = \
                daily_storage_class.discharge_storage(Q_cooling_unmet_W - Qc_output_PeakVCC_WS_max_W)
            Q_PeakVCC_WS_gen_W = Q_PeakVCC_WS_gen_directload_W + Qc_PeakVCC_WS_gen_storage_W
=======
                and Q_cooling_unmet_W >= Qc_output_VCC_WS_max_W:
            VCC_WS_activated = True
            Qc_VCC_WS_gen_directload_W = Qc_output_VCC_WS_max_W
            Qc_VCC_WS_gen_storage_W = 0.0
            Qc_from_storage_W, Qc_DailyStorage_content_W = \
                daily_storage_class.discharge_storage(Q_cooling_unmet_W - Qc_output_VCC_WS_max_W)
            Qc_VCC_WS_gen_W = Qc_VCC_WS_gen_directload_W + Qc_VCC_WS_gen_storage_W
>>>>>>> c9eb6a88

        # Activation Case 2: The water temperature doesn't allow for free cooling, therefore the VCC is activated.
        # The maximum VCC output is larger than the unmet cooling demand, therefore the storage is charged.
        elif T_district_cooling_supply_K - T_source_average_water_body_K < DT_COOL \
<<<<<<< HEAD
                and Q_cooling_unmet_W < Qc_output_PeakVCC_WS_max_W:
            PeakVCC_WS_activated = True
            Q_PeakVCC_WS_gen_directload_W = Q_cooling_unmet_W
            Qc_PeakVCC_WS_gen_storage_W, Q_DailyStorage_content_W = \
                daily_storage_class.charge_storage(Qc_output_PeakVCC_WS_max_W - Q_cooling_unmet_W)
            Qc_from_storage_W = 0.0
            Q_PeakVCC_WS_gen_W = Q_PeakVCC_WS_gen_directload_W + Qc_PeakVCC_WS_gen_storage_W

        # Activation Case 3: The water temperature allows for free cooling, therefore the VCC is bypassed.
        # The unmet cooling demand is larger than the water body's cooling potential, hence the storage is discharged.
        elif T_district_cooling_supply_K - T_source_average_water_body_K >= DT_COOL \
                and Q_cooling_unmet_W >= Q_water_body_potential_W:
            FreeCooling_WS_activated = True
            Q_FreeCooling_WS_directload_W = Q_water_body_potential_W
            Qc_water_body_to_storage_W = 0.0
            Qc_from_storage_W, Q_DailyStorage_content_W = \
                daily_storage_class.discharge_storage(Q_cooling_unmet_W - Q_water_body_potential_W)
            Q_water_body_W = Q_FreeCooling_WS_directload_W + Qc_water_body_to_storage_W

        # Activation Case 4: The water temperature allows for free cooling, therefore the VCC is bypassed.
        # The water body's cooling potential is larger than the unmet cooling demand, therefore the storage is charged.
        elif T_district_cooling_supply_K - T_source_average_water_body_K >= DT_COOL \
                and Q_cooling_unmet_W < Q_water_body_potential_W:
            FreeCooling_WS_activated = True
            Q_FreeCooling_WS_directload_W = Q_cooling_unmet_W
            Qc_water_body_to_storage_W, Q_DailyStorage_content_W = \
                daily_storage_class.charge_storage(Q_water_body_potential_W - Q_cooling_unmet_W)
            Qc_from_storage_W = 0.0
            Q_water_body_W = Q_FreeCooling_WS_directload_W + Qc_water_body_to_storage_W

        # Determine the electricity needed for the hydraulic pumps and the VCC if the latter is activated...
        if PeakVCC_WS_activated:
            Q_PeakVCC_WS_gen_W, \
            E_PeakVCC_WS_req_W = calc_vcc_operation(Q_PeakVCC_WS_gen_W,
                                                    T_district_cooling_return_K,
                                                    T_district_cooling_supply_K,
                                                    T_source_average_water_body_K,
                                                    capacity_PeakVCC_WS_W,
                                                    VC_chiller)

            # Delta P from linearization after distribution optimization
            E_pump_WS_req_W = calc_water_body_uptake_pumping(Q_PeakVCC_WS_gen_W,
=======
                and Q_cooling_unmet_W < Qc_output_VCC_WS_max_W:
            VCC_WS_activated = True
            Qc_VCC_WS_gen_directload_W = Q_cooling_unmet_W
            Qc_VCC_WS_gen_storage_W, Qc_DailyStorage_content_W = \
                daily_storage_class.charge_storage(Qc_output_VCC_WS_max_W - Q_cooling_unmet_W)
            Qc_from_storage_W = 0.0
            Qc_VCC_WS_gen_W = Qc_VCC_WS_gen_directload_W + Qc_VCC_WS_gen_storage_W

        # Activation Case 3: The water temperature allows for free cooling, therefore the VCC is bypassed.
        # The unmet cooling demand is larger than the water body's cooling potential, hence the storage is discharged.
        elif T_district_cooling_supply_K - T_source_average_water_body_K >= DT_COOL \
                and Q_cooling_unmet_W >= Qc_water_body_remaining_W:
            FreeCooling_WS_activated = True
            Qc_FreeCooling_WS_directload_W = Qc_water_body_remaining_W
            Qc_water_body_to_storage_W = 0.0
            Qc_from_storage_W, Qc_DailyStorage_content_W = \
                daily_storage_class.discharge_storage(Q_cooling_unmet_W - Qc_water_body_remaining_W)
            Qc_FreeCooling_and_DirectStorage_WS_W = Qc_FreeCooling_WS_directload_W + Qc_water_body_to_storage_W

        # Activation Case 4: The water temperature allows for free cooling, therefore the VCC is bypassed.
        # The water body's cooling potential is larger than the unmet cooling demand, therefore the storage is charged.
        elif T_district_cooling_supply_K - T_source_average_water_body_K >= DT_COOL \
                and Q_cooling_unmet_W < Qc_water_body_remaining_W:
            FreeCooling_WS_activated = True
            Qc_FreeCooling_WS_directload_W = Q_cooling_unmet_W
            Qc_water_body_to_storage_W, Qc_DailyStorage_content_W = \
                daily_storage_class.charge_storage(Qc_water_body_remaining_W - Q_cooling_unmet_W)
            Qc_from_storage_W = 0.0
            Qc_FreeCooling_and_DirectStorage_WS_W = Qc_FreeCooling_WS_directload_W + Qc_water_body_to_storage_W

        # Determine the electricity needed for the hydraulic pumps and the VCC if the latter is activated...
        if VCC_WS_activated:
            # TODO: Make sure the water source Peak VCC's cooling output returned from the function below is in
            #       accordance with the thermal efficiency definition above
            Qc_VCC_WS_gen_W, \
            E_VCC_WS_req_W = calc_vcc_operation(Qc_VCC_WS_gen_W,
                                                T_district_cooling_return_K,
                                                T_district_cooling_supply_K,
                                                T_source_average_water_body_K,
                                                capacity_VCC_WS_W,
                                                VC_chiller)

            # Delta P from linearization after distribution optimization
            E_pump_WS_req_W = calc_water_body_uptake_pumping(Qc_VCC_WS_gen_W,
>>>>>>> c9eb6a88
                                                             T_district_cooling_return_K,
                                                             T_district_cooling_supply_K)

            E_VCC_WS_req_W += E_pump_WS_req_W

            # Calculate metrics for energy balancing
            # The first expression below corresponds to the second law of thermodynamics, assuming that there are no
            # losses to the air (i.e. the water in the VCC is thermally sealed from the surrounding air)
            Qc_from_water_body_W = Qc_VCC_WS_gen_W + E_VCC_WS_req_W
            Qc_from_activated_cooling_system_W = Qc_VCC_WS_gen_W - Qc_VCC_WS_gen_storage_W
            Qc_to_storage_W = Qc_VCC_WS_gen_storage_W

<<<<<<< HEAD
            # Calculate metrics for energy balancing
            # The first expression below corresponds to the second law of thermodynamics, assuming that there are no
            # losses to the air (i.e. the water in the VCC is thermally sealed from the surrounding air)
            Qc_from_water_body_W = Q_PeakVCC_WS_gen_W + E_PeakVCC_WS_req_W
            Qc_from_activated_cooling_system_W = Q_PeakVCC_WS_gen_W - Qc_PeakVCC_WS_gen_storage_W
            Qc_to_storage_W = Qc_PeakVCC_WS_gen_storage_W

            # ...determine the electricity needed for only the pumps if the systems runs on free cooling.
        elif FreeCooling_WS_activated:
            E_pump_WS_req_W = calc_water_body_uptake_pumping(Q_water_body_W,
                                                             T_district_cooling_return_K,
                                                             T_district_cooling_supply_K)
            E_water_body_W = E_pump_WS_req_W
            E_BaseVCC_WS_req_W = E_pump_WS_req_W  # TODO: Check if direct water body cooling can be displayed separately

            # Calculate metrics for energy balancing
            Qc_from_water_body_W = Q_water_body_W
            Qc_from_activated_cooling_system_W = Q_water_body_W - Qc_water_body_to_storage_W
=======
            # ...determine the electricity needed for only the pumps if the systems runs on free cooling.
        elif FreeCooling_WS_activated:
            E_pump_WS_req_W = calc_water_body_uptake_pumping(Qc_FreeCooling_and_DirectStorage_WS_W,
                                                             T_district_cooling_return_K,
                                                             T_district_cooling_supply_K)
            E_FreeCooling_req_W = E_pump_WS_req_W
            E_VCC_WS_req_W = E_pump_WS_req_W  # TODO: Check if direct water body cooling can be displayed separately

            # Calculate metrics for energy balancing
            Qc_from_water_body_W = Qc_FreeCooling_and_DirectStorage_WS_W
            Qc_from_activated_cooling_system_W = Qc_FreeCooling_and_DirectStorage_WS_W - Qc_water_body_to_storage_W
>>>>>>> c9eb6a88
            Qc_to_storage_W = Qc_water_body_to_storage_W

        else:
            print("no water body source peak load VCC was used")
        # energy balance: calculate the remaining cooling potential of the water body, the remaining unmet cooling 
        # demand (after contributions from VCC and storage) of the DCN and the cooling provided by the storage
<<<<<<< HEAD
        Q_water_body_potential_W -= Qc_from_water_body_W
        Q_cooling_unmet_W = Q_cooling_unmet_W - Qc_from_activated_cooling_system_W - Qc_from_storage_W
        Q_DailyStorage_to_storage_W += Qc_to_storage_W
        Q_DailyStorage_gen_directload_W += Qc_from_storage_W
    else:
        Q_PeakVCC_WS_gen_directload_W = 0.0
        Q_PeakVCC_WS_gen_W = 0.0
        E_PeakVCC_WS_req_W = 0.0

    # ACTIVATE AIR SOURCE COOLING TECHNOLOGIES
    # Base VCC air-source with a cooling tower
    if master_to_slave_variables.AS_BaseVCC_on == 1 and Q_cooling_unmet_W > 0.0 \
            and not np.isclose(T_district_cooling_supply_K, T_district_cooling_return_K):
=======
        Qc_water_body_remaining_W -= Qc_from_water_body_W
        Q_cooling_unmet_W = Q_cooling_unmet_W - Qc_from_activated_cooling_system_W - Qc_from_storage_W
        Qc_DailyStorage_to_storage_W += Qc_to_storage_W
        Qc_DailyStorage_from_storage_W += Qc_from_storage_W

    return Q_cooling_unmet_W, Qc_water_body_remaining_W, \
           Qc_DailyStorage_content_W, Qc_DailyStorage_to_storage_W, Qc_DailyStorage_from_storage_W, \
           Qc_VCC_WS_gen_W, Qc_VCC_WS_gen_directload_W, \
           Qc_FreeCooling_and_DirectStorage_WS_W, Qc_FreeCooling_WS_directload_W, \
           E_VCC_WS_req_W, E_FreeCooling_req_W, \
           Qc_from_water_body_W


def activate_AS_VCC(activation,
                    Q_cooling_unmet_W,
                    Qc_DailyStorage_to_storage_W,
                    Qc_DailyStorage_from_storage_W,
                    T_district_cooling_supply_K,
                    T_district_cooling_return_K,
                    VC_chiller,
                    capacity_VCC_AS_W,
                    daily_storage_class):
    """
    This function activates air source vapour compression chillers (i.e. VCC connected to cooling towers in the cold
    water loop). In case the cooling capacity of the VCC is insufficient the cold storage is discharged to try to
    cover the unmet cooling demand. If the capacity of the VCC is greater than the unmet cooling demand, the remaining
    capacity is used to charge the thermal storage.
    """
    Qc_VCC_AS_gen_W = 0.0
    Qc_VCC_AS_gen_directload_W = 0.0
    E_VCC_AS_req_W = 0.0

    Qc_DailyStorage_content_W = daily_storage_class.current_storage_capacity_Wh
    Qc_to_storage_W = 0.0
    Qc_from_storage_W = 0.0
>>>>>>> c9eb6a88

    if activation == 1 and Q_cooling_unmet_W > 0.0 \
            and not np.isclose(T_district_cooling_supply_K, T_district_cooling_return_K):

        # Activation Case 1: The cooling demand exceeds the maximum capacity of the air-source VCC, therefore the cold
        # storage is discharged to try to cover the unmet demand.
        if Q_cooling_unmet_W > capacity_VCC_AS_W:
            Qc_VCC_AS_gen_directload_W = capacity_VCC_AS_W
            Qc_to_storage_W = 0.0
            Qc_from_storage_W, Qc_DailyStorage_content_W = \
                daily_storage_class.discharge_storage(Q_cooling_unmet_W - capacity_VCC_AS_W)
            Qc_VCC_AS_gen_W = Qc_VCC_AS_gen_directload_W + Qc_to_storage_W
        # Activation Case 2: The VCC's capacity exceeds the demand, therefore the storage is charged using the excess
        # cooling supply.
        else:
            Qc_VCC_AS_gen_directload_W = Q_cooling_unmet_W
            Qc_to_storage_W, Qc_DailyStorage_content_W = \
                daily_storage_class.charge_storage(capacity_VCC_AS_W - Q_cooling_unmet_W)
            Qc_from_storage_W = 0.0
<<<<<<< HEAD
            Q_PeakVCC_AS_gen_W = Q_PeakVCC_AS_gen_directload_W + Q_PeakVCC_AS_gen_storage_W

        Q_PeakVCC_AS_gen_W, \
        E_PeakVCC_AS_req_W = calc_vcc_CT_operation(Q_PeakVCC_AS_gen_W,
                                                   T_district_cooling_return_K,
                                                   T_district_cooling_supply_K,
                                                   VCC_T_COOL_IN,
                                                   size_AS_PeakVCC_W,
                                                   VC_chiller)

        Q_cooling_unmet_W = Q_cooling_unmet_W - Q_PeakVCC_AS_gen_directload_W - Qc_from_storage_W
        Q_DailyStorage_to_storage_W += Q_PeakVCC_AS_gen_storage_W
        Q_DailyStorage_gen_directload_W += Qc_from_storage_W
    else:
        Q_PeakVCC_AS_gen_W = 0.0
        E_PeakVCC_AS_req_W = 0.0
        Q_BaseVCC_AS_gen_directload_W = 0.0
        Q_PeakVCC_AS_gen_directload_W = 0.0

    if Q_cooling_unmet_W > 1.0E-3:
        Q_BackupVCC_AS_gen_W = Q_cooling_unmet_W  # this will become the back-up chiller
        Q_BackupVCC_AS_directload_W = Q_cooling_unmet_W
    else:
        Q_BackupVCC_AS_gen_W = 0.0
        Q_BackupVCC_AS_directload_W = 0.0

    # writing outputs
    electricity_output = {
        'E_BaseVCC_WS_req_W': E_BaseVCC_WS_req_W,
        'E_PeakVCC_WS_req_W': E_PeakVCC_WS_req_W,
        'E_water_body_W': E_water_body_W,
        'E_BaseVCC_AS_req_W': E_BaseVCC_AS_req_W,
        'E_PeakVCC_AS_req_W': E_PeakVCC_AS_req_W,
        'E_Trigen_NG_gen_W': E_Trigen_NG_gen_W
    }

    thermal_output = {
        # cooling total
        'Q_Trigen_NG_gen_W': Q_Trigen_gen_W,
        'Q_BaseVCC_WS_gen_W': Q_BaseVCC_WS_gen_W,
        'Q_PeakVCC_WS_gen_W': Q_PeakVCC_WS_gen_W,
        'Q_water_body_W': Q_water_body_W,
        'Q_BaseVCC_AS_gen_W': Q_BaseVCC_AS_gen_W,
        'Q_PeakVCC_AS_gen_W': Q_PeakVCC_AS_gen_W,
        'Q_BackupVCC_AS_gen_W': Q_BackupVCC_AS_gen_W,

        # daily storage
        'Q_DailyStorage_content_W': Q_DailyStorage_content_W,
        'Q_DailyStorage_to_storage_W': Q_DailyStorage_to_storage_W,

        # cooling to direct load
        'Q_DailyStorage_gen_directload_W': Q_DailyStorage_gen_directload_W,
        "Q_Trigen_NG_gen_directload_W": Q_Trigen_NG_gen_directload_W,
        "Q_BaseVCC_WS_gen_directload_W": Q_BaseVCC_WS_gen_directload_W,
        "Q_PeakVCC_WS_gen_directload_W": Q_PeakVCC_WS_gen_directload_W,
        "Q_FreeCooling_WS_directload_W": Q_FreeCooling_WS_directload_W,
        "Q_BaseVCC_AS_gen_directload_W": Q_BaseVCC_AS_gen_directload_W,
        "Q_PeakVCC_AS_gen_directload_W": Q_PeakVCC_AS_gen_directload_W,
        "Q_BackupVCC_AS_directload_W": Q_BackupVCC_AS_directload_W,
    }

    gas_output = {
        'NG_Trigen_req_W': NG_Trigen_req_W
    }

    return daily_storage_class, thermal_output, electricity_output, gas_output
=======
            Qc_VCC_AS_gen_W = Qc_VCC_AS_gen_directload_W + Qc_to_storage_W

        # Determine the electricity demand needed to operate the VCC and cooling tower (CT)
        Qc_VCC_AS_gen_W, \
        E_VCC_AS_req_W = calc_vcc_CT_operation(Qc_VCC_AS_gen_W,
                                               T_district_cooling_return_K,
                                               T_district_cooling_supply_K,
                                               VCC_T_COOL_IN,
                                               capacity_VCC_AS_W,
                                               VC_chiller)

    Q_cooling_unmet_W = Q_cooling_unmet_W - Qc_VCC_AS_gen_directload_W - Qc_from_storage_W
    Qc_DailyStorage_to_storage_W += Qc_to_storage_W
    Qc_DailyStorage_from_storage_W += Qc_from_storage_W
    Qc_from_CT_W = Qc_VCC_AS_gen_W + E_VCC_AS_req_W

    return Q_cooling_unmet_W, \
           Qc_DailyStorage_content_W, Qc_DailyStorage_to_storage_W, Qc_DailyStorage_from_storage_W, \
           Qc_VCC_AS_gen_W, Qc_VCC_AS_gen_directload_W, \
           E_VCC_AS_req_W, \
           Qc_from_CT_W
>>>>>>> c9eb6a88


def calc_vcc_operation(Qc_from_VCC_W, T_DCN_re_K, T_DCN_sup_K, T_source_K, chiller_size, VC_chiller):
    """
    Calculate cooling energy supplied by the vapour compression chiller and the corresponding electrical energy
    required.

    :param float Qc_from_VCC_W: cooling supplied by the vapour compression chiller
    :param float T_DCN_re_K: return temperature of the district cooling network (chilled water cycle supply)
    :param float T_DCN_sup_K: supply temperature of the district cooling network (chilled water cycle supply)
    :param float T_source_K: temperature of the water body used for cooling (cooling water cycle supply)
    :param float chiller_size: capacity of vapor compression chiller
    :param VaporCompressionChiller class object VC_chiller: eligible vapor compression chiller types

    :return float Qc_VCC_W: cold energy supply to the district cooling network (chilled water cycle supply)
    :return float E_used_VCC_W: electrical energy required to operate the VCC to output Qc_VCC_W
    """
    Qc_from_VCC_W = min(Qc_from_VCC_W,
                        chiller_size)  # The chiller can not supply more cooling than the installed capacity allows
    VCC_operation = chiller_vapor_compression.calc_VCC(Qc_from_VCC_W, T_DCN_sup_K, T_DCN_re_K, T_source_K, VC_chiller)

    # unpack outputs
    Qc_VCC_W = VCC_operation['q_chw_W']
    E_used_VCC_W = VCC_operation['wdot_W']

    return Qc_VCC_W, E_used_VCC_W


def calc_vcc_CT_operation(Qc_from_VCC_W,
                          T_DCN_re_K,
                          T_DCN_sup_K,
                          T_source_K,
                          size_chiller_CT,
                          VC_chiller):
    VCC_operation = chiller_vapor_compression.calc_VCC(Qc_from_VCC_W, T_DCN_sup_K, T_DCN_re_K, T_source_K, VC_chiller)

    # unpack outputs
    Qc_CT_VCC_W = VCC_operation['q_cw_W']
    Qc_VCC_W = VCC_operation['q_chw_W']

    # calculate cooling tower
    wdot_CT_Wh = CTModel.calc_CT(Qc_CT_VCC_W, size_chiller_CT)

    # calcualte energy consumption and variable costs
    E_used_VCC_W = (VCC_operation['wdot_W'] + wdot_CT_Wh)

    return Qc_VCC_W, E_used_VCC_W


def calc_chiller_absorption_operation(Qc_ACH_req_W, T_DCN_re_K, T_DCN_sup_K, T_ACH_in_C, T_ground_K, chiller_prop,
                                      size_ACH_W):
    if T_DCN_re_K == T_DCN_sup_K:
        mdot_ACH_kgpers = 0
    else:
        mdot_ACH_kgpers = Qc_ACH_req_W / (
                (T_DCN_re_K - T_DCN_sup_K) * HEAT_CAPACITY_OF_WATER_JPERKGK)  # required chw flow rate from ACH

    ACH_operation = chiller_absorption.calc_chiller_main(mdot_ACH_kgpers,
                                                         T_DCN_sup_K,
                                                         T_DCN_re_K,
                                                         T_ACH_in_C,
                                                         T_ground_K,
                                                         chiller_prop)

    Qc_CT_ACH_W = ACH_operation['q_cw_W']

    # calculate cooling tower
    wdot_CT_Wh = CTModel.calc_CT(Qc_CT_ACH_W, size_ACH_W)

    # calcualte energy consumption and variable costs
    Qh_CHP_ACH_W = ACH_operation['q_hw_W']
    E_used_ACH_W = ACH_operation['wdot_W'] + wdot_CT_Wh

    return Qc_CT_ACH_W, Qh_CHP_ACH_W, E_used_ACH_W
<|MERGE_RESOLUTION|>--- conflicted
+++ resolved
@@ -26,11 +26,7 @@
 def cooling_resource_activator(Q_thermal_req,
                                T_district_cooling_supply_K,
                                T_district_cooling_return_K,
-<<<<<<< HEAD
-                               Q_water_body_potential_W,
-=======
                                Qc_water_body_potential_W,
->>>>>>> c9eb6a88
                                T_source_average_water_body_K,
                                T_ground_K,
                                daily_storage_class,
@@ -56,11 +52,7 @@
     :param Q_thermal_req: cooling demand of DCN (in hour x)
     :param T_district_cooling_supply_K: supply temperature of DCN (in hour x)
     :param T_district_cooling_return_K: return temperature of DCN (in hour x)
-<<<<<<< HEAD
-    :param Q_water_body_potential_W: free cooling capacity of water body (in hour x)
-=======
     :param Qc_water_body_potential_W: free cooling capacity of water body (in hour x)
->>>>>>> c9eb6a88
     :param T_source_average_water_body_K: temperature of water drawn from the water body (in hour x)
     :param T_ground_K: temperature of ground (in hour x)
     :param daily_storage_class: characteristics of selected thermal energy storage tank (including state of charge)
@@ -76,11 +68,7 @@
     :type Q_thermal_req: float
     :type T_district_cooling_supply_K: float
     :type T_district_cooling_return_K: float
-<<<<<<< HEAD
-    :type Q_water_body_potential_W: float
-=======
     :type Qc_water_body_potential_W: float
->>>>>>> c9eb6a88
     :type T_source_average_water_body_K: float
     :type T_ground_K: float
     :type daily_storage_class: cea.optimization.slave.daily_storage.load_leveling.LoadLevelingDailyStorage class object
@@ -353,81 +341,6 @@
             E_ACH_req_W = 0.0
             Qc_CT_ACH_W = 0.0
 
-<<<<<<< HEAD
-    # ACTIVATE WATER SOURCE COOLING TECHNOLOGIES
-    Q_water_body_W = 0.0
-    E_water_body_W = 0.0
-    Q_FreeCooling_WS_directload_W = 0.0
-
-    # Base VCC water-source OR free cooling using water body
-    if master_to_slave_variables.WS_BaseVCC_on == 1 and Q_cooling_unmet_W > 0.0 \
-            and T_source_average_water_body_K < VCC_T_COOL_IN \
-            and not np.isclose(T_district_cooling_supply_K, T_district_cooling_return_K):
-
-        # initialise variables for the wator source vapour compression chiller and free cooling calculation
-        BaseVCC_WS_activated = False
-        FreeCooling_WS_activated = False
-        Q_BaseVCC_WS_gen_directload_W = 0.0
-        thermal_efficiency_VCC = chiller_vapor_compression.eta_th_vcc_g(T_district_cooling_supply_K,
-                                                                        T_source_average_water_body_K,
-                                                                        VC_chiller)
-        capacity_BaseVCC_WS_W = master_to_slave_variables.WS_BaseVCC_size_W
-        Qc_output_BaseVCC_WS_max_W = min(capacity_BaseVCC_WS_W, thermal_efficiency_VCC * Q_water_body_potential_W)
-
-        # Activation Case 1: The water temperature doesn't allow for free cooling, therefore the VCC is activated.
-        # The unmet cooling demand is larger than the maximum VCC output, therefore the storage is discharged.
-        if T_district_cooling_supply_K - T_source_average_water_body_K < DT_COOL \
-                and Q_cooling_unmet_W >= Qc_output_BaseVCC_WS_max_W:
-            BaseVCC_WS_activated = True
-            Q_BaseVCC_WS_gen_directload_W = Qc_output_BaseVCC_WS_max_W
-            Qc_BaseVCC_WS_gen_storage_W = 0.0
-            Qc_from_storage_W, Q_DailyStorage_content_W = \
-                daily_storage_class.discharge_storage(Q_cooling_unmet_W - Qc_output_BaseVCC_WS_max_W)
-            Q_BaseVCC_WS_gen_W = Q_BaseVCC_WS_gen_directload_W + Qc_BaseVCC_WS_gen_storage_W
-
-        # Activation Case 2: The water temperature doesn't allow for free cooling, therefore the VCC is activated.
-        # The maximum VCC output is larger than the unmet cooling demand, therefore the storage is charged.
-        elif T_district_cooling_supply_K - T_source_average_water_body_K < DT_COOL \
-                and Q_cooling_unmet_W < Qc_output_BaseVCC_WS_max_W:
-            BaseVCC_WS_activated = True
-            Q_BaseVCC_WS_gen_directload_W = Q_cooling_unmet_W
-            Qc_BaseVCC_WS_gen_storage_W, Q_DailyStorage_content_W = \
-                daily_storage_class.charge_storage(Qc_output_BaseVCC_WS_max_W - Q_cooling_unmet_W)
-            Qc_from_storage_W = 0.0
-            Q_BaseVCC_WS_gen_W = Q_BaseVCC_WS_gen_directload_W + Qc_BaseVCC_WS_gen_storage_W
-
-        # Activation Case 3: The water temperature allows for free cooling, therefore the VCC is bypassed.
-        # The unmet cooling demand is larger than the water body's cooling potential, hence the storage is discharged.
-        elif T_district_cooling_supply_K - T_source_average_water_body_K >= DT_COOL \
-                and Q_cooling_unmet_W >= Q_water_body_potential_W:
-            FreeCooling_WS_activated = True
-            Q_FreeCooling_WS_directload_W = Q_water_body_potential_W
-            Qc_water_body_to_storage_W = 0.0
-            Qc_from_storage_W, Q_DailyStorage_content_W = \
-                daily_storage_class.discharge_storage(Q_cooling_unmet_W - Q_water_body_potential_W)
-            Q_water_body_W = Q_FreeCooling_WS_directload_W + Qc_water_body_to_storage_W
-
-        # Activation Case 4: The water temperature allows for free cooling, therefore the VCC is bypassed.
-        # The water body's cooling potential is larger than the unmet cooling demand, therefore the storage is charged.
-        elif T_district_cooling_supply_K - T_source_average_water_body_K >= DT_COOL \
-                and Q_cooling_unmet_W < Q_water_body_potential_W:
-            FreeCooling_WS_activated = True
-            Q_FreeCooling_WS_directload_W = Q_cooling_unmet_W
-            Qc_water_body_to_storage_W, Q_DailyStorage_content_W = \
-                daily_storage_class.charge_storage(Q_water_body_potential_W - Q_cooling_unmet_W)
-            Qc_from_storage_W = 0.0
-            Q_water_body_W = Q_FreeCooling_WS_directload_W + Qc_water_body_to_storage_W
-
-        # Determine the electricity needed for the hydraulic pumps and the VCC if the latter is activated...
-        if BaseVCC_WS_activated:
-            Q_BaseVCC_WS_gen_W, \
-            E_BaseVCC_WS_req_W = calc_vcc_operation(Q_BaseVCC_WS_gen_W,
-                                                    T_district_cooling_return_K,
-                                                    T_district_cooling_supply_K,
-                                                    T_source_average_water_body_K,
-                                                    capacity_BaseVCC_WS_W,
-                                                    VC_chiller)
-=======
             Qc_from_storage_W = 0.0         # TODO: Remove this section after merging the pull request for this branch
             Qc_to_storage_W = 0.0
 
@@ -439,7 +352,6 @@
             #     Qc_storage_correction, Qc_DailyStorage_content_W = \
             #         daily_storage_class.discharge_storage(Qc_to_storage_W)
             #     Qc_to_storage_W -= Qc_storage_correction
->>>>>>> c9eb6a88
 
         # calculate heat losses (i.e. anthropogenic heat emissions) from Trigen
         Q_loss_CC = NG_Trigen_req_W - Q_CHP_gen_W - E_Trigen_NG_gen_W
@@ -477,41 +389,6 @@
     the demand the thermal storage is charged, otherwise the storage is discharged.
     """
 
-<<<<<<< HEAD
-            # Calculate metrics for energy balancing
-            # The first expression below corresponds to the second law of thermodynamics, assuming that there are no
-            # losses to the air (i.e. the water in the VCC is thermally sealed from the surrounding air)
-            Qc_from_water_body_W = Q_BaseVCC_WS_gen_W + E_BaseVCC_WS_req_W
-            Qc_from_activated_cooling_system_W = Q_BaseVCC_WS_gen_W - Qc_BaseVCC_WS_gen_storage_W
-            Qc_to_storage_W = Qc_BaseVCC_WS_gen_storage_W
-
-        # ...determine the electricity needed for only the pumps if the systems runs on free cooling.
-        elif FreeCooling_WS_activated:
-            E_pump_WS_req_W = calc_water_body_uptake_pumping(Q_water_body_W,
-                                                             T_district_cooling_return_K,
-                                                             T_district_cooling_supply_K)
-            E_water_body_W = E_pump_WS_req_W
-            E_BaseVCC_WS_req_W = E_pump_WS_req_W  # TODO: Check if direct water body cooling can be displayed separately
-
-            # Calculate metrics for energy balancing
-            Qc_from_water_body_W = Q_water_body_W
-            Qc_from_activated_cooling_system_W = Q_water_body_W - Qc_water_body_to_storage_W
-            Qc_to_storage_W = Qc_water_body_to_storage_W
-
-        else:
-            print("no water body source base load VCC was used")
-
-        # energy balance: calculate the remaining cooling potential of the water body, the remaining unmet cooling
-        # demand (after contributions from VCC and storage) of the DCN and the cooling provided by the storage
-        Q_water_body_potential_W -= Qc_from_water_body_W
-        Q_cooling_unmet_W = Q_cooling_unmet_W - Qc_from_activated_cooling_system_W - Qc_from_storage_W
-        Q_DailyStorage_to_storage_W += Qc_to_storage_W
-        Q_DailyStorage_gen_directload_W += Qc_from_storage_W
-    else:
-        Q_BaseVCC_WS_gen_W = 0.0
-        E_BaseVCC_WS_req_W = 0.0
-        Q_BaseVCC_WS_gen_directload_W = 0.0
-=======
     # Initialise variables for water source cooling (VCC or FreeCooling) activation
     Qc_from_water_body_W = 0.0
     Qc_from_activated_cooling_system_W = 0.0
@@ -529,7 +406,6 @@
     Qc_VCC_WS_gen_W = 0.0
     Qc_VCC_WS_gen_storage_W = 0.0
     E_VCC_WS_req_W = 0.0
->>>>>>> c9eb6a88
 
     # VCC water-source OR free cooling using water body
     if activation == 1 and Q_cooling_unmet_W > 0.0 \
@@ -537,35 +413,17 @@
             and not np.isclose(T_district_cooling_supply_K, T_district_cooling_return_K):
 
         # initialise variables for the wator source vapour compression chiller and free cooling calculation
-<<<<<<< HEAD
-        PeakVCC_WS_activated = False
+        VCC_WS_activated = False
         FreeCooling_WS_activated = False
-        Q_PeakVCC_WS_gen_directload_W = 0.0
         thermal_efficiency_VCC = chiller_vapor_compression.eta_th_vcc_g(T_district_cooling_supply_K,
                                                                         T_source_average_water_body_K,
                                                                         VC_chiller)
-        capacity_PeakVCC_WS_W = master_to_slave_variables.WS_PeakVCC_size_W
-        Qc_output_PeakVCC_WS_max_W = min(capacity_PeakVCC_WS_W, thermal_efficiency_VCC * Q_water_body_potential_W)
-=======
-        VCC_WS_activated = False
-        FreeCooling_WS_activated = False
-        # TODO: Replace the current calculation of the thermal efficiency (Carnot efficiency) to a more realistic value
-        thermal_efficiency_VCC = T_district_cooling_supply_K / T_source_average_water_body_K
         Qc_output_VCC_WS_max_W = min(capacity_VCC_WS_W, thermal_efficiency_VCC * Qc_water_body_remaining_W)
->>>>>>> c9eb6a88
+
 
         # Activation Case 1: The water temperature doesn't allow for free cooling, therefore the VCC is activated.
         # The unmet cooling demand is larger than the maximum VCC output, therefore the storage is discharged.
         if T_district_cooling_supply_K - T_source_average_water_body_K < DT_COOL \
-<<<<<<< HEAD
-                and Q_cooling_unmet_W >= Qc_output_PeakVCC_WS_max_W:
-            PeakVCC_WS_activated = True
-            Q_PeakVCC_WS_gen_directload_W = Qc_output_PeakVCC_WS_max_W
-            Qc_PeakVCC_WS_gen_storage_W = 0.0
-            Qc_from_storage_W, Q_DailyStorage_content_W = \
-                daily_storage_class.discharge_storage(Q_cooling_unmet_W - Qc_output_PeakVCC_WS_max_W)
-            Q_PeakVCC_WS_gen_W = Q_PeakVCC_WS_gen_directload_W + Qc_PeakVCC_WS_gen_storage_W
-=======
                 and Q_cooling_unmet_W >= Qc_output_VCC_WS_max_W:
             VCC_WS_activated = True
             Qc_VCC_WS_gen_directload_W = Qc_output_VCC_WS_max_W
@@ -573,55 +431,10 @@
             Qc_from_storage_W, Qc_DailyStorage_content_W = \
                 daily_storage_class.discharge_storage(Q_cooling_unmet_W - Qc_output_VCC_WS_max_W)
             Qc_VCC_WS_gen_W = Qc_VCC_WS_gen_directload_W + Qc_VCC_WS_gen_storage_W
->>>>>>> c9eb6a88
 
         # Activation Case 2: The water temperature doesn't allow for free cooling, therefore the VCC is activated.
         # The maximum VCC output is larger than the unmet cooling demand, therefore the storage is charged.
         elif T_district_cooling_supply_K - T_source_average_water_body_K < DT_COOL \
-<<<<<<< HEAD
-                and Q_cooling_unmet_W < Qc_output_PeakVCC_WS_max_W:
-            PeakVCC_WS_activated = True
-            Q_PeakVCC_WS_gen_directload_W = Q_cooling_unmet_W
-            Qc_PeakVCC_WS_gen_storage_W, Q_DailyStorage_content_W = \
-                daily_storage_class.charge_storage(Qc_output_PeakVCC_WS_max_W - Q_cooling_unmet_W)
-            Qc_from_storage_W = 0.0
-            Q_PeakVCC_WS_gen_W = Q_PeakVCC_WS_gen_directload_W + Qc_PeakVCC_WS_gen_storage_W
-
-        # Activation Case 3: The water temperature allows for free cooling, therefore the VCC is bypassed.
-        # The unmet cooling demand is larger than the water body's cooling potential, hence the storage is discharged.
-        elif T_district_cooling_supply_K - T_source_average_water_body_K >= DT_COOL \
-                and Q_cooling_unmet_W >= Q_water_body_potential_W:
-            FreeCooling_WS_activated = True
-            Q_FreeCooling_WS_directload_W = Q_water_body_potential_W
-            Qc_water_body_to_storage_W = 0.0
-            Qc_from_storage_W, Q_DailyStorage_content_W = \
-                daily_storage_class.discharge_storage(Q_cooling_unmet_W - Q_water_body_potential_W)
-            Q_water_body_W = Q_FreeCooling_WS_directload_W + Qc_water_body_to_storage_W
-
-        # Activation Case 4: The water temperature allows for free cooling, therefore the VCC is bypassed.
-        # The water body's cooling potential is larger than the unmet cooling demand, therefore the storage is charged.
-        elif T_district_cooling_supply_K - T_source_average_water_body_K >= DT_COOL \
-                and Q_cooling_unmet_W < Q_water_body_potential_W:
-            FreeCooling_WS_activated = True
-            Q_FreeCooling_WS_directload_W = Q_cooling_unmet_W
-            Qc_water_body_to_storage_W, Q_DailyStorage_content_W = \
-                daily_storage_class.charge_storage(Q_water_body_potential_W - Q_cooling_unmet_W)
-            Qc_from_storage_W = 0.0
-            Q_water_body_W = Q_FreeCooling_WS_directload_W + Qc_water_body_to_storage_W
-
-        # Determine the electricity needed for the hydraulic pumps and the VCC if the latter is activated...
-        if PeakVCC_WS_activated:
-            Q_PeakVCC_WS_gen_W, \
-            E_PeakVCC_WS_req_W = calc_vcc_operation(Q_PeakVCC_WS_gen_W,
-                                                    T_district_cooling_return_K,
-                                                    T_district_cooling_supply_K,
-                                                    T_source_average_water_body_K,
-                                                    capacity_PeakVCC_WS_W,
-                                                    VC_chiller)
-
-            # Delta P from linearization after distribution optimization
-            E_pump_WS_req_W = calc_water_body_uptake_pumping(Q_PeakVCC_WS_gen_W,
-=======
                 and Q_cooling_unmet_W < Qc_output_VCC_WS_max_W:
             VCC_WS_activated = True
             Qc_VCC_WS_gen_directload_W = Q_cooling_unmet_W
@@ -654,8 +467,6 @@
 
         # Determine the electricity needed for the hydraulic pumps and the VCC if the latter is activated...
         if VCC_WS_activated:
-            # TODO: Make sure the water source Peak VCC's cooling output returned from the function below is in
-            #       accordance with the thermal efficiency definition above
             Qc_VCC_WS_gen_W, \
             E_VCC_WS_req_W = calc_vcc_operation(Qc_VCC_WS_gen_W,
                                                 T_district_cooling_return_K,
@@ -666,7 +477,6 @@
 
             # Delta P from linearization after distribution optimization
             E_pump_WS_req_W = calc_water_body_uptake_pumping(Qc_VCC_WS_gen_W,
->>>>>>> c9eb6a88
                                                              T_district_cooling_return_K,
                                                              T_district_cooling_supply_K)
 
@@ -679,26 +489,6 @@
             Qc_from_activated_cooling_system_W = Qc_VCC_WS_gen_W - Qc_VCC_WS_gen_storage_W
             Qc_to_storage_W = Qc_VCC_WS_gen_storage_W
 
-<<<<<<< HEAD
-            # Calculate metrics for energy balancing
-            # The first expression below corresponds to the second law of thermodynamics, assuming that there are no
-            # losses to the air (i.e. the water in the VCC is thermally sealed from the surrounding air)
-            Qc_from_water_body_W = Q_PeakVCC_WS_gen_W + E_PeakVCC_WS_req_W
-            Qc_from_activated_cooling_system_W = Q_PeakVCC_WS_gen_W - Qc_PeakVCC_WS_gen_storage_W
-            Qc_to_storage_W = Qc_PeakVCC_WS_gen_storage_W
-
-            # ...determine the electricity needed for only the pumps if the systems runs on free cooling.
-        elif FreeCooling_WS_activated:
-            E_pump_WS_req_W = calc_water_body_uptake_pumping(Q_water_body_W,
-                                                             T_district_cooling_return_K,
-                                                             T_district_cooling_supply_K)
-            E_water_body_W = E_pump_WS_req_W
-            E_BaseVCC_WS_req_W = E_pump_WS_req_W  # TODO: Check if direct water body cooling can be displayed separately
-
-            # Calculate metrics for energy balancing
-            Qc_from_water_body_W = Q_water_body_W
-            Qc_from_activated_cooling_system_W = Q_water_body_W - Qc_water_body_to_storage_W
-=======
             # ...determine the electricity needed for only the pumps if the systems runs on free cooling.
         elif FreeCooling_WS_activated:
             E_pump_WS_req_W = calc_water_body_uptake_pumping(Qc_FreeCooling_and_DirectStorage_WS_W,
@@ -710,28 +500,12 @@
             # Calculate metrics for energy balancing
             Qc_from_water_body_W = Qc_FreeCooling_and_DirectStorage_WS_W
             Qc_from_activated_cooling_system_W = Qc_FreeCooling_and_DirectStorage_WS_W - Qc_water_body_to_storage_W
->>>>>>> c9eb6a88
             Qc_to_storage_W = Qc_water_body_to_storage_W
 
         else:
             print("no water body source peak load VCC was used")
         # energy balance: calculate the remaining cooling potential of the water body, the remaining unmet cooling 
         # demand (after contributions from VCC and storage) of the DCN and the cooling provided by the storage
-<<<<<<< HEAD
-        Q_water_body_potential_W -= Qc_from_water_body_W
-        Q_cooling_unmet_W = Q_cooling_unmet_W - Qc_from_activated_cooling_system_W - Qc_from_storage_W
-        Q_DailyStorage_to_storage_W += Qc_to_storage_W
-        Q_DailyStorage_gen_directload_W += Qc_from_storage_W
-    else:
-        Q_PeakVCC_WS_gen_directload_W = 0.0
-        Q_PeakVCC_WS_gen_W = 0.0
-        E_PeakVCC_WS_req_W = 0.0
-
-    # ACTIVATE AIR SOURCE COOLING TECHNOLOGIES
-    # Base VCC air-source with a cooling tower
-    if master_to_slave_variables.AS_BaseVCC_on == 1 and Q_cooling_unmet_W > 0.0 \
-            and not np.isclose(T_district_cooling_supply_K, T_district_cooling_return_K):
-=======
         Qc_water_body_remaining_W -= Qc_from_water_body_W
         Q_cooling_unmet_W = Q_cooling_unmet_W - Qc_from_activated_cooling_system_W - Qc_from_storage_W
         Qc_DailyStorage_to_storage_W += Qc_to_storage_W
@@ -767,7 +541,6 @@
     Qc_DailyStorage_content_W = daily_storage_class.current_storage_capacity_Wh
     Qc_to_storage_W = 0.0
     Qc_from_storage_W = 0.0
->>>>>>> c9eb6a88
 
     if activation == 1 and Q_cooling_unmet_W > 0.0 \
             and not np.isclose(T_district_cooling_supply_K, T_district_cooling_return_K):
@@ -787,74 +560,6 @@
             Qc_to_storage_W, Qc_DailyStorage_content_W = \
                 daily_storage_class.charge_storage(capacity_VCC_AS_W - Q_cooling_unmet_W)
             Qc_from_storage_W = 0.0
-<<<<<<< HEAD
-            Q_PeakVCC_AS_gen_W = Q_PeakVCC_AS_gen_directload_W + Q_PeakVCC_AS_gen_storage_W
-
-        Q_PeakVCC_AS_gen_W, \
-        E_PeakVCC_AS_req_W = calc_vcc_CT_operation(Q_PeakVCC_AS_gen_W,
-                                                   T_district_cooling_return_K,
-                                                   T_district_cooling_supply_K,
-                                                   VCC_T_COOL_IN,
-                                                   size_AS_PeakVCC_W,
-                                                   VC_chiller)
-
-        Q_cooling_unmet_W = Q_cooling_unmet_W - Q_PeakVCC_AS_gen_directload_W - Qc_from_storage_W
-        Q_DailyStorage_to_storage_W += Q_PeakVCC_AS_gen_storage_W
-        Q_DailyStorage_gen_directload_W += Qc_from_storage_W
-    else:
-        Q_PeakVCC_AS_gen_W = 0.0
-        E_PeakVCC_AS_req_W = 0.0
-        Q_BaseVCC_AS_gen_directload_W = 0.0
-        Q_PeakVCC_AS_gen_directload_W = 0.0
-
-    if Q_cooling_unmet_W > 1.0E-3:
-        Q_BackupVCC_AS_gen_W = Q_cooling_unmet_W  # this will become the back-up chiller
-        Q_BackupVCC_AS_directload_W = Q_cooling_unmet_W
-    else:
-        Q_BackupVCC_AS_gen_W = 0.0
-        Q_BackupVCC_AS_directload_W = 0.0
-
-    # writing outputs
-    electricity_output = {
-        'E_BaseVCC_WS_req_W': E_BaseVCC_WS_req_W,
-        'E_PeakVCC_WS_req_W': E_PeakVCC_WS_req_W,
-        'E_water_body_W': E_water_body_W,
-        'E_BaseVCC_AS_req_W': E_BaseVCC_AS_req_W,
-        'E_PeakVCC_AS_req_W': E_PeakVCC_AS_req_W,
-        'E_Trigen_NG_gen_W': E_Trigen_NG_gen_W
-    }
-
-    thermal_output = {
-        # cooling total
-        'Q_Trigen_NG_gen_W': Q_Trigen_gen_W,
-        'Q_BaseVCC_WS_gen_W': Q_BaseVCC_WS_gen_W,
-        'Q_PeakVCC_WS_gen_W': Q_PeakVCC_WS_gen_W,
-        'Q_water_body_W': Q_water_body_W,
-        'Q_BaseVCC_AS_gen_W': Q_BaseVCC_AS_gen_W,
-        'Q_PeakVCC_AS_gen_W': Q_PeakVCC_AS_gen_W,
-        'Q_BackupVCC_AS_gen_W': Q_BackupVCC_AS_gen_W,
-
-        # daily storage
-        'Q_DailyStorage_content_W': Q_DailyStorage_content_W,
-        'Q_DailyStorage_to_storage_W': Q_DailyStorage_to_storage_W,
-
-        # cooling to direct load
-        'Q_DailyStorage_gen_directload_W': Q_DailyStorage_gen_directload_W,
-        "Q_Trigen_NG_gen_directload_W": Q_Trigen_NG_gen_directload_W,
-        "Q_BaseVCC_WS_gen_directload_W": Q_BaseVCC_WS_gen_directload_W,
-        "Q_PeakVCC_WS_gen_directload_W": Q_PeakVCC_WS_gen_directload_W,
-        "Q_FreeCooling_WS_directload_W": Q_FreeCooling_WS_directload_W,
-        "Q_BaseVCC_AS_gen_directload_W": Q_BaseVCC_AS_gen_directload_W,
-        "Q_PeakVCC_AS_gen_directload_W": Q_PeakVCC_AS_gen_directload_W,
-        "Q_BackupVCC_AS_directload_W": Q_BackupVCC_AS_directload_W,
-    }
-
-    gas_output = {
-        'NG_Trigen_req_W': NG_Trigen_req_W
-    }
-
-    return daily_storage_class, thermal_output, electricity_output, gas_output
-=======
             Qc_VCC_AS_gen_W = Qc_VCC_AS_gen_directload_W + Qc_to_storage_W
 
         # Determine the electricity demand needed to operate the VCC and cooling tower (CT)
@@ -876,7 +581,6 @@
            Qc_VCC_AS_gen_W, Qc_VCC_AS_gen_directload_W, \
            E_VCC_AS_req_W, \
            Qc_from_CT_W
->>>>>>> c9eb6a88
 
 
 def calc_vcc_operation(Qc_from_VCC_W, T_DCN_re_K, T_DCN_sup_K, T_source_K, chiller_size, VC_chiller):
