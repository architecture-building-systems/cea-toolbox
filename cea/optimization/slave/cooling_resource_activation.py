from __future__ import division
import numpy as np
import pandas as pd
import math
import cea.config
import cea.globalvar
import cea.inputlocator
import cea.technologies.chiller_vapor_compression as chiller_vapor_compression
import cea.technologies.chiller_absorption as chiller_absorption
import cea.technologies.storage_tank as storage_tank
from cea.constants import HEAT_CAPACITY_OF_WATER_JPERKGK, P_WATER_KGPERM3, J_TO_WH
from cea.optimization.constants import DELTA_P_COEFF, DELTA_P_ORIGIN, PUMP_ETA, EL_TO_OIL_EQ, EL_TO_CO2, \
    ACH_T_IN_FROM_CHP, DT_CHARGING_BUFFER
from cea.technologies.constants import DT_COOL


def calc_vcc_operation(Qc_from_VCC_W, T_DCN_re_K, T_DCN_sup_K, prices, limits):
    mdot_VCC_kgpers = Qc_from_VCC_W / ((T_DCN_re_K - T_DCN_sup_K) * HEAT_CAPACITY_OF_WATER_JPERKGK)
    VCC_operation = chiller_vapor_compression.calc_VCC(mdot_VCC_kgpers, T_DCN_sup_K, T_DCN_re_K, limits['Qnom_VCC_W'], limits['number_of_VCC_chillers'])
    # unpack outputs
    opex = VCC_operation['wdot_W'] * prices.ELEC_PRICE
    co2 = VCC_operation['wdot_W'] * EL_TO_CO2 * 3600E-6
    prim_energy = VCC_operation['wdot_W'] * EL_TO_OIL_EQ * 3600E-6
    Qc_CT_W = VCC_operation['q_cw_W']
    if opex < 0:
        print (opex)
    return opex, co2, prim_energy, Qc_CT_W

def calc_vcc_backup_operation(Qc_from_VCC_backup_W, T_DCN_re_K, T_DCN_sup_K, prices, limits):
    mdot_VCC_kgpers = Qc_from_VCC_backup_W / ((T_DCN_re_K - T_DCN_sup_K) * HEAT_CAPACITY_OF_WATER_JPERKGK)
    VCC_operation = chiller_vapor_compression.calc_VCC(mdot_VCC_kgpers, T_DCN_sup_K, T_DCN_re_K, limits['Qnom_VCC_backup_W'], limits['number_of_VCC_backup_chillers'])
    # unpack outputs
    opex = VCC_operation['wdot_W'] * prices.ELEC_PRICE
    if np.isnan(opex):
        print (opex)
    co2 = VCC_operation['wdot_W'] * EL_TO_CO2 * 3600E-6
    prim_energy = VCC_operation['wdot_W'] * EL_TO_OIL_EQ * 3600E-6
    Qc_CT_W = VCC_operation['q_cw_W']
    if opex < 0:
        print (opex)
    return opex, co2, prim_energy, Qc_CT_W


def calc_chiller_absorption_operation(Qc_from_ACH_W, T_DCN_re_K, T_DCN_sup_K, T_ground_K, prices, config, limits):
    ACH_type = 'double'
    opex = 0
    co2 = 0
    prim_energy = 0
    Qc_CT_W = 0
    Qh_CHP_W = 0
    locator = cea.inputlocator.InputLocator(scenario=config.scenario)  # TODO: move out

    if Qc_from_ACH_W < limits['Qnom_ACH_W']:  # activate one unit of ACH
        # calculate ACH operation
        if T_DCN_re_K == T_DCN_sup_K:
            mdot_ACH_kgpers = 0
        else:
            mdot_ACH_kgpers = Qc_from_ACH_W / (
                (T_DCN_re_K - T_DCN_sup_K) * HEAT_CAPACITY_OF_WATER_JPERKGK)  # required chw flow rate from ACH
        ACH_operation = chiller_absorption.calc_chiller_main(mdot_ACH_kgpers, T_DCN_sup_K, T_DCN_re_K,
                                                             ACH_T_IN_FROM_CHP, T_ground_K, ACH_type, Qc_from_ACH_W,
                                                             locator, config)
        opex = (ACH_operation['wdot_W']) * prices.ELEC_PRICE
        co2 = (ACH_operation['wdot_W']) * EL_TO_CO2 * 3600E-6
        prim_energy = (ACH_operation['wdot_W']) * EL_TO_OIL_EQ * 3600E-6
        Qc_CT_W = ACH_operation['q_cw_W']
        Qh_CHP_W = ACH_operation['q_hw_W']
    else:  # more than one unit of ACH are activated
        number_of_chillers = limits['number_of_ACH_chillers']
        if T_DCN_re_K == T_DCN_sup_K:
            mdot_ACH_kgpers = 0
        else:
            mdot_ACH_kgpers = Qc_from_ACH_W / (
                (T_DCN_re_K - T_DCN_sup_K) * HEAT_CAPACITY_OF_WATER_JPERKGK)  # required chw flow rate from ACH
        mdot_ACH_kgpers_per_chiller = mdot_ACH_kgpers / number_of_chillers
        for i in range(number_of_chillers):
            ACH_operation = chiller_absorption.calc_chiller_main(mdot_ACH_kgpers_per_chiller, T_DCN_sup_K, T_DCN_re_K,
                                                                 ACH_T_IN_FROM_CHP,
                                                                 T_ground_K, ACH_type, limits['Qnom_ACH_W'], locator, config)
            if type(ACH_operation['wdot_W']) is int:
                opex = opex + (ACH_operation['wdot_W']) * prices.ELEC_PRICE
                co2 = co2 + (ACH_operation['wdot_W']) * EL_TO_CO2 * 3600E-6
                prim_energy = prim_energy + (ACH_operation['wdot_W']) * EL_TO_OIL_EQ * 3600E-6
                Qc_CT_W = Qc_CT_W + ACH_operation['q_cw_W']
                Qh_CHP_W = Qh_CHP_W + ACH_operation['q_hw_W']
            else:
                opex = opex + (ACH_operation['wdot_W'].values[0]) * prices.ELEC_PRICE
                co2 = co2 + (ACH_operation['wdot_W'].values[0]) * EL_TO_CO2 * 3600E-6
                prim_energy = prim_energy + (ACH_operation['wdot_W'].values[0]) * EL_TO_OIL_EQ * 3600E-6
                Qc_CT_W = Qc_CT_W + ACH_operation['q_cw_W']
                Qh_CHP_W = Qh_CHP_W + ACH_operation['q_hw_W']

    return opex, co2, prim_energy, Qc_CT_W, Qh_CHP_W


def cooling_resource_activator(mdot_kgpers, T_sup_K, T_re_K, limits, cooling_resource_potentials, T_ground_K, prices,
                               master_to_slave_variables, config, Q_cooling_req, locator):
    """

    :param DCN_cooling:
    :param Qc_available_from_lake_W:
    :type Qc_available_from_lake_W: float
    :param Qc_from_lake_cumulative_W:
    :type Qc_from_lake_cumulative_W: float
    :param prices:
    :return:
    """

    # unpack variables
    T_tank_C = cooling_resource_potentials['T_tank_K'] - 273.0
    Qc_available_from_lake_W = cooling_resource_potentials['Qc_avail_from_lake_W']
    Qc_from_lake_cumulative_W = cooling_resource_potentials['Qc_from_lake_cumulative_W']

    # unpack variables
    V_tank_m3 = limits['V_tank_m3']
    Qc_tank_discharge_peak_W = limits['Qc_tank_discharge_peak_W']
    Qc_tank_charge_max_W = limits['Qc_tank_charge_max_W']
    T_tank_fully_charged_C = limits['T_tank_fully_charged_K'] - 273.0
    T_ground_C = T_ground_K - 273.0

    T_DCN_sup_K = T_sup_K
    T_DCN_re_K = T_re_K
    mdot_DCN_kgpers = mdot_kgpers

    opex_var_Lake = 0
    co2_output_Lake = 0
    prim_output_Lake = 0

    opex_var_VCC = []
    co2_VCC = []
    prim_energy_VCC = []

    opex_var_VCC_backup = []
    co2_VCC_backup = []
    prim_energy_VCC_backup = []

    opex_var_ACH = []
    co2_ACH = []
    prim_energy_ACH = []

    calfactor_output = 0

    Qc_from_Lake_W = 0
    Qc_from_VCC_W = 0
    Qc_from_ACH_W = 0
    Qc_from_Tank_W = 0
    Qc_from_backup_VCC_W = 0
    Qc_from_VCC_to_tank_W = 0
    Qc_to_tank_W = 0

    Qh_CHP_W = []
    Qc_CT_W = []

    ## initializing unmet cooling load
    Qc_load_unmet_W = Q_cooling_req

    ## activate lake cooling
    if Qc_load_unmet_W <= (
        Qc_available_from_lake_W - Qc_from_lake_cumulative_W) and Qc_load_unmet_W > 0:  # Free cooling possible from the lake

        Qc_from_Lake_W = Qc_load_unmet_W
        Qc_load_unmet_W = Qc_load_unmet_W - Qc_from_Lake_W
        Qc_from_lake_cumulative_W = Qc_from_lake_cumulative_W + Qc_from_Lake_W

        # Delta P from linearization after distribution optimization
        deltaP = 2 * (DELTA_P_COEFF * mdot_DCN_kgpers + DELTA_P_ORIGIN)
        calfactor_output = deltaP * (mdot_DCN_kgpers / 1000) / PUMP_ETA
        opex_var_Lake = deltaP * (mdot_DCN_kgpers / 1000) * prices.ELEC_PRICE / PUMP_ETA
        co2_output_Lake = deltaP * (mdot_DCN_kgpers / 1000) * EL_TO_CO2 / PUMP_ETA * 0.0036
        prim_output_Lake = deltaP * (mdot_DCN_kgpers / 1000) * EL_TO_OIL_EQ / PUMP_ETA * 0.0036

    ## activate cold thermal storage (fully mixed water tank)
    if V_tank_m3 > 0:
        Tank_discharging_limit_C = T_DCN_sup_K - DT_COOL - 273.0
        Tank_charging_limit_C = T_tank_fully_charged_C + DT_CHARGING_BUFFER
        if Qc_load_unmet_W > limits[
            'Qc_peak_load_W'] and T_tank_C < Tank_discharging_limit_C:  # peak hour, discharge the storage
            Qc_from_Tank_W = Qc_load_unmet_W if Qc_load_unmet_W <= Qc_tank_discharge_peak_W else Qc_tank_discharge_peak_W 
            Qc_to_tank_W = 0
            T_tank_C = storage_tank.calc_fully_mixed_tank(T_tank_C, T_ground_C, Qc_from_Tank_W, Qc_to_tank_W,
                                                          V_tank_m3, 'cold_water')
            # print ('discharging', T_tank_C)
            # update unmet cooling load
            Qc_load_unmet_W = Qc_load_unmet_W - Qc_from_Tank_W

        elif Qc_load_unmet_W <= 0 and T_tank_C > Tank_charging_limit_C:  # no-load, charge the storage
            Qc_to_tank_max_Wh = V_tank_m3 * P_WATER_KGPERM3 * HEAT_CAPACITY_OF_WATER_JPERKGK * (
                T_tank_C - T_tank_fully_charged_C) * J_TO_WH  # available to charge
            Qc_to_tank_W = Qc_tank_charge_max_W if Qc_to_tank_max_Wh > Qc_tank_charge_max_W else Qc_to_tank_max_Wh
            Qc_from_Tank_W = 0
            T_tank_C = storage_tank.calc_fully_mixed_tank(T_tank_C, T_ground_C, Qc_from_Tank_W, Qc_to_tank_W,
                                                          V_tank_m3, 'cold_water')
            # print ('charging', T_tank_C)

        else:  # no charging/discharging
            Qc_from_Tank_W = 0
            Qc_to_tank_W = 0
            T_tank_C = storage_tank.calc_fully_mixed_tank(T_tank_C, T_ground_C, Qc_from_Tank_W, Qc_to_tank_W,
                                                          V_tank_m3, 'cold_water')
            # print ('no action', T_tank_C)

    ## activate ACH and VCC to satify the remaining cooling loads
    if Qc_load_unmet_W > 0 and master_to_slave_variables.Absorption_Chiller_on == 1:
        # activate ACH
        Qc_from_ACH_W = Qc_load_unmet_W if Qc_load_unmet_W <= limits['Qc_ACH_max_W'] else limits['Qc_ACH_max_W']
        opex_var, co2, prim_energy, Qc_CT_ACH_W, Qh_CHP_ACH_W = calc_chiller_absorption_operation(
            Qc_from_ACH_W, T_DCN_re_K, T_DCN_sup_K, T_ground_K, prices, config, limits)
        opex_var_ACH.append(opex_var)
        co2_ACH.append(co2)
        prim_energy_ACH.append(prim_energy)
        Qc_CT_W.append(Qc_CT_ACH_W)
        Qh_CHP_W.append(Qh_CHP_ACH_W)
        # update unmet cooling load
        Qc_load_unmet_W = Qc_load_unmet_W - Qc_from_ACH_W

    if Qc_load_unmet_W > 0 and master_to_slave_variables.VCC_on == 1:
        # activate VCC
        Qc_from_VCC_W = Qc_load_unmet_W if Qc_load_unmet_W <= limits['Qc_VCC_max_W'] else limits['Qc_VCC_max_W']
        opex_var, co2, prim_energy, Qc_CT_VCC_W = calc_vcc_operation(Qc_from_VCC_W, T_DCN_re_K,
                                                                     T_DCN_sup_K, prices, limits)
        opex_var_VCC.append(opex_var)
        co2_VCC.append(co2)
        prim_energy_VCC.append(prim_energy)
        Qc_CT_W.append(Qc_CT_VCC_W)
        # update unmet cooling load
        Qc_load_unmet_W = Qc_load_unmet_W - Qc_from_VCC_W

    if Qc_load_unmet_W > 0:
        # activate back-up VCC
        Qc_from_backup_VCC_W = Qc_load_unmet_W
<<<<<<< HEAD
        opex_var, co2, prim_energy, Qc_CT_VCC_W = calc_vcc_operation(Qc_from_backup_VCC_W, T_DCN_re_K,
=======
        opex_var, co2, prim_energy, Qc_CT_VCC_W = calc_vcc_backup_operation(Qc_from_backup_VCC_W, T_DCN_re_K,
>>>>>>> cc88f8c5
                                                                     T_DCN_sup_K, prices, limits)
        if opex_var < 0:
            print (opex_var)
        opex_var_VCC_backup.append(opex_var)
        co2_VCC_backup.append(co2)
        prim_energy_VCC_backup.append(prim_energy)
        Qc_CT_W.append(Qc_CT_VCC_W)
        # update unmet cooling load
        Qc_load_unmet_W = Qc_load_unmet_W - Qc_from_backup_VCC_W

    if Qc_load_unmet_W != 0:
        raise ValueError(
            'The cooling load is not met! Fix that calculation!')

    ## activate chillers to charge the thermal storage in order: VCC -> ACH -> VCC_backup
    if Qc_to_tank_W > 0:
        T_chiller_in_K = T_tank_C + 273.0  # temperature of a fully mixed tank
        T_chiller_out_K = (T_tank_fully_charged_C + 273.0) - DT_COOL

        if master_to_slave_variables.VCC_on == 1 and Qc_to_tank_W > 0:  # activate VCC to charge the tank
            Qc_from_VCC_to_tank_W = Qc_to_tank_W if Qc_to_tank_W <= limits['Qc_VCC_max_W'] else limits['Qc_VCC_max_W']
            opex_var, co2, prim_energy, Qc_CT_VCC_W = calc_vcc_operation(Qc_from_VCC_to_tank_W, T_chiller_in_K,
                                                                         T_chiller_out_K, prices, limits)
            opex_var_VCC.append(opex_var)
            co2_VCC.append(co2)
            prim_energy_VCC.append(prim_energy)
            Qc_CT_W.append(Qc_CT_VCC_W)
            Qc_to_tank_W -= Qc_from_VCC_to_tank_W

        if master_to_slave_variables.Absorption_Chiller_on == 1 and Qc_to_tank_W > 0:  # activate ACH to charge the tank
            Qc_from_ACH_to_tank_W = Qc_to_tank_W if Qc_to_tank_W <= limits['Qc_ACH_max_W'] else limits['Qc_ACH_max_W']
            opex_var, co2, prim_energy, Qc_CT_ACH_W, Qh_CHP_ACH_W = calc_chiller_absorption_operation(
                Qc_from_ACH_to_tank_W, T_DCN_re_K, T_DCN_sup_K, T_ground_K, prices, config, limits)
            opex_var_ACH.append(opex_var)
            co2_ACH.append(co2)
            prim_energy_ACH.append(prim_energy)
            Qc_CT_W.append(Qc_CT_ACH_W)
            Qh_CHP_W.append(Qh_CHP_ACH_W)
            Qc_to_tank_W -= Qc_from_ACH_to_tank_W

        if Qc_to_tank_W > 0:
            raise ValueError(
                'There are no vapor compression chiller nor absorption chiller installed to charge the storage!')

    ## writing outputs
    performance_indicators_output = {'Opex_var_Lake': opex_var_Lake,
                                     'Opex_var_VCC': sum(opex_var_VCC),
                                     'Opex_var_ACH': sum(opex_var_ACH),
                                     'Opex_var_VCC_backup': sum(opex_var_VCC_backup),
                                     'CO2_Lake': co2_output_Lake,
                                     'CO2_VCC': sum(co2_VCC),
                                     'CO2_ACH': sum(co2_ACH),
                                     'CO2_VCC_backup': sum(co2_VCC_backup),
                                     'Primary_Energy_Lake': prim_output_Lake,
                                     'Primary_Energy_VCC': sum(prim_energy_VCC),
                                     'Primary_Energy_ACH': sum(prim_energy_ACH),
                                     'Primary_Energy_VCC_backup': sum(prim_energy_VCC_backup)}

    Qc_supply_to_DCN = {'Qc_from_Lake_W': Qc_from_Lake_W,
                        'Qc_from_VCC_W': Qc_from_VCC_W,
                        'Qc_from_ACH_W': Qc_from_ACH_W,
                        'Qc_from_Tank_W': Qc_from_Tank_W,
                        'Qc_from_backup_VCC_W': Qc_from_backup_VCC_W}

    cooling_resource_potentials_output = {'T_tank_K': T_tank_C + 273.0,
                                          'Qc_avail_from_lake_W': Qc_available_from_lake_W,
                                          'Qc_from_lake_cumulative_W': Qc_from_lake_cumulative_W}

    Qc_CT_tot_W = sum(Qc_CT_W)

    Qh_CHP_tot_W = sum(Qh_CHP_W)

    return performance_indicators_output, Qc_supply_to_DCN, calfactor_output, Qc_CT_tot_W, Qh_CHP_tot_W, cooling_resource_potentials_output<|MERGE_RESOLUTION|>--- conflicted
+++ resolved
@@ -22,8 +22,6 @@
     co2 = VCC_operation['wdot_W'] * EL_TO_CO2 * 3600E-6
     prim_energy = VCC_operation['wdot_W'] * EL_TO_OIL_EQ * 3600E-6
     Qc_CT_W = VCC_operation['q_cw_W']
-    if opex < 0:
-        print (opex)
     return opex, co2, prim_energy, Qc_CT_W
 
 def calc_vcc_backup_operation(Qc_from_VCC_backup_W, T_DCN_re_K, T_DCN_sup_K, prices, limits):
@@ -228,11 +226,7 @@
     if Qc_load_unmet_W > 0:
         # activate back-up VCC
         Qc_from_backup_VCC_W = Qc_load_unmet_W
-<<<<<<< HEAD
-        opex_var, co2, prim_energy, Qc_CT_VCC_W = calc_vcc_operation(Qc_from_backup_VCC_W, T_DCN_re_K,
-=======
         opex_var, co2, prim_energy, Qc_CT_VCC_W = calc_vcc_backup_operation(Qc_from_backup_VCC_W, T_DCN_re_K,
->>>>>>> cc88f8c5
                                                                      T_DCN_sup_K, prices, limits)
         if opex_var < 0:
             print (opex_var)
