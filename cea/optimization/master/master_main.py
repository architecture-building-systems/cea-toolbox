from __future__ import division

import copy
import json
import multiprocessing
import random
import warnings
from itertools import repeat, izip
from math import factorial

import numpy as np
import pandas as pd
from deap import algorithms
from deap import tools, creator, base
from math import sqrt

from cea.optimization.constants import DH_CONVERSION_TECHNOLOGIES_SHARE, DC_CONVERSION_TECHNOLOGIES_SHARE, DH_ACRONYM, \
    DC_ACRONYM
from cea.optimization.master import evaluation
from cea.optimization.master.generation import generate_main
from cea.optimization.master.generation import individual_to_barcode
from cea.optimization.master.mutations import mutation_main
from cea.optimization.master.crossover import crossover_main
from cea.optimization.master.normalization import scaler_for_normalization, normalize_fitnesses

__author__ = "Sreepathi Bhargava Krishna"
__copyright__ = "Copyright 2015, Architecture and Building Systems - ETH Zurich"
__credits__ = ["Sreepathi Bhargava Krishna"]
__license__ = "MIT"
__version__ = "0.1"
__maintainer__ = "Daren Thomas"
__email__ = "thomas@arch.ethz.ch"
__status__ = "Production"

warnings.filterwarnings("ignore")
NOBJ = 3  # number of objectives
creator.create("FitnessMin", base.Fitness, weights=(-1.0,) * NOBJ)
creator.create("Individual", list, typecode='d', fitness=creator.FitnessMin)


def objective_function(individual,
                       individual_number,
                       generation,
                       building_names_all,
                       column_names_buildings_heating,
                       column_names_buildings_cooling,
                       building_names_heating,
                       building_names_cooling,
                       building_names_electricity,
                       locator,
                       network_features,
                       config,
                       prices,
                       lca,
                       district_heating_network,
                       district_cooling_network,
                       technologies_heating_allowed,
                       technologies_cooling_allowed,
                       column_names):
    """
    Objective function is used to calculate the costs, CO2, primary energy and the variables corresponding to the
    individual
    :param individual: Input individual
    :type individual: list
    :return: returns costs, CO2, primary energy and the master_to_slave_vars
    """
    print('cea optimization progress: individual ' + str(individual_number) + ' and generation ' + str(
        generation) + '/' + str(config.optimization.number_of_generations))
    costs_USD, CO2_ton, _ = evaluation.evaluation_main(individual,
                                                             building_names_all,
                                                             locator,
                                                             network_features,
                                                             config,
                                                             prices, lca,
                                                             individual_number,
                                                             generation,
                                                             column_names,
                                                             column_names_buildings_heating,
                                                             column_names_buildings_cooling,
                                                             building_names_heating,
                                                             building_names_cooling,
                                                             building_names_electricity,
                                                             district_heating_network,
                                                             district_cooling_network,
                                                             technologies_heating_allowed,
                                                             technologies_cooling_allowed,
                                                             )
    return costs_USD, CO2_ton


def objective_function_wrapper(args):
    """
    Wrap arguments because multiprocessing only accepts one argument for the function"""
    return objective_function(*args)


def calc_dictionary_of_all_individuals_tested(dictionary_individuals, gen, invalid_ind):
    dictionary_individuals['generation'].extend([gen] * len(invalid_ind))
    dictionary_individuals['individual_id'].extend(range(len(invalid_ind)))
    dictionary_individuals['individual_code'].extend(invalid_ind)
    return dictionary_individuals


def non_dominated_sorting_genetic_algorithm(locator,
                                            building_names_all,
                                            district_heating_network,
                                            district_cooling_network,
                                            building_names_heating,
                                            building_names_cooling,
                                            building_names_electricity,
                                            network_features,
                                            config,
                                            prices,
                                            lca):

    # LOCAL VARIABLES
    NGEN = config.optimization.number_of_generations  # number of generations
    MU = config.optimization.population_size  # int(H + (4 - H % 4)) # number of individuals to select
    RANDOM_SEED = config.optimization.random_seed
    CXPB = config.optimization.crossover_prob
    MUTPB = config.optimization.mutation_prob
    technologies_heating_allowed = config.optimization.technologies_DH
    technologies_cooling_allowed = config.optimization.technologies_DC
    mutation_method_integer = config.optimization.mutation_method_integer
    mutation_method_continuous = config.optimization.mutation_method_continuous
    crossover_method_integer = config.optimization.crossover_method_integer
    crossover_method_continuous = config.optimization.crossover_method_continuous

    # SET-UP EVOLUTIONARY ALGORITHM
    # Hyperparameters
    NOBJ = 2  # number of objectives
    P = 12
    ref_points = tools.uniform_reference_points(NOBJ, P)
    if MU == None:
        H = factorial(NOBJ + P - 1) / (factorial(P) * factorial(NOBJ - 1))
        MU = int(H + (4 - H % 4))
    random.seed(RANDOM_SEED)
    np.random.seed(RANDOM_SEED)

    # SET-UP INDIVIDUAL STRUCTURE INCLUIDING HOW EVERY POINT IS CALLED (COLUM_NAMES)
    column_names, \
    heating_unit_names_share, \
    cooling_unit_names_share, \
    column_names_buildings_heating, \
    column_names_buildings_cooling = get_column_names_individual(district_heating_network,
                                                                 district_cooling_network,
                                                                 building_names_heating,
                                                                 building_names_cooling,
                                                                 technologies_heating_allowed,
                                                                 technologies_cooling_allowed,

                                                                 )
    individual_with_names_dict = create_empty_individual(column_names,
                                                         column_names_buildings_heating,
                                                         column_names_buildings_cooling,
                                                         district_heating_network,
                                                         district_cooling_network,
                                                         technologies_heating_allowed,
                                                         technologies_cooling_allowed,
                                                         )

    # DEAP LIBRARY REFERENCE_POINT CLASSES AND TOOLS
    # reference points
    toolbox = base.Toolbox()
    toolbox.register("generate",
                     generate_main,
                     individual_with_names_dict=individual_with_names_dict,
                     column_names=column_names,
                     column_names_buildings_heating=column_names_buildings_heating,
                     column_names_buildings_cooling=column_names_buildings_cooling,
                     district_heating_network=district_heating_network,
                     district_cooling_network=district_cooling_network,
                     technologies_heating_allowed=technologies_heating_allowed,
                     technologies_cooling_allowed=technologies_cooling_allowed,
                     )
    toolbox.register("individual",
                     tools.initIterate,
                     creator.Individual,
                     toolbox.generate)
    toolbox.register("population",
                     tools.initRepeat,
                     list,
                     toolbox.individual)
    toolbox.register("mate",
                     crossover_main,
                     indpb=CXPB,
                     column_names=column_names,
                     heating_unit_names_share=heating_unit_names_share,
                     cooling_unit_names_share=cooling_unit_names_share,
                     column_names_buildings_heating=column_names_buildings_heating,
                     column_names_buildings_cooling=column_names_buildings_cooling,
                     district_heating_network=district_heating_network,
                     district_cooling_network=district_cooling_network,
                     technologies_heating_allowed=technologies_heating_allowed,
                     technologies_cooling_allowed=technologies_cooling_allowed,
                     crossover_method_integer=crossover_method_integer,
                     crossover_method_continuous=crossover_method_continuous)
    toolbox.register("mutate",
                     mutation_main,
                     indpb=MUTPB,
                     column_names=column_names,
                     heating_unit_names_share=heating_unit_names_share,
                     cooling_unit_names_share=cooling_unit_names_share,
                     column_names_buildings_heating=column_names_buildings_heating,
                     column_names_buildings_cooling=column_names_buildings_cooling,
                     district_heating_network=district_heating_network,
                     district_cooling_network=district_cooling_network,
                     technologies_heating_allowed=technologies_heating_allowed,
                     technologies_cooling_allowed=technologies_cooling_allowed,
                     mutation_method_integer=mutation_method_integer,
                     mutation_method_continuous=mutation_method_continuous
                     )
    toolbox.register("evaluate",
                     objective_function_wrapper)
    toolbox.register("select",
                     tools.selNSGA3WithMemory(ref_points))

    # configure multiprocessing
    if config.multiprocessing:
        pool = multiprocessing.Pool(processes=multiprocessing.cpu_count())
        toolbox.register("map", pool.map)

    # Initialize statistics object
    paretofrontier = tools.ParetoFront()
    halloffame = tools.HallOfFame(MU)
    generational_distances = []
    difference_generational_distances = []
    stats = tools.Statistics(lambda ind: ind.fitness.values)
    stats.register("avg", np.mean, axis=0)
    stats.register("std", np.std, axis=0)
    stats.register("min", np.min, axis=0)
    stats.register("max", np.max, axis=0)

    logbook = tools.Logbook()
    logbook.header = "gen", "evals", "std", "min", "avg", "max"

    pop = toolbox.population(n=MU)

    # Evaluate the individuals with an invalid fitness
    invalid_ind = [ind for ind in pop if not ind.fitness.valid]
    fitnesses = toolbox.map(toolbox.evaluate, izip(invalid_ind, range(len(invalid_ind)), repeat(0, len(invalid_ind)),
                                                   repeat(building_names_all, len(invalid_ind)),
                                                   repeat(column_names_buildings_heating, len(invalid_ind)),
                                                   repeat(column_names_buildings_cooling, len(invalid_ind)),
                                                   repeat(building_names_heating, len(invalid_ind)),
                                                   repeat(building_names_cooling, len(invalid_ind)),
                                                   repeat(building_names_electricity, len(invalid_ind)),
                                                   repeat(locator, len(invalid_ind)),
                                                   repeat(network_features, len(invalid_ind)),
                                                   repeat(config, len(invalid_ind)),
                                                   repeat(prices, len(invalid_ind)),
                                                   repeat(lca, len(invalid_ind)),
                                                   repeat(district_heating_network, len(invalid_ind)),
                                                   repeat(district_cooling_network, len(invalid_ind)),
                                                   repeat(technologies_heating_allowed, len(invalid_ind)),
                                                   repeat(technologies_cooling_allowed, len(invalid_ind)),
                                                   repeat(column_names, len(invalid_ind))))

    # normalization of the first generation
    scaler_dict = scaler_for_normalization(NOBJ, fitnesses)
    fitnesses = normalize_fitnesses(scaler_dict, fitnesses)

    # add fitnesses to population individuals
    for ind, fit in zip(invalid_ind, fitnesses):
        ind.fitness.values = fit

    # Compile statistics about the population
    record = stats.compile(pop)
    paretofrontier.update(pop)
    halloffame.update(pop)
    performance_metrics = calc_performance_metrics(0.0, paretofrontier)
    generational_distances.append(performance_metrics[0])
    difference_generational_distances.append(performance_metrics[1])
    logbook.record(gen=0, evals=len(invalid_ind), **record)

    # create a dictionary to store which individuals that are being calculated
    record_individuals_tested = {'generation': [], "individual_id": [], "individual_code": []}
    record_individuals_tested = calc_dictionary_of_all_individuals_tested(record_individuals_tested, gen=0,
                                                                          invalid_ind=invalid_ind)
    print(logbook.stream)

    # Begin the generational process
    # Initialization of variables
    for gen in range(1, NGEN + 1):
        print ("Evaluating Generation %s of %s generations" % (gen, NGEN + 1))
        # Select and clone the next generation individuals
        offspring = algorithms.varAnd(pop, toolbox, CXPB, MUTPB)

        # Evaluate the individuals with an invalid fitness
        invalid_ind = [ind for ind in offspring if not ind.fitness.valid]
        invalid_ind = [ind for ind in invalid_ind if ind not in pop]
        fitnesses = toolbox.map(toolbox.evaluate,
                                izip(invalid_ind, range(len(invalid_ind)), repeat(gen, len(invalid_ind)),
                                     repeat(building_names_all, len(invalid_ind)),
                                     repeat(column_names_buildings_heating, len(invalid_ind)),
                                     repeat(column_names_buildings_cooling, len(invalid_ind)),
                                     repeat(building_names_heating, len(invalid_ind)),
                                     repeat(building_names_cooling, len(invalid_ind)),
                                     repeat(building_names_electricity, len(invalid_ind)),
                                     repeat(locator, len(invalid_ind)),
                                     repeat(network_features, len(invalid_ind)),
                                     repeat(config, len(invalid_ind)),
                                     repeat(prices, len(invalid_ind)),
                                     repeat(lca, len(invalid_ind)),
                                     repeat(district_heating_network, len(invalid_ind)),
                                     repeat(district_cooling_network, len(invalid_ind)),
                                     repeat(technologies_heating_allowed, len(invalid_ind)),
                                     repeat(technologies_cooling_allowed, len(invalid_ind)),
                                     repeat(column_names, len(invalid_ind))))
        # normalization of the second generation on
        fitnesses = normalize_fitnesses(scaler_dict, fitnesses)

        for ind, fit in zip(invalid_ind, fitnesses):
            ind.fitness.values = fit

        # Select the next generation population from parents and offspring
        pop = toolbox.select(pop + invalid_ind, MU)

        # get paretofront and update dictionary of individuals evaluated
        paretofrontier.update(pop)
        halloffame.update(pop)

        record_individuals_tested = calc_dictionary_of_all_individuals_tested(record_individuals_tested, gen=gen,
                                                                              invalid_ind=invalid_ind)

        # Compile statistics about the new population
        record = stats.compile(pop)
        performance_metrics = calc_performance_metrics(generational_distances[-1], paretofrontier)
        generational_distances.append(performance_metrics[0])
        difference_generational_distances.append(performance_metrics[1])
        logbook.record(gen=gen, evals=len(invalid_ind), **record)
        print(logbook.stream)

        DHN_network_list_tested = []
        DCN_network_list_tested = []
        for individual in invalid_ind:
            DHN_barcode, DCN_barcode, individual_with_name_dict, _ = individual_to_barcode(individual,
                                                                                           building_names_all,
                                                                                           building_names_heating,
                                                                                           building_names_cooling,
                                                                                           column_names,
                                                                                           column_names_buildings_heating,
                                                                                           column_names_buildings_cooling)
            DCN_network_list_tested.append(DCN_barcode)
            DHN_network_list_tested.append(DHN_barcode)

        print "Saving results for generation", gen, "\n"
        save_generation_dataframes(gen, invalid_ind, locator, DCN_network_list_tested, DHN_network_list_tested)
        save_generation_individuals(column_names, gen, invalid_ind, locator)
        save_generation_pareto_individuals(locator, gen, record_individuals_tested, paretofrontier)
        save_generation_halloffame_individuals(locator, gen, record_individuals_tested, halloffame)

        # Create Checkpoint if necessary
        print "Creating CheckPoint", gen, "\n"
        with open(locator.get_optimization_checkpoint(gen), "wb") as fp:
            cp = dict(generation = gen,
                      selected_population=pop,
                      tested_population=invalid_ind,
                      generational_distances=generational_distances,
                      difference_generational_distances = difference_generational_distances)
            json.dump(cp, fp)
    if config.multiprocessing:
        pool.close()

    return pop, logbook


def save_generation_pareto_individuals(locator, generation, record_individuals_tested, paretofrontier):
    performance_totals_pareto = pd.DataFrame()
    individual_list = []
    generation_list = []
    for i, record in enumerate(record_individuals_tested['individual_code']):
        if record in paretofrontier:
            ind = record_individuals_tested['individual_id'][i]
            gen = record_individuals_tested['generation'][i]
            individual_list.append(ind)
            generation_list.append(gen)
            performance_totals_pareto = pd.concat([performance_totals_pareto,
                                                   pd.read_csv(
                                                       locator.get_optimization_slave_total_performance(ind, gen))],
                                                  ignore_index=True)

    individual_name_list = ["Sys " + str(y) + "-" + str(x) for x, y in zip(individual_list, generation_list)]
    performance_totals_pareto['individual'] = individual_list
    performance_totals_pareto['individual_name'] = individual_name_list
    performance_totals_pareto['generation'] = generation_list
    performance_totals_pareto.to_csv(locator.get_optimization_generation_total_performance_pareto(generation))

def save_generation_halloffame_individuals(locator, generation, record_individuals_tested, hall_of_fame):
    performance_totals_halloffame = pd.DataFrame()
    individual_list = []
    generation_list = []
    for i, record in enumerate(record_individuals_tested['individual_code']):
        if record in hall_of_fame:
            ind = record_individuals_tested['individual_id'][i]
            gen = record_individuals_tested['generation'][i]
            individual_list.append(ind)
            generation_list.append(gen)
            performance_totals_halloffame = pd.concat([performance_totals_halloffame,
                                                   pd.read_csv(
                                                       locator.get_optimization_slave_total_performance(ind, gen))],
                                                  ignore_index=True)

    individual_name_list = ["Sys " + str(y) + "-" + str(x) for x, y in zip(individual_list, generation_list)]
    performance_totals_halloffame['individual'] = individual_list
    performance_totals_halloffame['individual_name'] = individual_name_list
    performance_totals_halloffame['generation'] = generation_list
    performance_totals_halloffame.to_csv(locator.get_optimization_generation_total_performance_halloffame(generation))

def save_generation_dataframes(generation,
                               slected_individuals,
                               locator,
                               DCN_network_list_selected,
                               DHN_network_list_selected):
    individual_list = range(len(slected_individuals))
    individual_name_list = ["Sys " + str(generation) + "-" + str(x) for x in individual_list]
    performance_disconnected = pd.DataFrame()
    performance_connected = pd.DataFrame()
    performance_totals = pd.DataFrame()
    for ind, DCN_barcode, DHN_barcode in zip(individual_list, DCN_network_list_selected, DHN_network_list_selected):
        performance_connected = pd.concat([performance_connected,
                                           pd.read_csv(
                                               locator.get_optimization_slave_connected_performance(ind, generation))],
                                          ignore_index=True)

        performance_disconnected = pd.concat([performance_disconnected, pd.read_csv(
            locator.get_optimization_slave_disconnected_performance(ind, generation))], ignore_index=True)
        performance_totals = pd.concat([performance_totals,
                                        pd.read_csv(
                                            locator.get_optimization_slave_total_performance(ind, generation))],
                                       ignore_index=True)

    performance_disconnected['individual'] = individual_list
    performance_connected['individual'] = individual_list
    performance_totals['individual'] = individual_list
    performance_disconnected['individual_name'] = individual_name_list
    performance_connected['individual_name'] = individual_name_list
    performance_totals['individual_name'] = individual_name_list
    performance_disconnected['generation'] = generation
    performance_connected['generation'] = generation
    performance_totals['generation'] = generation

    # save all results to disk
    performance_disconnected.to_csv(locator.get_optimization_generation_disconnected_performance(generation))
    performance_connected.to_csv(locator.get_optimization_generation_connected_performance(generation))
    performance_totals.to_csv(locator.get_optimization_generation_total_performance(generation))


def save_generation_individuals(columns_of_saved_files, generation, invalid_ind, locator):
    # now get information about individuals and save to disk
    individual_list = range(len(invalid_ind))
    individuals_info = pd.DataFrame()
    for ind in invalid_ind:
        infividual_dict = pd.DataFrame(dict(zip(columns_of_saved_files, [[x] for x in ind])))
        individuals_info = pd.concat([infividual_dict, individuals_info], ignore_index=True)

    individuals_info['individual'] = individual_list
    individuals_info['generation'] = generation
    individuals_info.to_csv(locator.get_optimization_individuals_in_generation(generation))


<<<<<<< HEAD
def create_empty_individual(column_names, column_names_buildings_heating, column_names_buildings_cooling,
                            district_heating_network, district_cooling_network):
=======
def convergence_metric(old_front, new_front, normalization):
    #  This function calculates the metrics corresponding to a Pareto-front
    #  combined_euclidean_distance calculates the euclidean distance between the current front and the previous one
    #  it is done by locating the choosing a point on current front and the closest point in the previous front and
    #  calculating normalized euclidean distance

    #  Spread discusses on the spread of the Pareto-front, i.e. how evenly the Pareto front is spaced. This is calculated
    #  by identifying the closest neighbour to a point on the Pareto-front. Distance to each closest neighbour is then
    #  subtracted by the mean distance for all the points on the Pareto-front (i.e. closest neighbors for all points).
    #  The ideal value for this is to be 'zero'

    combined_euclidean_distance = 0

    for indNew in new_front:

        (aNew, bNew, cNew) = indNew.fitness.values
        distance = []
        for i, indOld in enumerate(old_front):
            (aOld, bOld, cOld) = indOld.fitness.values
            distance_mix = ((aNew - aOld) / normalization[0]) ** 2 + ((bNew - bOld) / normalization[1]) ** 2 + (
                    (cNew - cOld) / normalization[2]) ** 2
            distance_mix = round(distance_mix, 5)
            distance.append(np.sqrt(distance_mix))

        combined_euclidean_distance = combined_euclidean_distance + min(distance)

    combined_euclidean_distance = (combined_euclidean_distance) / (len(new_front))

    spread = []
    nearest_neighbor = []

    for i, ind_i in enumerate(new_front):
        spread_i = []
        (cost_i, co2_i, eprim_i) = ind_i.fitness.values
        for j, ind_j in enumerate(new_front):
            (cost_j, co2_j, eprim_j) = ind_j.fitness.values
            if i != j:
                spread_mix = ((cost_i - cost_j) / normalization[0]) ** 2 + ((co2_i - co2_j) / normalization[1]) ** 2 + (
                        (eprim_i - eprim_j) / normalization[2]) ** 2
                spread_mix = round(spread_mix, 5)
                spread.append(np.sqrt(spread_mix))
                spread_i.append(np.sqrt(spread_mix))

        nearest_neighbor.append(min(spread_i))
    average_spread = np.mean(spread)

    nearest_neighbor = [abs(x - average_spread) for x in nearest_neighbor]

    spread_final = np.sum(nearest_neighbor)

    print ('combined euclidean distance = ' + str(combined_euclidean_distance))
    print ('spread = ' + str(spread_final))

    return combined_euclidean_distance, spread_final


def create_empty_individual(column_names,
                            column_names_buildings_heating,
                            column_names_buildings_cooling,
                            district_heating_network,
                            district_cooling_network,
                            technologies_heating_allowed,
                            technologies_cooling_allowed,
                            ):
>>>>>>> 82a306ad
    # local variables
    heating_unit_names_share = [x[0] for x in DH_CONVERSION_TECHNOLOGIES_SHARE.iteritems() if x[0] in technologies_heating_allowed]
    cooling_unit_names_share = [x[0] for x in DC_CONVERSION_TECHNOLOGIES_SHARE.iteritems() if x[0] in technologies_cooling_allowed]

    heating_unit_share_float = [0.0] * len(heating_unit_names_share)
    cooling_unit_share_float = [0.0] * len(cooling_unit_names_share)

    DH_buildings_connected_int = [0] * len(column_names_buildings_heating)
    DC_buildings_connected_int = [0] * len(column_names_buildings_cooling)

    # 1 cases are possible
    if district_heating_network:
        individual = heating_unit_share_float + \
                     DH_buildings_connected_int
    elif district_cooling_network:
        individual = cooling_unit_share_float + \
                     DC_buildings_connected_int
    else:
        raise Exception('option not available')

    individual_with_names_dict = dict(zip(column_names, individual))

    return individual_with_names_dict


def get_column_names_individual(district_heating_network,
                                district_cooling_network,
                                building_names_heating,
                                building_names_cooling,
                                technologies_heating_allowed,
                                technologies_cooling_allowed,
                                ):
    # 2 cases are possible
    if district_heating_network:
        # local variables
        heating_unit_names_share = [x[0] for x in DH_CONVERSION_TECHNOLOGIES_SHARE.iteritems() if x[0] in technologies_heating_allowed]
        column_names_buildings_heating = [x + "_" + DH_ACRONYM for x in building_names_heating]
        cooling_unit_names_share = []
        column_names_buildings_cooling = []
        column_names = heating_unit_names_share + \
                       column_names_buildings_heating
    elif district_cooling_network:
        # local variables
        cooling_unit_names_share = [x[0] for x in DC_CONVERSION_TECHNOLOGIES_SHARE.iteritems() if x[0] in technologies_cooling_allowed]
        column_names_buildings_cooling = [x + "_" + DC_ACRONYM for x in building_names_cooling]
        heating_unit_names_share = []
        column_names_buildings_heating = []
        column_names = cooling_unit_names_share + \
                       column_names_buildings_cooling
    else:
        raise Exception('One or more attributes where not selected')

    return column_names, \
           heating_unit_names_share, \
           cooling_unit_names_share, \
           column_names_buildings_heating, \
           column_names_buildings_cooling

def calc_euclidean_distance(x2, y2, z2):
    x1, y1, z1 = 0.0, 0.0, 0.0
    euclidean_distance = sqrt((x2 - x1) ** 2 + (y2 - y1) ** 2 + (z2 - z1) ** 2)
    return euclidean_distance

def calc_gd(n, X2, Y2, Z2):
    gd = 1 / n * sqrt(sum([calc_euclidean_distance(x2, y2, z2) for x2, y2, z2 in zip(X2, Y2, Z2)]))
    return gd

def calc_performance_metrics(generational_distance_n_minus_1, paretofrontier):
    number_of_individuals = len([paretofrontier])
    X2 = [paretofrontier[x].fitness.values[0] for x in range(number_of_individuals)]
    Y2 = [paretofrontier[x].fitness.values[1] for x in range(number_of_individuals)]
    Z2 = [paretofrontier[x].fitness.values[2] for x in range(number_of_individuals)]

    generational_distance = calc_gd(number_of_individuals, X2, Y2, Z2)
    difference_generational_distance = abs(generational_distance_n_minus_1-generational_distance)

    return generational_distance, difference_generational_distance,

if __name__ == "__main__":
    x = 'no_testing_todo'<|MERGE_RESOLUTION|>--- conflicted
+++ resolved
@@ -1,26 +1,25 @@
 from __future__ import division
 
-import copy
 import json
 import multiprocessing
 import random
 import warnings
 from itertools import repeat, izip
 from math import factorial
+from math import sqrt
 
 import numpy as np
 import pandas as pd
 from deap import algorithms
 from deap import tools, creator, base
-from math import sqrt
 
 from cea.optimization.constants import DH_CONVERSION_TECHNOLOGIES_SHARE, DC_CONVERSION_TECHNOLOGIES_SHARE, DH_ACRONYM, \
     DC_ACRONYM
 from cea.optimization.master import evaluation
+from cea.optimization.master.crossover import crossover_main
 from cea.optimization.master.generation import generate_main
 from cea.optimization.master.generation import individual_to_barcode
 from cea.optimization.master.mutations import mutation_main
-from cea.optimization.master.crossover import crossover_main
 from cea.optimization.master.normalization import scaler_for_normalization, normalize_fitnesses
 
 __author__ = "Sreepathi Bhargava Krishna"
@@ -67,24 +66,24 @@
     print('cea optimization progress: individual ' + str(individual_number) + ' and generation ' + str(
         generation) + '/' + str(config.optimization.number_of_generations))
     costs_USD, CO2_ton, _ = evaluation.evaluation_main(individual,
-                                                             building_names_all,
-                                                             locator,
-                                                             network_features,
-                                                             config,
-                                                             prices, lca,
-                                                             individual_number,
-                                                             generation,
-                                                             column_names,
-                                                             column_names_buildings_heating,
-                                                             column_names_buildings_cooling,
-                                                             building_names_heating,
-                                                             building_names_cooling,
-                                                             building_names_electricity,
-                                                             district_heating_network,
-                                                             district_cooling_network,
-                                                             technologies_heating_allowed,
-                                                             technologies_cooling_allowed,
-                                                             )
+                                                       building_names_all,
+                                                       locator,
+                                                       network_features,
+                                                       config,
+                                                       prices, lca,
+                                                       individual_number,
+                                                       generation,
+                                                       column_names,
+                                                       column_names_buildings_heating,
+                                                       column_names_buildings_cooling,
+                                                       building_names_heating,
+                                                       building_names_cooling,
+                                                       building_names_electricity,
+                                                       district_heating_network,
+                                                       district_cooling_network,
+                                                       technologies_heating_allowed,
+                                                       technologies_cooling_allowed,
+                                                       )
     return costs_USD, CO2_ton
 
 
@@ -112,7 +111,6 @@
                                             config,
                                             prices,
                                             lca):
-
     # LOCAL VARIABLES
     NGEN = config.optimization.number_of_generations  # number of generations
     MU = config.optimization.population_size  # int(H + (4 - H % 4)) # number of individuals to select
@@ -353,11 +351,11 @@
         # Create Checkpoint if necessary
         print "Creating CheckPoint", gen, "\n"
         with open(locator.get_optimization_checkpoint(gen), "wb") as fp:
-            cp = dict(generation = gen,
+            cp = dict(generation=gen,
                       selected_population=pop,
                       tested_population=invalid_ind,
                       generational_distances=generational_distances,
-                      difference_generational_distances = difference_generational_distances)
+                      difference_generational_distances=difference_generational_distances)
             json.dump(cp, fp)
     if config.multiprocessing:
         pool.close()
@@ -386,6 +384,7 @@
     performance_totals_pareto['generation'] = generation_list
     performance_totals_pareto.to_csv(locator.get_optimization_generation_total_performance_pareto(generation))
 
+
 def save_generation_halloffame_individuals(locator, generation, record_individuals_tested, hall_of_fame):
     performance_totals_halloffame = pd.DataFrame()
     individual_list = []
@@ -397,15 +396,16 @@
             individual_list.append(ind)
             generation_list.append(gen)
             performance_totals_halloffame = pd.concat([performance_totals_halloffame,
-                                                   pd.read_csv(
-                                                       locator.get_optimization_slave_total_performance(ind, gen))],
-                                                  ignore_index=True)
+                                                       pd.read_csv(
+                                                           locator.get_optimization_slave_total_performance(ind, gen))],
+                                                      ignore_index=True)
 
     individual_name_list = ["Sys " + str(y) + "-" + str(x) for x, y in zip(individual_list, generation_list)]
     performance_totals_halloffame['individual'] = individual_list
     performance_totals_halloffame['individual_name'] = individual_name_list
     performance_totals_halloffame['generation'] = generation_list
     performance_totals_halloffame.to_csv(locator.get_optimization_generation_total_performance_halloffame(generation))
+
 
 def save_generation_dataframes(generation,
                                slected_individuals,
@@ -458,67 +458,6 @@
     individuals_info['generation'] = generation
     individuals_info.to_csv(locator.get_optimization_individuals_in_generation(generation))
 
-
-<<<<<<< HEAD
-def create_empty_individual(column_names, column_names_buildings_heating, column_names_buildings_cooling,
-                            district_heating_network, district_cooling_network):
-=======
-def convergence_metric(old_front, new_front, normalization):
-    #  This function calculates the metrics corresponding to a Pareto-front
-    #  combined_euclidean_distance calculates the euclidean distance between the current front and the previous one
-    #  it is done by locating the choosing a point on current front and the closest point in the previous front and
-    #  calculating normalized euclidean distance
-
-    #  Spread discusses on the spread of the Pareto-front, i.e. how evenly the Pareto front is spaced. This is calculated
-    #  by identifying the closest neighbour to a point on the Pareto-front. Distance to each closest neighbour is then
-    #  subtracted by the mean distance for all the points on the Pareto-front (i.e. closest neighbors for all points).
-    #  The ideal value for this is to be 'zero'
-
-    combined_euclidean_distance = 0
-
-    for indNew in new_front:
-
-        (aNew, bNew, cNew) = indNew.fitness.values
-        distance = []
-        for i, indOld in enumerate(old_front):
-            (aOld, bOld, cOld) = indOld.fitness.values
-            distance_mix = ((aNew - aOld) / normalization[0]) ** 2 + ((bNew - bOld) / normalization[1]) ** 2 + (
-                    (cNew - cOld) / normalization[2]) ** 2
-            distance_mix = round(distance_mix, 5)
-            distance.append(np.sqrt(distance_mix))
-
-        combined_euclidean_distance = combined_euclidean_distance + min(distance)
-
-    combined_euclidean_distance = (combined_euclidean_distance) / (len(new_front))
-
-    spread = []
-    nearest_neighbor = []
-
-    for i, ind_i in enumerate(new_front):
-        spread_i = []
-        (cost_i, co2_i, eprim_i) = ind_i.fitness.values
-        for j, ind_j in enumerate(new_front):
-            (cost_j, co2_j, eprim_j) = ind_j.fitness.values
-            if i != j:
-                spread_mix = ((cost_i - cost_j) / normalization[0]) ** 2 + ((co2_i - co2_j) / normalization[1]) ** 2 + (
-                        (eprim_i - eprim_j) / normalization[2]) ** 2
-                spread_mix = round(spread_mix, 5)
-                spread.append(np.sqrt(spread_mix))
-                spread_i.append(np.sqrt(spread_mix))
-
-        nearest_neighbor.append(min(spread_i))
-    average_spread = np.mean(spread)
-
-    nearest_neighbor = [abs(x - average_spread) for x in nearest_neighbor]
-
-    spread_final = np.sum(nearest_neighbor)
-
-    print ('combined euclidean distance = ' + str(combined_euclidean_distance))
-    print ('spread = ' + str(spread_final))
-
-    return combined_euclidean_distance, spread_final
-
-
 def create_empty_individual(column_names,
                             column_names_buildings_heating,
                             column_names_buildings_cooling,
@@ -527,10 +466,11 @@
                             technologies_heating_allowed,
                             technologies_cooling_allowed,
                             ):
->>>>>>> 82a306ad
     # local variables
-    heating_unit_names_share = [x[0] for x in DH_CONVERSION_TECHNOLOGIES_SHARE.iteritems() if x[0] in technologies_heating_allowed]
-    cooling_unit_names_share = [x[0] for x in DC_CONVERSION_TECHNOLOGIES_SHARE.iteritems() if x[0] in technologies_cooling_allowed]
+    heating_unit_names_share = [x[0] for x in DH_CONVERSION_TECHNOLOGIES_SHARE.iteritems() if
+                                x[0] in technologies_heating_allowed]
+    cooling_unit_names_share = [x[0] for x in DC_CONVERSION_TECHNOLOGIES_SHARE.iteritems() if
+                                x[0] in technologies_cooling_allowed]
 
     heating_unit_share_float = [0.0] * len(heating_unit_names_share)
     cooling_unit_share_float = [0.0] * len(cooling_unit_names_share)
@@ -563,7 +503,8 @@
     # 2 cases are possible
     if district_heating_network:
         # local variables
-        heating_unit_names_share = [x[0] for x in DH_CONVERSION_TECHNOLOGIES_SHARE.iteritems() if x[0] in technologies_heating_allowed]
+        heating_unit_names_share = [x[0] for x in DH_CONVERSION_TECHNOLOGIES_SHARE.iteritems() if
+                                    x[0] in technologies_heating_allowed]
         column_names_buildings_heating = [x + "_" + DH_ACRONYM for x in building_names_heating]
         cooling_unit_names_share = []
         column_names_buildings_cooling = []
@@ -571,7 +512,8 @@
                        column_names_buildings_heating
     elif district_cooling_network:
         # local variables
-        cooling_unit_names_share = [x[0] for x in DC_CONVERSION_TECHNOLOGIES_SHARE.iteritems() if x[0] in technologies_cooling_allowed]
+        cooling_unit_names_share = [x[0] for x in DC_CONVERSION_TECHNOLOGIES_SHARE.iteritems() if
+                                    x[0] in technologies_cooling_allowed]
         column_names_buildings_cooling = [x + "_" + DC_ACRONYM for x in building_names_cooling]
         heating_unit_names_share = []
         column_names_buildings_heating = []
@@ -586,14 +528,17 @@
            column_names_buildings_heating, \
            column_names_buildings_cooling
 
+
 def calc_euclidean_distance(x2, y2, z2):
     x1, y1, z1 = 0.0, 0.0, 0.0
     euclidean_distance = sqrt((x2 - x1) ** 2 + (y2 - y1) ** 2 + (z2 - z1) ** 2)
     return euclidean_distance
 
+
 def calc_gd(n, X2, Y2, Z2):
     gd = 1 / n * sqrt(sum([calc_euclidean_distance(x2, y2, z2) for x2, y2, z2 in zip(X2, Y2, Z2)]))
     return gd
+
 
 def calc_performance_metrics(generational_distance_n_minus_1, paretofrontier):
     number_of_individuals = len([paretofrontier])
@@ -602,9 +547,10 @@
     Z2 = [paretofrontier[x].fitness.values[2] for x in range(number_of_individuals)]
 
     generational_distance = calc_gd(number_of_individuals, X2, Y2, Z2)
-    difference_generational_distance = abs(generational_distance_n_minus_1-generational_distance)
+    difference_generational_distance = abs(generational_distance_n_minus_1 - generational_distance)
 
     return generational_distance, difference_generational_distance,
+
 
 if __name__ == "__main__":
     x = 'no_testing_todo'