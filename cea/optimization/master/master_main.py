from __future__ import division

import json
import multiprocessing
import random
import warnings
from itertools import repeat, izip
from math import factorial
from math import sqrt

import numpy as np
import pandas as pd
from deap import algorithms
from deap import tools, creator, base

from cea.optimization.constants import DH_CONVERSION_TECHNOLOGIES_SHARE, DC_CONVERSION_TECHNOLOGIES_SHARE, DH_ACRONYM, \
    DC_ACRONYM
from cea.optimization.master import evaluation
<<<<<<< HEAD
from cea.optimization.master.crossover import crossover_main
=======
from cea.optimization.master.data_saver import save_results
>>>>>>> c270950b
from cea.optimization.master.generation import generate_main
from cea.optimization.master.generation import individual_to_barcode
from cea.optimization.master.mutations import mutation_main
from cea.optimization.master.normalization import scaler_for_normalization, normalize_fitnesses

__author__ = "Sreepathi Bhargava Krishna"
__copyright__ = "Copyright 2015, Architecture and Building Systems - ETH Zurich"
__credits__ = ["Sreepathi Bhargava Krishna"]
__license__ = "MIT"
__version__ = "0.1"
__maintainer__ = "Daren Thomas"
__email__ = "thomas@arch.ethz.ch"
__status__ = "Production"

warnings.filterwarnings("ignore")
NOBJ = 2  # number of objectives
creator.create("FitnessMin", base.Fitness, weights=(-1.0,) * NOBJ)
creator.create("Individual", list, typecode='d', fitness=creator.FitnessMin)


def objective_function(individual,
                       individual_number,
                       generation_number,
                       building_names_all,
                       column_names_buildings_heating,
                       column_names_buildings_cooling,
                       building_names_heating,
                       building_names_cooling,
                       building_names_electricity,
                       locator,
                       network_features,
                       weather_features,
                       config,
                       prices,
                       lca,
                       district_heating_network,
                       district_cooling_network,
                       technologies_heating_allowed,
                       technologies_cooling_allowed,
                       column_names,
                       print_final_results=False):
    """
    Objective function is used to calculate the costs, CO2, primary energy and the variables corresponding to the
    individual
    :param individual: Input individual
    :type individual: list
    :return: returns costs, CO2, primary energy and the master_to_slave_vars
    """
    print('cea optimization progress: individual ' + str(individual_number) + ' and generation ' + str(
<<<<<<< HEAD
        generation) + '/' + str(config.optimization.number_of_generations))
    costs_USD, CO2_ton = evaluation.evaluation_main(individual,
                                                    building_names_all,
                                                    locator,
                                                    network_features,
                                                    config,
                                                    prices, lca,
                                                    individual_number,
                                                    generation,
                                                    column_names,
                                                    column_names_buildings_heating,
                                                    column_names_buildings_cooling,
                                                    building_names_heating,
                                                    building_names_cooling,
                                                    building_names_electricity,
                                                    district_heating_network,
                                                    district_cooling_network,
                                                    technologies_heating_allowed,
                                                    technologies_cooling_allowed,
                                                    )
    return costs_USD, CO2_ton
=======
        generation_number) + '/' + str(config.optimization.number_of_generations))

    TAC_sys_USD, \
    GHG_sys_tonCO2, \
    buildings_connected_costs, \
    buildings_connected_emissions, \
    buildings_disconnected_costs, \
    buildings_disconnected_emissions, \
    district_heating_generation_dispatch, \
    district_cooling_generation_dispatch, \
    district_electricity_dispatch, \
    district_electricity_demands, \
    performance_totals, \
    building_connectivity_dict, \
    district_heating_capacity_installed, \
    district_cooling_capacity_installed, \
    district_electricity_capacity_installed, \
    buildings_disconnected_heating_capacities, \
    buildings_disconnected_cooling_capacities = evaluation.evaluation_main(individual,
                                                             building_names_all,
                                                             locator,
                                                             network_features,
                                                             weather_features,
                                                             config,
                                                             prices, lca,
                                                             individual_number,
                                                             generation_number,
                                                             column_names,
                                                             column_names_buildings_heating,
                                                             column_names_buildings_cooling,
                                                             building_names_heating,
                                                             building_names_cooling,
                                                             building_names_electricity,
                                                             district_heating_network,
                                                             district_cooling_network,
                                                             technologies_heating_allowed,
                                                             technologies_cooling_allowed,
                                                             )

    if config.debug or print_final_results:  # print for the last generation and
        print("SAVING RESULTS TO DISK")
        save_results(locator,
                     weather_features.date,
                     individual_number,
                     generation_number,
                     buildings_connected_costs,
                     buildings_connected_emissions,
                     buildings_disconnected_costs,
                     buildings_disconnected_emissions,
                     district_heating_generation_dispatch,
                     district_cooling_generation_dispatch,
                     district_electricity_dispatch,
                     district_electricity_demands,
                     performance_totals,
                     building_connectivity_dict,
                     district_heating_capacity_installed,
                     district_cooling_capacity_installed,
                     district_electricity_capacity_installed,
                     buildings_disconnected_heating_capacities,
                     buildings_disconnected_cooling_capacities)

    return TAC_sys_USD, GHG_sys_tonCO2
>>>>>>> c270950b


def objective_function_wrapper(args):
    """
    Wrap arguments because multiprocessing only accepts one argument for the function"""
    return objective_function(*args)


def calc_dictionary_of_all_individuals_tested(dictionary_individuals, gen, invalid_ind):
    dictionary_individuals['generation'].extend([gen] * len(invalid_ind))
    dictionary_individuals['individual_id'].extend(range(len(invalid_ind)))
    dictionary_individuals['individual_code'].extend(invalid_ind)
    return dictionary_individuals


def non_dominated_sorting_genetic_algorithm(locator,
                                            building_names_all,
                                            district_heating_network,
                                            district_cooling_network,
                                            building_names_heating,
                                            building_names_cooling,
                                            building_names_electricity,
                                            network_features,
                                            weather_features,
                                            config,
                                            prices,
                                            lca):
    # LOCAL VARIABLES
    NGEN = config.optimization.number_of_generations  # number of generations
    MU = config.optimization.population_size  # int(H + (4 - H % 4)) # number of individuals to select
    RANDOM_SEED = config.optimization.random_seed
    CXPB = config.optimization.crossover_prob
    MUTPB = config.optimization.mutation_prob
    technologies_heating_allowed = config.optimization.technologies_DH
    technologies_cooling_allowed = config.optimization.technologies_DC
    mutation_method_integer = config.optimization.mutation_method_integer
    mutation_method_continuous = config.optimization.mutation_method_continuous
    crossover_method_integer = config.optimization.crossover_method_integer
    crossover_method_continuous = config.optimization.crossover_method_continuous

    # SET-UP EVOLUTIONARY ALGORITHM
    # Hyperparameters
    P = 12
    ref_points = tools.uniform_reference_points(NOBJ, P)
    if MU == None:
        H = factorial(NOBJ + P - 1) / (factorial(P) * factorial(NOBJ - 1))
        MU = int(H + (4 - H % 4))
    random.seed(RANDOM_SEED)
    np.random.seed(RANDOM_SEED)

    # SET-UP INDIVIDUAL STRUCTURE INCLUIDING HOW EVERY POINT IS CALLED (COLUM_NAMES)
    column_names, \
    heating_unit_names_share, \
    cooling_unit_names_share, \
    column_names_buildings_heating, \
    column_names_buildings_cooling = get_column_names_individual(district_heating_network,
                                                                 district_cooling_network,
                                                                 building_names_heating,
                                                                 building_names_cooling,
                                                                 technologies_heating_allowed,
                                                                 technologies_cooling_allowed,

                                                                 )
    individual_with_names_dict = create_empty_individual(column_names,
                                                         column_names_buildings_heating,
                                                         column_names_buildings_cooling,
                                                         district_heating_network,
                                                         district_cooling_network,
                                                         technologies_heating_allowed,
                                                         technologies_cooling_allowed,
                                                         )

    # DEAP LIBRARY REFERENCE_POINT CLASSES AND TOOLS
    # reference points
    toolbox = base.Toolbox()
    toolbox.register("generate",
                     generate_main,
                     individual_with_names_dict=individual_with_names_dict,
                     column_names=column_names,
                     column_names_buildings_heating=column_names_buildings_heating,
                     column_names_buildings_cooling=column_names_buildings_cooling,
                     district_heating_network=district_heating_network,
                     district_cooling_network=district_cooling_network,
                     technologies_heating_allowed=technologies_heating_allowed,
                     technologies_cooling_allowed=technologies_cooling_allowed,
                     )
    toolbox.register("individual",
                     tools.initIterate,
                     creator.Individual,
                     toolbox.generate)
    toolbox.register("population",
                     tools.initRepeat,
                     list,
                     toolbox.individual)
    toolbox.register("mate",
                     crossover_main,
                     indpb=CXPB,
                     column_names=column_names,
                     heating_unit_names_share=heating_unit_names_share,
                     cooling_unit_names_share=cooling_unit_names_share,
                     column_names_buildings_heating=column_names_buildings_heating,
                     column_names_buildings_cooling=column_names_buildings_cooling,
                     district_heating_network=district_heating_network,
                     district_cooling_network=district_cooling_network,
                     technologies_heating_allowed=technologies_heating_allowed,
                     technologies_cooling_allowed=technologies_cooling_allowed,
                     crossover_method_integer=crossover_method_integer,
                     crossover_method_continuous=crossover_method_continuous)
    toolbox.register("mutate",
                     mutation_main,
                     indpb=MUTPB,
                     column_names=column_names,
                     heating_unit_names_share=heating_unit_names_share,
                     cooling_unit_names_share=cooling_unit_names_share,
                     column_names_buildings_heating=column_names_buildings_heating,
                     column_names_buildings_cooling=column_names_buildings_cooling,
                     district_heating_network=district_heating_network,
                     district_cooling_network=district_cooling_network,
                     technologies_heating_allowed=technologies_heating_allowed,
                     technologies_cooling_allowed=technologies_cooling_allowed,
                     mutation_method_integer=mutation_method_integer,
                     mutation_method_continuous=mutation_method_continuous
                     )
    toolbox.register("evaluate",
                     objective_function_wrapper)
    toolbox.register("select",
                     tools.selNSGA3WithMemory(ref_points))

    # configure multiprocessing
    if config.multiprocessing:
        pool = multiprocessing.Pool(processes=multiprocessing.cpu_count())
        toolbox.register("map", pool.map)

    # Initialize statistics object
    paretofrontier = tools.ParetoFront()
    generational_distances = []
    difference_generational_distances = []
    stats = tools.Statistics(lambda ind: ind.fitness.values)
    stats.register("avg", np.mean, axis=0)
    stats.register("std", np.std, axis=0)
    stats.register("min", np.min, axis=0)
    stats.register("max", np.max, axis=0)

    logbook = tools.Logbook()
    logbook.header = "gen", "evals", "std", "min", "avg", "max"

    pop = toolbox.population(n=MU)

    # Evaluate the individuals with an invalid fitness
    invalid_ind = [ind for ind in pop if not ind.fitness.valid]
    fitnesses = toolbox.map(toolbox.evaluate, izip(invalid_ind, range(len(invalid_ind)), repeat(0, len(invalid_ind)),
                                                   repeat(building_names_all, len(invalid_ind)),
                                                   repeat(column_names_buildings_heating, len(invalid_ind)),
                                                   repeat(column_names_buildings_cooling, len(invalid_ind)),
                                                   repeat(building_names_heating, len(invalid_ind)),
                                                   repeat(building_names_cooling, len(invalid_ind)),
                                                   repeat(building_names_electricity, len(invalid_ind)),
                                                   repeat(locator, len(invalid_ind)),
                                                   repeat(network_features, len(invalid_ind)),
                                                   repeat(weather_features, len(invalid_ind)),
                                                   repeat(config, len(invalid_ind)),
                                                   repeat(prices, len(invalid_ind)),
                                                   repeat(lca, len(invalid_ind)),
                                                   repeat(district_heating_network, len(invalid_ind)),
                                                   repeat(district_cooling_network, len(invalid_ind)),
                                                   repeat(technologies_heating_allowed, len(invalid_ind)),
                                                   repeat(technologies_cooling_allowed, len(invalid_ind)),
                                                   repeat(column_names, len(invalid_ind))))

    # normalization of the first generation
    scaler_dict = scaler_for_normalization(NOBJ, fitnesses)
    fitnesses = normalize_fitnesses(scaler_dict, fitnesses)

    # add fitnesses to population individuals
    for ind, fit in zip(invalid_ind, fitnesses):
        ind.fitness.values = fit

    # Compile statistics about the population
    record = stats.compile(pop)
    paretofrontier.update(pop)
    performance_metrics = calc_performance_metrics(0.0, paretofrontier)
    generational_distances.append(performance_metrics[0])
    difference_generational_distances.append(performance_metrics[1])
    logbook.record(gen=0, evals=len(invalid_ind), **record)

    # create a dictionary to store which individuals that are being calculated
    record_individuals_tested = {'generation': [], "individual_id": [], "individual_code": []}
    record_individuals_tested = calc_dictionary_of_all_individuals_tested(record_individuals_tested, gen=0,
                                                                          invalid_ind=invalid_ind)
    print(logbook.stream)

    # Begin the generational process
    # Initialization of variables
    for gen in range(1, NGEN + 1):
        print ("Evaluating Generation %s of %s generations" % (gen, NGEN + 1))
        # Select and clone the next generation individuals
        offspring = algorithms.varAnd(pop, toolbox, CXPB, MUTPB)

        # Evaluate the individuals with an invalid fitness
        invalid_ind = [ind for ind in offspring if not ind.fitness.valid]
        invalid_ind = [ind for ind in invalid_ind if ind not in pop]
        fitnesses = toolbox.map(toolbox.evaluate,
                                izip(invalid_ind, range(len(invalid_ind)), repeat(gen, len(invalid_ind)),
                                     repeat(building_names_all, len(invalid_ind)),
                                     repeat(column_names_buildings_heating, len(invalid_ind)),
                                     repeat(column_names_buildings_cooling, len(invalid_ind)),
                                     repeat(building_names_heating, len(invalid_ind)),
                                     repeat(building_names_cooling, len(invalid_ind)),
                                     repeat(building_names_electricity, len(invalid_ind)),
                                     repeat(locator, len(invalid_ind)),
                                     repeat(network_features, len(invalid_ind)),
                                     repeat(weather_features, len(invalid_ind)),
                                     repeat(config, len(invalid_ind)),
                                     repeat(prices, len(invalid_ind)),
                                     repeat(lca, len(invalid_ind)),
                                     repeat(district_heating_network, len(invalid_ind)),
                                     repeat(district_cooling_network, len(invalid_ind)),
                                     repeat(technologies_heating_allowed, len(invalid_ind)),
                                     repeat(technologies_cooling_allowed, len(invalid_ind)),
                                     repeat(column_names, len(invalid_ind))))
        # normalization of the second generation on
        fitnesses = normalize_fitnesses(scaler_dict, fitnesses)

        for ind, fit in zip(invalid_ind, fitnesses):
            ind.fitness.values = fit

        # Select the next generation population from parents and offspring
        pop = toolbox.select(pop + invalid_ind, MU)

        # get paretofront and update dictionary of individuals evaluated
        paretofrontier.update(pop)
        record_individuals_tested = calc_dictionary_of_all_individuals_tested(record_individuals_tested, gen=gen,
                                                                              invalid_ind=invalid_ind)

        # Compile statistics about the new population
        record = stats.compile(pop)
        performance_metrics = calc_performance_metrics(generational_distances[-1], paretofrontier)
        generational_distances.append(performance_metrics[0])
        difference_generational_distances.append(performance_metrics[1])
        logbook.record(gen=gen, evals=len(invalid_ind), **record)
        print(logbook.stream)

        DHN_network_list_tested = []
        DCN_network_list_tested = []
        for individual in invalid_ind:
            DHN_barcode, DCN_barcode, individual_with_name_dict, _ = individual_to_barcode(individual,
                                                                                           building_names_all,
                                                                                           building_names_heating,
                                                                                           building_names_cooling,
                                                                                           column_names,
                                                                                           column_names_buildings_heating,
                                                                                           column_names_buildings_cooling)
            DCN_network_list_tested.append(DCN_barcode)
            DHN_network_list_tested.append(DHN_barcode)

        if config.debug:
            print "Saving results for generation", gen, "\n"
            save_generation_dataframes(gen, invalid_ind, locator, DCN_network_list_tested, DHN_network_list_tested)
            save_generation_individuals(column_names, gen, invalid_ind, locator)
            systems_name_list = save_generation_pareto_individuals(locator, gen, record_individuals_tested, paretofrontier)
        else:
            systems_name_list = []

        if gen == NGEN and config.debug == False:  # final generation re-evaluate paretofront
            print "Saving results for generation", gen, "\n"
            systems_name_list = save_final_generation_pareto_individuals(toolbox,
                                                     locator,
                                                     gen,
                                                     record_individuals_tested,
                                                     paretofrontier,
                                                     building_names_all,
                                                     column_names_buildings_heating,
                                                     column_names_buildings_cooling,
                                                     building_names_heating,
                                                     building_names_cooling,
                                                     building_names_electricity,
                                                     network_features,
                                                     weather_features,
                                                     config,
                                                     prices,
                                                     lca,
                                                     district_heating_network,
                                                     district_cooling_network,
                                                     technologies_heating_allowed,
                                                     technologies_cooling_allowed,
                                                     column_names)

        # Create Checkpoint if necessary
        print "Creating CheckPoint", gen, "\n"
        with open(locator.get_optimization_checkpoint(gen), "wb") as fp:
            cp = dict(generation=gen,
                      selected_population=pop,
                      tested_population=invalid_ind,
                      generational_distances=generational_distances,
<<<<<<< HEAD
                      difference_generational_distances=difference_generational_distances)
=======
                      difference_generational_distances = difference_generational_distances,
                      systems_to_show=systems_name_list)
>>>>>>> c270950b
            json.dump(cp, fp)
    if config.multiprocessing:
        pool.close()

    return pop, logbook


def save_final_generation_pareto_individuals(toolbox,
                                             locator,
                                             generation,
                                             record_individuals_tested,
                                             paretofrontier,
                                             building_names_all,
                                             column_names_buildings_heating,
                                             column_names_buildings_cooling,
                                             building_names_heating,
                                             building_names_cooling,
                                             building_names_electricity,
                                             network_features,
                                             weather_features,
                                             config,
                                             prices,
                                             lca,
                                             district_heating_network,
                                             district_cooling_network,
                                             technologies_heating_allowed,
                                             technologies_cooling_allowed,
                                             column_names):
    #local variables
    performance_totals_pareto = pd.DataFrame()
    individual_number_list = []
    generation_number_list = []
    individual_in_pareto_list = []
    for i, record in enumerate(record_individuals_tested['individual_code']):
        if record in paretofrontier:
            individual_number = record_individuals_tested['individual_id'][i]
            generation_number = record_individuals_tested['generation'][i]
            individual = record_individuals_tested['individual_code'][i]
            individual_number_list.append(individual_number)
            generation_number_list.append(generation_number)
            individual_in_pareto_list.append(individual)

    save_generation_individuals(column_names, generation, individual_in_pareto_list, locator)

    #evaluate once again and print results for the pareto curve
    print_final_results = True
    toolbox.map(toolbox.evaluate, izip(individual_in_pareto_list,
                                       individual_number_list,
                                       generation_number_list,
                                       repeat(building_names_all, len(individual_in_pareto_list)),
                                       repeat(column_names_buildings_heating, len(individual_in_pareto_list)),
                                       repeat(column_names_buildings_cooling, len(individual_in_pareto_list)),
                                       repeat(building_names_heating, len(individual_in_pareto_list)),
                                       repeat(building_names_cooling, len(individual_in_pareto_list)),
                                       repeat(building_names_electricity, len(individual_in_pareto_list)),
                                       repeat(locator, len(individual_in_pareto_list)),
                                       repeat(network_features, len(individual_in_pareto_list)),
                                       repeat(weather_features, len(individual_in_pareto_list)),
                                       repeat(config, len(individual_in_pareto_list)),
                                       repeat(prices, len(individual_in_pareto_list)),
                                       repeat(lca, len(individual_in_pareto_list)),
                                       repeat(district_heating_network, len(individual_in_pareto_list)),
                                       repeat(district_cooling_network, len(individual_in_pareto_list)),
                                       repeat(technologies_heating_allowed, len(individual_in_pareto_list)),
                                       repeat(technologies_cooling_allowed, len(individual_in_pareto_list)),
                                       repeat(column_names, len(individual_in_pareto_list)),
                                       repeat(print_final_results, len(individual_in_pareto_list))))

    for individual_number, generation_number in zip(individual_number_list, generation_number_list):
        performance_totals_pareto = pd.concat([performance_totals_pareto,
                                                   pd.read_csv(
                                                       locator.get_optimization_slave_total_performance(
                                                           individual_number, generation_number))],
                                                  ignore_index=True)

    systems_name_list = ["Sys " + str(y) + "-" + str(x) for x, y in zip(individual_number_list, generation_number_list)]
    performance_totals_pareto['individual'] = individual_number_list
    performance_totals_pareto['individual_name'] = systems_name_list
    performance_totals_pareto['generation'] = generation_number_list
    performance_totals_pareto.to_csv(locator.get_optimization_generation_total_performance_pareto(generation))

<<<<<<< HEAD

def save_generation_halloffame_individuals(locator, generation, record_individuals_tested, hall_of_fame):
    performance_totals_halloffame = pd.DataFrame()
=======
    return systems_name_list


def save_generation_pareto_individuals(locator, generation, record_individuals_tested, paretofrontier):
    performance_totals_pareto = pd.DataFrame()
>>>>>>> c270950b
    individual_list = []
    generation_list = []

    for i, record in enumerate(record_individuals_tested['individual_code']):
        if record in paretofrontier:
            ind = record_individuals_tested['individual_id'][i]
            gen = record_individuals_tested['generation'][i]
            individual_list.append(ind)
            generation_list.append(gen)
<<<<<<< HEAD
            performance_totals_halloffame = pd.concat([performance_totals_halloffame,
                                                       pd.read_csv(
                                                           locator.get_optimization_slave_total_performance(ind, gen))],
                                                      ignore_index=True)
=======
            performance_totals_pareto = pd.concat([performance_totals_pareto,
                                                   pd.read_csv(
                                                       locator.get_optimization_slave_total_performance(ind, gen))],
                                                  ignore_index=True)
>>>>>>> c270950b

    systems_name_list = ["Sys " + str(y) + "-" + str(x) for x, y in zip(individual_list, generation_list)]
    performance_totals_pareto['individual'] = individual_list
    performance_totals_pareto['individual_name'] = systems_name_list
    performance_totals_pareto['generation'] = generation_list
    performance_totals_pareto.to_csv(locator.get_optimization_generation_total_performance_pareto(generation))

    return systems_name_list


def save_generation_dataframes(generation,
                               slected_individuals,
                               locator,
                               DCN_network_list_selected,
                               DHN_network_list_selected):
    individual_list = range(len(slected_individuals))
    individual_name_list = ["Sys " + str(generation) + "-" + str(x) for x in individual_list]
    performance_disconnected = pd.DataFrame()
    performance_connected = pd.DataFrame()
    performance_totals = pd.DataFrame()
    for ind, DCN_barcode, DHN_barcode in zip(individual_list, DCN_network_list_selected, DHN_network_list_selected):
        performance_connected = pd.concat([performance_connected,
                                           pd.read_csv(
                                               locator.get_optimization_slave_connected_performance(ind, generation))],
                                          ignore_index=True)

        performance_disconnected = pd.concat([performance_disconnected, pd.read_csv(
            locator.get_optimization_slave_disconnected_performance(ind, generation))], ignore_index=True)
        performance_totals = pd.concat([performance_totals,
                                        pd.read_csv(
                                            locator.get_optimization_slave_total_performance(ind, generation))],
                                       ignore_index=True)

    performance_disconnected['individual'] = individual_list
    performance_connected['individual'] = individual_list
    performance_totals['individual'] = individual_list
    performance_disconnected['individual_name'] = individual_name_list
    performance_connected['individual_name'] = individual_name_list
    performance_totals['individual_name'] = individual_name_list
    performance_disconnected['generation'] = generation
    performance_connected['generation'] = generation
    performance_totals['generation'] = generation

    # save all results to disk
    performance_disconnected.to_csv(locator.get_optimization_generation_disconnected_performance(generation))
    performance_connected.to_csv(locator.get_optimization_generation_connected_performance(generation))
    performance_totals.to_csv(locator.get_optimization_generation_total_performance(generation))


def save_generation_individuals(columns_of_saved_files, generation, invalid_ind, locator):
    # now get information about individuals and save to disk
    individual_list = range(len(invalid_ind))
    individuals_info = pd.DataFrame()
    for ind in invalid_ind:
        infividual_dict = pd.DataFrame(dict(zip(columns_of_saved_files, [[x] for x in ind])))
        individuals_info = pd.concat([infividual_dict, individuals_info], ignore_index=True)

    individuals_info['individual'] = individual_list
    individuals_info['generation'] = generation
    individuals_info.to_csv(locator.get_optimization_individuals_in_generation(generation))


def create_empty_individual(column_names,
                            column_names_buildings_heating,
                            column_names_buildings_cooling,
                            district_heating_network,
                            district_cooling_network,
                            technologies_heating_allowed,
                            technologies_cooling_allowed,
                            ):
    # local variables
    heating_unit_names_share = [x[0] for x in DH_CONVERSION_TECHNOLOGIES_SHARE.iteritems() if
                                x[0] in technologies_heating_allowed]
    cooling_unit_names_share = [x[0] for x in DC_CONVERSION_TECHNOLOGIES_SHARE.iteritems() if
                                x[0] in technologies_cooling_allowed]

    heating_unit_share_float = [0.0] * len(heating_unit_names_share)
    cooling_unit_share_float = [0.0] * len(cooling_unit_names_share)

    DH_buildings_connected_int = [0] * len(column_names_buildings_heating)
    DC_buildings_connected_int = [0] * len(column_names_buildings_cooling)

    # 1 cases are possible
    if district_heating_network:
        individual = heating_unit_share_float + \
                     DH_buildings_connected_int
    elif district_cooling_network:
        individual = cooling_unit_share_float + \
                     DC_buildings_connected_int
    else:
        raise Exception('option not available')

    individual_with_names_dict = dict(zip(column_names, individual))

    return individual_with_names_dict


def get_column_names_individual(district_heating_network,
                                district_cooling_network,
                                building_names_heating,
                                building_names_cooling,
                                technologies_heating_allowed,
                                technologies_cooling_allowed,
                                ):
    # 2 cases are possible
    if district_heating_network:
        # local variables
        heating_unit_names_share = [x[0] for x in DH_CONVERSION_TECHNOLOGIES_SHARE.iteritems() if
                                    x[0] in technologies_heating_allowed]
        column_names_buildings_heating = [x + "_" + DH_ACRONYM for x in building_names_heating]
        cooling_unit_names_share = []
        column_names_buildings_cooling = []
        column_names = heating_unit_names_share + \
                       column_names_buildings_heating
    elif district_cooling_network:
        # local variables
        cooling_unit_names_share = [x[0] for x in DC_CONVERSION_TECHNOLOGIES_SHARE.iteritems() if
                                    x[0] in technologies_cooling_allowed]
        column_names_buildings_cooling = [x + "_" + DC_ACRONYM for x in building_names_cooling]
        heating_unit_names_share = []
        column_names_buildings_heating = []
        column_names = cooling_unit_names_share + \
                       column_names_buildings_cooling
    else:
        raise Exception('One or more attributes where not selected')

    return column_names, \
           heating_unit_names_share, \
           cooling_unit_names_share, \
           column_names_buildings_heating, \
           column_names_buildings_cooling


def calc_euclidean_distance(x2, y2):
    x1, y1 = 0.0, 0.0
    euclidean_distance = sqrt((x2 - x1) ** 2 + (y2 - y1) ** 2)
    return euclidean_distance


def calc_gd(n, X2, Y2):
    gd = 1 / n * sqrt(sum([calc_euclidean_distance(x2, y2) for x2, y2 in zip(X2, Y2)]))
    return gd


def calc_performance_metrics(generational_distance_n_minus_1, paretofrontier):
    number_of_individuals = len([paretofrontier])
    X2 = [paretofrontier[x].fitness.values[0] for x in range(number_of_individuals)]
    Y2 = [paretofrontier[x].fitness.values[1] for x in range(number_of_individuals)]

    generational_distance = calc_gd(number_of_individuals, X2, Y2)
    difference_generational_distance = abs(generational_distance_n_minus_1 - generational_distance)

    return generational_distance, difference_generational_distance,


if __name__ == "__main__":
    x = 'no_testing_todo'<|MERGE_RESOLUTION|>--- conflicted
+++ resolved
@@ -16,11 +16,8 @@
 from cea.optimization.constants import DH_CONVERSION_TECHNOLOGIES_SHARE, DC_CONVERSION_TECHNOLOGIES_SHARE, DH_ACRONYM, \
     DC_ACRONYM
 from cea.optimization.master import evaluation
-<<<<<<< HEAD
 from cea.optimization.master.crossover import crossover_main
-=======
 from cea.optimization.master.data_saver import save_results
->>>>>>> c270950b
 from cea.optimization.master.generation import generate_main
 from cea.optimization.master.generation import individual_to_barcode
 from cea.optimization.master.mutations import mutation_main
@@ -70,29 +67,6 @@
     :return: returns costs, CO2, primary energy and the master_to_slave_vars
     """
     print('cea optimization progress: individual ' + str(individual_number) + ' and generation ' + str(
-<<<<<<< HEAD
-        generation) + '/' + str(config.optimization.number_of_generations))
-    costs_USD, CO2_ton = evaluation.evaluation_main(individual,
-                                                    building_names_all,
-                                                    locator,
-                                                    network_features,
-                                                    config,
-                                                    prices, lca,
-                                                    individual_number,
-                                                    generation,
-                                                    column_names,
-                                                    column_names_buildings_heating,
-                                                    column_names_buildings_cooling,
-                                                    building_names_heating,
-                                                    building_names_cooling,
-                                                    building_names_electricity,
-                                                    district_heating_network,
-                                                    district_cooling_network,
-                                                    technologies_heating_allowed,
-                                                    technologies_cooling_allowed,
-                                                    )
-    return costs_USD, CO2_ton
-=======
         generation_number) + '/' + str(config.optimization.number_of_generations))
 
     TAC_sys_USD, \
@@ -155,7 +129,6 @@
                      buildings_disconnected_cooling_capacities)
 
     return TAC_sys_USD, GHG_sys_tonCO2
->>>>>>> c270950b
 
 
 def objective_function_wrapper(args):
@@ -450,12 +423,8 @@
                       selected_population=pop,
                       tested_population=invalid_ind,
                       generational_distances=generational_distances,
-<<<<<<< HEAD
-                      difference_generational_distances=difference_generational_distances)
-=======
                       difference_generational_distances = difference_generational_distances,
                       systems_to_show=systems_name_list)
->>>>>>> c270950b
             json.dump(cp, fp)
     if config.multiprocessing:
         pool.close()
@@ -537,17 +506,10 @@
     performance_totals_pareto['generation'] = generation_number_list
     performance_totals_pareto.to_csv(locator.get_optimization_generation_total_performance_pareto(generation))
 
-<<<<<<< HEAD
-
-def save_generation_halloffame_individuals(locator, generation, record_individuals_tested, hall_of_fame):
-    performance_totals_halloffame = pd.DataFrame()
-=======
-    return systems_name_list
 
 
 def save_generation_pareto_individuals(locator, generation, record_individuals_tested, paretofrontier):
     performance_totals_pareto = pd.DataFrame()
->>>>>>> c270950b
     individual_list = []
     generation_list = []
 
@@ -557,17 +519,10 @@
             gen = record_individuals_tested['generation'][i]
             individual_list.append(ind)
             generation_list.append(gen)
-<<<<<<< HEAD
-            performance_totals_halloffame = pd.concat([performance_totals_halloffame,
-                                                       pd.read_csv(
-                                                           locator.get_optimization_slave_total_performance(ind, gen))],
-                                                      ignore_index=True)
-=======
             performance_totals_pareto = pd.concat([performance_totals_pareto,
                                                    pd.read_csv(
                                                        locator.get_optimization_slave_total_performance(ind, gen))],
                                                   ignore_index=True)
->>>>>>> c270950b
 
     systems_name_list = ["Sys " + str(y) + "-" + str(x) for x, y in zip(individual_list, generation_list)]
     performance_totals_pareto['individual'] = individual_list
