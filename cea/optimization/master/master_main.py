from __future__ import division

from cea.optimization.constants import PROBA, SIGMAP, NAMES_TECHNOLOGY_OF_INDIVIDUAL
import random
from cea.optimization.master import crossover
from cea.optimization.master import mutations
import cea.config
import cea.globalvar
import cea.inputlocator
from cea.optimization.prices import Prices as Prices
from cea.optimization.distribution.network_optimization_features import NetworkOptimizationFeatures
from cea.optimization.preprocessing.preprocessing_main import preproccessing
from cea.optimization.lca_calculations import LcaCalculations
import json
import cea
import pandas as pd
import multiprocessing
import time
import numpy as np
from deap import base
from deap import creator
from deap import tools
from cea.optimization.master.generation import generate_main
from cea.optimization.master import evaluation
from itertools import repeat, izip
from cea.optimization import supportFn

__author__ = "Sreepathi Bhargava Krishna"
__copyright__ = "Copyright 2015, Architecture and Building Systems - ETH Zurich"
__credits__ = ["Sreepathi Bhargava Krishna"]
__license__ = "MIT"
__version__ = "0.1"
__maintainer__ = "Daren Thomas"
__email__ = "thomas@arch.ethz.ch"
__status__ = "Production"

creator.create("FitnessMin", base.Fitness, weights=(-1.0, -1.0, -1.0))
creator.create("Individual", list, typecode='d', fitness=creator.FitnessMin)
config = cea.config.Configuration()
random.seed(config.optimization.random_seed)
np.random.seed(config.optimization.random_seed)


def objective_function(individual, individual_number, generation, building_names, locator, solar_features,
                       network_features, gv, config, prices, lca):
    """
    Objective function is used to calculate the costs, CO2, primary energy and the variables corresponding to the
    individual
    :param individual: Input individual
    :type individual: list
    :return: returns costs, CO2, primary energy and the master_to_slave_vars
    """
    print ('cea optimization progress: individual ' + str(individual_number) + ' and generation ' + str(
        generation) + '/' + str(config.optimization.ngen))
    costs, CO2, prim, master_to_slave_vars, valid_individual = evaluation.evaluation_main(individual, building_names,
                                                                                          locator, solar_features,
                                                                                          network_features, gv, config,
                                                                                          prices, lca,
                                                                                          individual_number, generation)
    return costs, CO2, prim


def objective_function_wrapper(args):
    """
    Wrap arguments because multiprocessing only accepts one argument for the function"""
    return objective_function(*args)


def non_dominated_sorting_genetic_algorithm(locator, building_names, solar_features,
                                            network_features, gv, config, prices, lca):
    t0 = time.clock()

    genCP = config.optimization.recoverycheckpoint

    # genCP = 2
    # NDIM = 30
    # MU = 500

    # initiating hall of fame size and the function evaluations
    halloffame_size = config.optimization.halloffame
    function_evals = 0
    euclidean_distance = 0
    spread = 0

    # get number of buildings
    nBuildings = len(building_names)

    # SET-UP EVOLUTIONARY ALGORITHM
    # Contains 3 minimization objectives : Costs, CO2 emissions, Primary Energy Needs
    # this part of the script sets up the optimization algorithm in the same syntax of DEAP toolbox
    toolbox = base.Toolbox()
    toolbox.register("generate", generate_main, nBuildings, config)
    toolbox.register("individual", tools.initIterate, creator.Individual, toolbox.generate)
    toolbox.register("population", tools.initRepeat, list, toolbox.individual)
    toolbox.register("evaluate", objective_function_wrapper)
    toolbox.register("select", tools.selNSGA2)

    # configure multiprocessing
    if config.multiprocessing:
        pool = multiprocessing.Pool(processes=multiprocessing.cpu_count())
        toolbox.register("map", pool.map)

    # Initialization of variables
    DHN_network_list = ["1" * nBuildings]
    DCN_network_list = ["1" * nBuildings]
    halloffame = []
    halloffame_fitness = []
    epsInd = []

    columns_of_saved_files= initialize_column_names_of_individual(building_names)

    stats = tools.Statistics(lambda ind: ind.fitness.values)
    stats.register("min", np.min, axis=0)
    stats.register("max", np.max, axis=0)

    logbook = tools.Logbook()
    logbook.header = "gen", "evals", "std", "min", "avg", "max"

    if genCP is 0:

        pop = toolbox.population(n=config.optimization.initialind)

        for ind in pop:
            evaluation.checkNtw(ind, DHN_network_list, DCN_network_list, locator, gv, config, building_names)

        # Evaluate the initial population
        print "Evaluate initial population"
        DHN_network_list = DHN_network_list[
                           1:]  # done this to remove the first individual in the ntwList as it is an initial value
        DCN_network_list = DCN_network_list[1:]

        # Evaluate the individuals with an invalid fitness
        invalid_ind = [ind for ind in pop if not ind.fitness.valid]

        fitnesses = toolbox.map(toolbox.evaluate,
                                izip(invalid_ind, range(len(invalid_ind)), repeat(genCP, len(invalid_ind)),
                                     repeat(building_names, len(invalid_ind)),
                                     repeat(locator, len(invalid_ind)), repeat(solar_features, len(invalid_ind)),
                                     repeat(network_features, len(invalid_ind)), repeat(gv, len(invalid_ind)),
                                     repeat(config, len(invalid_ind)),
                                     repeat(prices, len(invalid_ind)), repeat(lca, len(invalid_ind))))

        function_evals = function_evals + len(invalid_ind)  # keeping track of number of function evaluations
        # linking every individual with the corresponding fitness, this also keeps a track of the number of function
        # evaluations. This can further be used as a stopping criteria in future
        for ind, fit in zip(invalid_ind, fitnesses):
            ind.fitness.values = fit

        pop = toolbox.select(pop, len(pop))  # assigning crowding distance

        # halloffame is the best individuals that are observed in all generations
        # the size of the halloffame is linked to the number of initial individuals
        if len(halloffame) <= halloffame_size:
            halloffame.extend(pop)

        print "Save Initial population \n"
        save_generation_dataframe(columns_of_saved_files, genCP, invalid_ind, locator)

        with open(locator.get_optimization_checkpoint_initial(), "wb") as fp:
            cp = dict(nsga_selected_population=pop, generation=0, DHN_List=DHN_network_list, DCN_list=DCN_network_list,
                      tested_population=[],
                      tested_population_fitness=fitnesses, halloffame=halloffame, halloffame_fitness=halloffame_fitness)
            json.dump(cp, fp)

    else:
        print "Recover from CP " + str(genCP) + "\n"
        # import the checkpoint based on the genCP
        with open(locator.get_optimization_checkpoint(genCP), "rb") as fp:
            cp = json.load(fp)
            pop = toolbox.population(n=config.optimization.initialind)
            for i in xrange(len(pop)):
                for j in xrange(len(pop[i])):
                    pop[i][j] = cp['nsga_selected_population'][i][j]
            DHN_network_list = DHN_network_list
            DCN_network_list = DCN_network_list

            for ind in pop:
                evaluation.checkNtw(ind, DHN_network_list, DCN_network_list, locator, gv, config, building_names)

            # Evaluate the individuals with an invalid fitness
            invalid_ind = [ind for ind in pop if not ind.fitness.valid]

            fitnesses = toolbox.map(toolbox.evaluate,
                                    izip(invalid_ind, range(len(invalid_ind)), repeat(genCP, len(invalid_ind)),
                                         repeat(building_names, len(invalid_ind)),
                                         repeat(locator, len(invalid_ind)), repeat(solar_features, len(invalid_ind)),
                                         repeat(network_features, len(invalid_ind)), repeat(gv, len(invalid_ind)),
                                         repeat(config, len(invalid_ind)),
                                         repeat(prices, len(invalid_ind)), repeat(lca, len(invalid_ind))))

            function_evals = function_evals + len(invalid_ind)  # keeping track of number of function evaluations
            # linking every individual with the corresponding fitness, this also keeps a track of the number of function
            # evaluations. This can further be used as a stopping criteria in future
            for ind, fit in zip(pop, fitnesses):
                ind.fitness.values = fit

            pop = toolbox.select(pop, len(pop))  # assigning crowding distance

    proba, sigmap = PROBA, SIGMAP

    # variables used for generating graphs
    # graphs are being generated for every generation, it is shown in 2D plot with colorscheme for the 3rd objective
    xs = [((objectives[0])) for objectives in fitnesses]  # Costs
    ys = [((objectives[1])) for objectives in fitnesses]  # GHG emissions
    zs = [((objectives[2])) for objectives in fitnesses]  # MJ

    # normalization is used for optimization metrics as the objectives are all present in different scales
    # to have a consistent value for normalization, the values of the objectives of the initial generation are taken
    normalization = [max(xs) - min(xs), max(ys) - min(ys), max(zs) - min(zs)]

    xs = [a / 10 ** 6 for a in xs]
    ys = [a / 10 ** 6 for a in ys]
    zs = [a / 10 ** 6 for a in zs]

    # Evolution starts !

    g = genCP
    stopCrit = False  # Threshold for the Epsilon indicator, Not used

    while g < config.optimization.ngen and not stopCrit and (time.clock() - t0) < config.optimization.maxtime:

        # Initialization of variables
        DHN_network_list = []
        DCN_network_list = []

        g += 1
        print "Generation", g
        offspring = list(pop)
        # Apply crossover and mutation on the pop
        for ind1, ind2 in zip(pop[::2], pop[1::2]):
            child1, child2 = crossover.cxUniform(ind1, ind2, proba, nBuildings, config)
            offspring += [child1, child2]

        for mutant in pop:
            mutant = mutations.mutFlip(mutant, proba, nBuildings, config)
            mutant = mutations.mutShuffle(mutant, proba, nBuildings, config)
            offspring.append(mutations.mutGU(mutant, proba, config))

        invalid_ind = [ind for ind in offspring if not ind.fitness.valid]

        for ind in invalid_ind:
            evaluation.checkNtw(ind, DHN_network_list, DCN_network_list, locator, gv, config, building_names)

        # Evaluate the individuals with an invalid fitness
        fitnesses = toolbox.map(toolbox.evaluate,
                                izip(invalid_ind, range(len(invalid_ind)), repeat(g, len(invalid_ind)),
                                     repeat(building_names, len(invalid_ind)),
                                     repeat(locator, len(invalid_ind)), repeat(solar_features, len(invalid_ind)),
                                     repeat(network_features, len(invalid_ind)), repeat(gv, len(invalid_ind)),
                                     repeat(config, len(invalid_ind)),
                                     repeat(prices, len(invalid_ind)), repeat(lca, len(invalid_ind))))

        function_evals = function_evals + len(invalid_ind)  # keeping track of number of function evaluations
        # linking every individual with the corresponding fitness, this also keeps a track of the number of function
        # evaluations. This can further be used as a stopping criteria in future
        for ind, fit in zip(invalid_ind, fitnesses):
            ind.fitness.values = fit

        print "Save population \n"
        save_generation_dataframe(columns_of_saved_files, g, invalid_ind, locator)

        selection = toolbox.select(pop + invalid_ind, config.optimization.initialind)  # assigning crowding distance

        if len(halloffame) <= halloffame_size:
            halloffame.extend(selection)
        else:
            halloffame.extend(selection)
            halloffame = toolbox.select(halloffame, halloffame_size)

        halloffame_fitness = []
        for ind in halloffame:
            halloffame_fitness.append(ind.fitness.values)

        # Compute the epsilon criteria [and check the stopping criteria]
        epsInd.append(evaluation.epsIndicator(pop, selection))
        # compute the optimization metrics for every front apart from generation 0
        euclidean_distance, spread = convergence_metric(pop, selection, normalization)

        pop[:] = selection

        DCN_network_list_selected = []
        DHN_network_list_selected = []
        for individual in pop:
            DHN_barcode, DCN_barcode, DHN_configuration, DCN_configuration = supportFn.individual_to_barcode(individual,
                                                                                                             building_names)
            DCN_network_list_selected.append(DCN_barcode)
            DHN_network_list_selected.append(DHN_barcode)

        # Create Checkpoint if necessary
        # The networks created for all the tested population is bigger than the selected population, as this is being
        # used in plots scripts, they are exclusively separated with two variables, which are further used
        if g % config.optimization.fcheckpoint == 0:
            print "Create CheckPoint", g, "\n"
            with open(locator.get_optimization_checkpoint(g), "wb") as fp:
                cp = dict(nsga_selected_population=pop, generation=g, DHN_list_All=DHN_network_list,
                          DCN_list_All=DCN_network_list,
                          DHN_list_selected=DHN_network_list_selected, DCN_list_selected=DCN_network_list_selected,
                          tested_population=invalid_ind, tested_population_fitness=fitnesses, epsIndicator=epsInd,
                          halloffame=halloffame, halloffame_fitness=halloffame_fitness,
                          euclidean_distance=euclidean_distance, spread=spread)
                json.dump(cp, fp)

    if g == config.optimization.ngen:
        print "Final Generation reached"
    else:
        print "Stopping criteria reached"

    # Dataframe with all the individuals whose objective functions are calculated, gathering all the results from
    # multiple generations
    df = pd.read_csv(locator.get_optimization_individuals_in_generation(0))
    for i in range(config.optimization.ngen):
        df = df.append(pd.read_csv(locator.get_optimization_individuals_in_generation(i + 1)))
    df.to_csv(locator.get_optimization_all_individuals())
    # Saving the final results
    print "Save final results. " + str(len(pop)) + " individuals in final population"
    with open(locator.get_optimization_checkpoint_final(), "wb") as fp:
        cp = dict(nsga_selected_population=pop, generation=g, DHN_List=DHN_network_list, DCN_list=DCN_network_list,
                  tested_population=invalid_ind, tested_population_fitness=fitnesses, epsIndicator=epsInd,
                  halloffame=halloffame, halloffame_fitness=halloffame_fitness,
                  euclidean_distance=euclidean_distance, spread=spread)
        json.dump(cp, fp)

    print "Master Work Complete \n"
    print ("Number of function evaluations = " + str(function_evals))
    t1 = time.clock()
    print (t1 - t0)
    if config.multiprocessing:
        pool.close()

    return pop, logbook


def save_generation_dataframe(columns_of_saved_files, genCP, invalid_ind, locator):
    saved_dataframe_for_each_generation = pd.DataFrame()
    for i, ind in enumerate(invalid_ind):
        # the next code splits the information form teh individual in everyone of
        # the prescribed columns_of_saved_files
        output_individual = {}
        for k, configuration in enumerate(ind):
            output_individual[columns_of_saved_files[k]] = configuration
        # now we append more values to that dict
        output_individual['individual'] = i
        output_individual['generation'] = genCP
        output_individual['TAC'] = ind.fitness.values[0]
        output_individual['CO2 emissions'] = ind.fitness.values[1]
        output_individual['Primary Energy'] = ind.fitness.values[2]

        # then we save it to the dataframe
        saved_dataframe_for_each_generation = saved_dataframe_for_each_generation.append(output_individual,
                                                                                         ignore_index=True)
    saved_dataframe_for_each_generation.to_csv(locator.get_optimization_individuals_in_generation(genCP))


def initialize_column_names_of_individual(building_names):
    # here we take the names of technologies we consider for each individual
    # and expanded to the potential connections of buildings to the district heating and cooling networks.
    Name_of_entries_of_individual = NAMES_TECHNOLOGY_OF_INDIVIDUAL
    for i in building_names:  # DHN
        Name_of_entries_of_individual.append(str(i) + ' DHN')
    for i in building_names:  # DCN
        Name_of_entries_of_individual.append(str(i) + ' DCN')

    return Name_of_entries_of_individual

def convergence_metric(old_front, new_front, normalization):
    #  This function calculates the metrics corresponding to a Pareto-front
    #  combined_euclidean_distance calculates the euclidean distance between the current front and the previous one
    #  it is done by locating the choosing a point on current front and the closest point in the previous front and
    #  calculating normalized euclidean distance

    #  Spread discusses on the spread of the Pareto-front, i.e. how evenly the Pareto front is spaced. This is calculated
    #  by identifying the closest neighbour to a point on the Pareto-front. Distance to each closest neighbour is then
    #  subtracted by the mean distance for all the points on the Pareto-front (i.e. closest neighbors for all points).
    #  The ideal value for this is to be 'zero'

    combined_euclidean_distance = 0

    for indNew in new_front:

        (aNew, bNew, cNew) = indNew.fitness.values
        distance = []
        for i, indOld in enumerate(old_front):
            (aOld, bOld, cOld) = indOld.fitness.values
            distance_mix = ((aNew - aOld) / normalization[0]) ** 2 + ((bNew - bOld) / normalization[1]) ** 2 + (
                    (cNew - cOld) / normalization[2]) ** 2
            distance_mix = round(distance_mix, 5)
            distance.append(np.sqrt(distance_mix))

        combined_euclidean_distance = combined_euclidean_distance + min(distance)

    combined_euclidean_distance = (combined_euclidean_distance) / (len(new_front))

    spread = []
    nearest_neighbor = []

    for i, ind_i in enumerate(new_front):
        spread_i = []
        (cost_i, co2_i, eprim_i) = ind_i.fitness.values
        for j, ind_j in enumerate(new_front):
            (cost_j, co2_j, eprim_j) = ind_j.fitness.values
            if i != j:
                spread_mix = ((cost_i - cost_j) / normalization[0]) ** 2 + ((co2_i - co2_j) / normalization[1]) ** 2 + (
                        (eprim_i - eprim_j) / normalization[2]) ** 2
                spread_mix = round(spread_mix, 5)
                spread.append(np.sqrt(spread_mix))
                spread_i.append(np.sqrt(spread_mix))

        nearest_neighbor.append(min(spread_i))
    average_spread = np.mean(spread)

    nearest_neighbor = [abs(x - average_spread) for x in nearest_neighbor]

    spread_final = np.sum(nearest_neighbor)

    print ('combined euclidean distance = ' + str(combined_euclidean_distance))
    print ('spread = ' + str(spread_final))

    return combined_euclidean_distance, spread_final


if __name__ == "__main__":
    config = cea.config.Configuration()
    gv = cea.globalvar.GlobalVariables()
    locator = cea.inputlocator.InputLocator(scenario=config.scenario)
    weather_file = config.weather
    total_demand = pd.read_csv(locator.get_total_demand())
    building_names = total_demand.Name.values
    gv.num_tot_buildings = total_demand.Name.count()
    lca = LcaCalculations(locator, config.detailed_electricity_pricing)
    prices = Prices(locator, config)
    solar_features = preproccessing(locator, total_demand, building_names,weather_file, gv, config,
                                                                                  prices, lca)

    # optimize the distribution and linearize the results(at the moment, there is only a linearization of values in Zug)
    print "NETWORK OPTIMIZATION"
    nBuildings = len(building_names)

<<<<<<< HEAD
    network_features = network_opt_main.network_opt_main(config, locator)
=======

    network_features = NetworkOptimizationFeatures(config, locator)
>>>>>>> e1409fcf

    non_dominated_sorting_genetic_algorithm(locator, building_names,
                                            solar_features,
                                            network_features, gv, config, prices, lca)<|MERGE_RESOLUTION|>--- conflicted
+++ resolved
@@ -435,12 +435,8 @@
     print "NETWORK OPTIMIZATION"
     nBuildings = len(building_names)
 
-<<<<<<< HEAD
     network_features = network_opt_main.network_opt_main(config, locator)
-=======
-
-    network_features = NetworkOptimizationFeatures(config, locator)
->>>>>>> e1409fcf
+    #network_features = NetworkOptimizationFeatures(config, locator)
 
     non_dominated_sorting_genetic_algorithm(locator, building_names,
                                             solar_features,
