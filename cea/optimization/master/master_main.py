"""
Evolutionary algorithm main
<<<<<<< HEAD

=======
===========================
>>>>>>> b3e47b6f
"""
from __future__ import division

import time
import json
from cea.optimization.constants import PROBA, SIGMAP, GHP_HMAX_SIZE, N_HR, N_HEAT, N_PV, N_PVT
import cea.optimization.master.crossover as cx
import cea.optimization.master.evaluation as evaluation
from deap import base
from deap import creator
from deap import tools
import cea.optimization.master.generation as generation
import mutations as mut
import selection as sel
import matplotlib.pyplot as plt
import matplotlib
import matplotlib.cm as cmx
import os
import numpy as np
import pandas as pd
import cea.optimization.supportFn as sFn



__author__ =  "Sreepathi Bhargava Krishna"
__copyright__ = "Copyright 2015, Architecture and Building Systems - ETH Zurich"
__credits__ = [ "Sreepathi Bhargava Krishna", "Thuy-An Nguyen", "Tim Vollrath", "Jimeno A. Fonseca"]
__license__ = "MIT"
__version__ = "0.1"
__maintainer__ = "Daren Thomas"
__email__ = "thomas@arch.ethz.ch"
__status__ = "Production"


def evolutionary_algo_main(locator, building_names, extra_costs, extra_CO2, extra_primary_energy, solar_features,
                           network_features, gv, config, prices, genCP=00):
    """
    Evolutionary algorithm to optimize the district energy system's design.
    This algorithm optimizes the size and operation of technologies for a district heating network.
    electrical network are not considered but their burdens in terms electricity costs, efficiency and emissions
    is added on top of the optimization.
    The equipment for cooling networks is not optimized as it is assumed that all customers with cooling needs will be
    connected to a lake. in case there is not enough capacity from the lake, a chiller and cooling tower is used to
    cover the extra needs.
    genCP is defaulted to '0' when the entire optimization is run. For running from the intermediate generations, key in
    the generation from which the optimization should continue.
    :param locator: locator class
    :param building_names: vector with building names
    :param extra_costs: costs calculated before optimization of specific energy services
     (process heat and electricity)
    :param extra_CO2: green house gas emissions calculated before optimization of specific energy services
     (process heat and electricity)
    :param extra_primary_energy: primary energy calculated before optimization of specific energy services
     (process heat and electricity)
    :param solar_features: object class with vectors and values of interest for the integration of solar potentials
    :param network_features: object class with linear coefficients of the network obtained after its optimization
    :param gv: global variables class
    :param genCP: 0
    :type locator: class
    :type building_names: array
    :type extra_costs: float
    :type extra_CO2: float
    :type extra_primary_energy: float
    :type solar_features: class
    :type network_features: class
    :type gv: class
    :type genCP: int
    :return: for every generation 'g': it stores the results of every generation of the genetic algorithm in the
     subfolders locator.get_optimization_master_results_folder() as a python pickle file.
    :rtype: pickled file
    """
    t0 = time.clock()

    # initiating hall of fame size and the function evaluations
    halloffame_size = config.optimization.halloffame
    function_evals = 0
    euclidean_distance = 0
    spread = 0

    # get number of buildings
    nBuildings = len(building_names)

    # DEFINE OBJECTIVE FUNCTION
    def objective_function(individual_number, individual, generation):
        """
        Objective function is used to calculate the costs, CO2, primary energy and the variables corresponding to the
        individual
        :param individual: Input individual
        :type individual: list
        :return: returns costs, CO2, primary energy and the master_to_slave_vars
        """
        print (generation)
        print (individual_number)
        costs, CO2, prim, master_to_slave_vars, valid_individual = evaluation.evaluation_main(individual, building_names, locator, extra_costs, extra_CO2, extra_primary_energy, solar_features,
                                                                                              network_features, gv, config, prices, individual_number, generation)
        return costs, CO2, prim, master_to_slave_vars, valid_individual

    # SET-UP EVOLUTIONARY ALGORITHM
    # Contains 3 minimization objectives : Costs, CO2 emissions, Primary Energy Needs
    # this part of the script sets up the optimization algorithm in the same syntax of DEAP toolbox
    creator.create("Fitness", base.Fitness, weights=(-1.0, -1.0, -1.0)) # weights of -1 for minimization, +1 for maximization
    creator.create("Individual", list, fitness=creator.Fitness)
    toolbox = base.Toolbox()
    toolbox.register("generate", generation.generate_main, nBuildings, config)
    toolbox.register("individual", tools.initIterate, creator.Individual, toolbox.generate)
    toolbox.register("population", tools.initRepeat, list, toolbox.individual)
    toolbox.register("evaluate", objective_function)

    # Initialization of variables
    DHN_network_list = ["1"*nBuildings]
    DCN_network_list = ["1"*nBuildings]
    epsInd = []
    invalid_ind = []
    halloffame = []
    halloffame_fitness = []
    costs_list = []
    co2_list = []
    prim_list = []
    valid_pop = []
    slavedata_list = []
    fitnesses = []
    capacities = []
    disconnected_capacities = []
    Furnace_wet = 0
    Furnace_wet_capacity_W = 0
    Furnace_dry = 0
    Furnace_dry_capacity_W = 0
    CHP_NG = 0
    CHP_NG_capacity_W = 0
    CHP_BG = 0
    CHP_BG_capacity_W = 0
    Base_boiler_BG = 0
    Base_boiler_BG_capacity_W = 0
    Base_boiler_NG = 0
    Base_boiler_NG_capacity_W = 0
    Peak_boiler_BG = 0
    Peak_boiler_BG_capacity_W = 0
    Peak_boiler_NG = 0
    Peak_boiler_NG_capacity_W = 0
    cooling_all_units = 'AHU_ARU_SCU'
    heating_all_units = 'AHU_ARU_SHU'

    columns_of_saved_files = ['generation', 'individual', 'CHP/Furnace', 'CHP/Furnace Share', 'Base Boiler', 'Base Boiler Share', 'Peak Boiler', 'Peak Boiler Share',
               'Heating Lake', 'Heating Lake Share', 'Heating Sewage', 'Heating Sewage Share', 'GHP', 'GHP Share',
               'Data Centre', 'Compressed Air', 'PV', 'PV Area Share', 'PVT', 'PVT Area Share', 'SC_ET', 'SC_ET Area Share',
               'SC_FP', 'SC_FP Area Share', 'DHN Temperature', 'DHN unit configuration', 'Lake Cooling', 'Lake Cooling Share', 'VCC Cooling', 'VCC Cooling Share',
               'Absorption Chiller', 'Absorption Chiller Share', 'Storage', 'Storage Share', 'DCN Temperature', 'DCN unit configuration']
    for i in building_names: #DHN
        columns_of_saved_files.append(str(i) + ' DHN')

    for i in building_names: #DCN
        columns_of_saved_files.append(str(i) + ' DCN')

    columns_of_saved_files.append('TAC')
    columns_of_saved_files.append('CO2 emissions')
    columns_of_saved_files.append('Primary Energy')

    # Evolutionary strategy
    if genCP is 0:

        # create population based on the number of individuals in the config file
        pop = toolbox.population(n=config.optimization.initialind)

        # Check the network and update ntwList. ntwList size keeps changing as the following loop runs
        for ind in pop:
            evaluation.checkNtw(ind, DHN_network_list, DCN_network_list, locator, gv, config, building_names)

        # Evaluate the initial population
        print "Evaluate initial population"
        DHN_network_list = DHN_network_list[1:]  # done this to remove the first individual in the ntwList as it is an initial value
        DCN_network_list = DCN_network_list[1:]  # done this to remove the first individual in the ntwList as it is an initial value
        # costs_list updates the costs involved in every individual
        # co2_list updates the GHG emissions in terms of CO2
        # prim_list updates the primary energy  corresponding to every individual
        # slavedata_list updates the master_to_slave variables corresponding to every individual. This is used in
        # calculating the capacities of both the centralized and the decentralized system
        for i, ind in enumerate(pop):
            a = objective_function(i, ind, genCP)
            costs_list.append(a[0])
            co2_list.append(a[1])
            prim_list.append(a[2])
            slavedata_list.append(a[3])
            valid_pop.append(a[4])
            function_evals = function_evals + 1  # keeping track of number of function evaluations


        zero_data = np.zeros(shape = (len(pop), len(columns_of_saved_files)))
        saved_dataframe_for_each_generation = pd.DataFrame(zero_data, columns = columns_of_saved_files)
        pop[:] = valid_pop

        for i, ind in enumerate(pop):
            saved_dataframe_for_each_generation['individual'][i] = i
            saved_dataframe_for_each_generation['generation'][i] = genCP
            for j in range(len(columns_of_saved_files) - 5):
                saved_dataframe_for_each_generation[columns_of_saved_files[j+2]][i] = ind[j]
            saved_dataframe_for_each_generation['TAC'][i] = costs_list[i]
            saved_dataframe_for_each_generation['CO2 emissions'][i] = co2_list[i]
            saved_dataframe_for_each_generation['Primary Energy'][i] = prim_list[i]

        saved_dataframe_for_each_generation.to_csv(locator.get_optimization_individuals_in_generation(genCP))
        # fitnesses appends the costs, co2 and primary energy corresponding to each individual
        # the main reason of doing the following is to follow the syntax provided by DEAP toolbox as it works on the
        # fitness class in every individual
        for i in range(len(costs_list)):
            fitnesses.append([costs_list[i], co2_list[i], prim_list[i]])

        # linking every individual with the corresponding fitness, this also keeps a track of the number of function
        # evaluations. This can further be used as a stopping criteria in future
        for ind, fit in zip(pop, fitnesses):
            ind.fitness.values = fit

        # halloffame is the best individuals that are observed in all generations
        # the size of the halloffame is linked to the number of initial individuals
        if len(halloffame) <= halloffame_size:
            halloffame.extend(pop)

        # halloffame_fitness appends the fitness values corresponding to the individuals in the halloffame
        for ind in halloffame:
            halloffame_fitness.append(ind.fitness.values)

        # disconnected building capacity is calculated from the networklist of every individual
        # disconnected building have four energy technologies namely Bio-gas Boiler, Natural-gas Boiler, Fuel Cell
        # and Geothermal heat pumps
        # These values are already calculated in 'decentralized_main.py'. This piece of script gets these values from
        # the already created csv files
        if config.optimization.isheating:
            network_list = DHN_network_list
        elif config.optimization.iscooling:
            network_list = DCN_network_list

        for (index, network) in enumerate(network_list):
            intermediate_capacities = []
            for i in range(len(network)):
                # if a building is connected, which corresponds to '1' then the disconnected shares are linked to the
                # number of units the DHN/DCN is supplying. A building can be supplied AHU demand from the centralized
                # plant whereas the remaining load corresponding to ARU and SHU/SCU be supplied by the decentralized option
                # if a building is disconnected, which corresponds to '0' then disconnected shares are imported from csv files
                Disconnected_Boiler_BG_share_heating = 0
                Disconnected_Boiler_BG_capacity_heating_W = 0
                Disconnected_Boiler_NG_share_heating = 0
                Disconnected_Boiler_NG_capacity_heating_W = 0
                Disconnected_FC_share_heating = 0
                Disconnected_FC_capacity_heating_W = 0
                Disconnected_GHP_share_heating = 0
                Disconnected_GHP_capacity_heating_W = 0

                Disconnected_VCC_to_AHU_share_cooling = 0
                Disconnected_VCC_to_AHU_capacity_cooling_W = 0
                Disconnected_VCC_to_ARU_share_cooling = 0
                Disconnected_VCC_to_ARU_capacity_cooling_W = 0
                Disconnected_VCC_to_SCU_share_cooling = 0
                Disconnected_VCC_to_SCU_capacity_cooling_W = 0
                Disconnected_VCC_to_AHU_ARU_share_cooling = 0
                Disconnected_VCC_to_AHU_ARU_capacity_cooling_W = 0
                Disconnected_VCC_to_AHU_SCU_share_cooling = 0
                Disconnected_VCC_to_AHU_SCU_capacity_cooling_W = 0
                Disconnected_VCC_to_ARU_SCU_share_cooling = 0
                Disconnected_VCC_to_ARU_SCU_capacity_cooling_W = 0
                Disconnected_VCC_to_AHU_ARU_SCU_share_cooling = 0
                Disconnected_VCC_to_AHU_ARU_SCU_capacity_cooling_W = 0

                Disconnected_single_effect_ACH_to_AHU_share_cooling = 0
                Disconnected_single_effect_ACH_to_AHU_capacity_cooling_W = 0
                Disconnected_double_effect_ACH_to_AHU_share_cooling = 0
                Disconnected_double_effect_ACH_to_AHU_capacity_cooling_W = 0
                Disconnected_single_effect_ACH_to_ARU_share_cooling = 0
                Disconnected_single_effect_ACH_to_ARU_capacity_cooling_W = 0
                Disconnected_double_effect_ACH_to_ARU_share_cooling = 0
                Disconnected_double_effect_ACH_to_ARU_capacity_cooling_W = 0
                Disconnected_single_effect_ACH_to_SCU_share_cooling = 0
                Disconnected_single_effect_ACH_to_SCU_capacity_cooling_W = 0
                Disconnected_double_effect_ACH_to_SCU_share_cooling = 0
                Disconnected_double_effect_ACH_to_SCU_capacity_cooling_W = 0
                Disconnected_single_effect_ACH_to_AHU_ARU_share_cooling = 0
                Disconnected_single_effect_ACH_to_AHU_ARU_capacity_cooling_W = 0
                Disconnected_double_effect_ACH_to_AHU_ARU_share_cooling = 0
                Disconnected_double_effect_ACH_to_AHU_ARU_capacity_cooling_W = 0
                Disconnected_single_effect_ACH_to_AHU_SCU_share_cooling = 0
                Disconnected_single_effect_ACH_to_AHU_SCU_capacity_cooling_W = 0
                Disconnected_double_effect_ACH_to_AHU_SCU_share_cooling = 0
                Disconnected_double_effect_ACH_to_AHU_SCU_capacity_cooling_W = 0
                Disconnected_single_effect_ACH_to_ARU_SCU_share_cooling = 0
                Disconnected_single_effect_ACH_to_ARU_SCU_capacity_cooling_W = 0
                Disconnected_double_effect_ACH_to_ARU_SCU_share_cooling = 0
                Disconnected_double_effect_ACH_to_ARU_SCU_capacity_cooling_W = 0
                Disconnected_single_effect_ACH_to_AHU_ARU_SCU_share_cooling = 0
                Disconnected_single_effect_ACH_to_AHU_ARU_SCU_capacity_cooling_W = 0
                Disconnected_double_effect_ACH_to_AHU_ARU_SCU_share_cooling = 0
                Disconnected_double_effect_ACH_to_AHU_ARU_SCU_capacity_cooling_W = 0

                Disconnected_direct_expansion_to_AHU_share_cooling = 0
                Disconnected_direct_expansion_to_AHU_capacity_cooling_W = 0
                Disconnected_direct_expansion_to_ARU_share_cooling = 0
                Disconnected_direct_expansion_to_ARU_capacity_cooling_W = 0
                Disconnected_direct_expansion_to_SCU_share_cooling = 0
                Disconnected_direct_expansion_to_SCU_capacity_cooling_W = 0
                Disconnected_direct_expansion_to_AHU_SCU_share_cooling = 0
                Disconnected_direct_expansion_to_AHU_SCU_capacity_cooling_W = 0
                Disconnected_direct_expansion_to_AHU_ARU_share_cooling = 0
                Disconnected_direct_expansion_to_AHU_ARU_capacity_cooling_W = 0
                Disconnected_direct_expansion_to_ARU_SCU_share_cooling = 0
                Disconnected_direct_expansion_to_ARU_SCU_capacity_cooling_W = 0
                Disconnected_direct_expansion_to_AHU_ARU_SCU_share_cooling = 0
                Disconnected_direct_expansion_to_AHU_ARU_SCU_capacity_cooling_W = 0

                if network[i] == "0":
                    if config.optimization.isheating:
                        df = pd.read_csv(locator.get_optimization_disconnected_folder_building_result_heating(building_names[i]))
                        dfBest = df[df["Best configuration"] == 1]
                        Disconnected_Boiler_BG_share_heating = dfBest["BoilerBG Share"].iloc[0]
                        Disconnected_Boiler_NG_share_heating = dfBest["BoilerNG Share"].iloc[0]
                        Disconnected_FC_share_heating = dfBest["FC Share"].iloc[0]
                        Disconnected_GHP_share_heating = dfBest["GHP Share"].iloc[0]

                        if Disconnected_Boiler_BG_share_heating == 1:
                            Disconnected_Boiler_BG_capacity_heating_W = dfBest["Nominal Power"].iloc[0]

                        if Disconnected_Boiler_NG_share_heating == 1:
                            Disconnected_Boiler_NG_capacity_heating_W = dfBest["Nominal Power"].iloc[0]

                        if Disconnected_FC_share_heating == 1:
                            Disconnected_FC_capacity_heating_W = dfBest["Nominal Power"].iloc[0]

                        if Disconnected_GHP_share_heating == 1:
                            Disconnected_GHP_capacity_heating_W = dfBest["Nominal Power"].iloc[0]

                        if (Disconnected_FC_share_heating == 0 and Disconnected_Boiler_BG_share_heating == 0 and Disconnected_GHP_share_heating != 0 and Disconnected_Boiler_NG_share_heating != 0):
                            Disconnected_Boiler_NG_capacity_heating_W = dfBest["Nominal Power"].iloc[0] / Disconnected_Boiler_NG_share_heating
                            Disconnected_GHP_capacity_heating_W = dfBest["Nominal Power"].iloc[0] / Disconnected_GHP_share_heating

                        disconnected_capacity = dict(building_name=building_names[i],
                                                     Disconnected_Boiler_BG_share=Disconnected_Boiler_BG_share_heating,
                                                     Disconnected_Boiler_BG_capacity_W=Disconnected_Boiler_BG_capacity_heating_W,
                                                     Disconnected_Boiler_NG_share=Disconnected_Boiler_NG_share_heating,
                                                     Disconnected_Boiler_NG_capacity_W=Disconnected_Boiler_NG_capacity_heating_W,
                                                     Disconnected_FC_share=Disconnected_FC_share_heating,
                                                     Disconnected_FC_capacity_W=Disconnected_FC_capacity_heating_W,
                                                     Disconnected_GHP_share=Disconnected_GHP_share_heating,
                                                     Disconnected_GHP_capacity_W=Disconnected_GHP_capacity_heating_W,
                                                     Disconnected_VCC_to_AHU_share_cooling=Disconnected_VCC_to_AHU_share_cooling,
                                                     Disconnected_VCC_to_AHU_capacity_cooling_W=Disconnected_VCC_to_AHU_capacity_cooling_W,
                                                     Disconnected_VCC_to_ARU_share_cooling=Disconnected_VCC_to_ARU_share_cooling,
                                                     Disconnected_VCC_to_ARU_capacity_cooling_W=Disconnected_VCC_to_ARU_capacity_cooling_W,
                                                     Disconnected_VCC_to_SCU_share_cooling=Disconnected_VCC_to_SCU_share_cooling,
                                                     Disconnected_VCC_to_SCU_capacity_cooling_W=Disconnected_VCC_to_SCU_capacity_cooling_W,
                                                     Disconnected_VCC_to_AHU_ARU_share_cooling=Disconnected_VCC_to_AHU_ARU_share_cooling,
                                                     Disconnected_VCC_to_AHU_ARU_capacity_cooling_W=Disconnected_VCC_to_AHU_ARU_capacity_cooling_W,
                                                     Disconnected_VCC_to_AHU_SCU_share_cooling=Disconnected_VCC_to_AHU_SCU_share_cooling,
                                                     Disconnected_VCC_to_AHU_SCU_capacity_cooling_W=Disconnected_VCC_to_AHU_SCU_capacity_cooling_W,
                                                     Disconnected_VCC_to_ARU_SCU_share_cooling=Disconnected_VCC_to_ARU_SCU_share_cooling,
                                                     Disconnected_VCC_to_ARU_SCU_capacity_cooling_W=Disconnected_VCC_to_ARU_SCU_capacity_cooling_W,
                                                     Disconnected_VCC_to_AHU_ARU_SCU_share_cooling=Disconnected_VCC_to_AHU_ARU_SCU_share_cooling,
                                                     Disconnected_VCC_to_AHU_ARU_SCU_capacity_cooling_W=Disconnected_VCC_to_AHU_ARU_SCU_capacity_cooling_W,
                                                     Disconnected_single_effect_ACH_to_AHU_share_cooling=Disconnected_single_effect_ACH_to_AHU_share_cooling,
                                                     Disconnected_single_effect_ACH_to_AHU_capacity_cooling_W=Disconnected_single_effect_ACH_to_AHU_capacity_cooling_W,
                                                     Disconnected_double_effect_ACH_to_AHU_share_cooling=Disconnected_double_effect_ACH_to_AHU_share_cooling,
                                                     Disconnected_double_effect_ACH_to_AHU_capacity_cooling_W=Disconnected_double_effect_ACH_to_AHU_capacity_cooling_W,
                                                     Disconnected_single_effect_ACH_to_ARU_share_cooling=Disconnected_single_effect_ACH_to_ARU_share_cooling,
                                                     Disconnected_single_effect_ACH_to_ARU_capacity_cooling_W=Disconnected_single_effect_ACH_to_ARU_capacity_cooling_W,
                                                     Disconnected_double_effect_ACH_to_ARU_share_cooling=Disconnected_double_effect_ACH_to_ARU_share_cooling,
                                                     Disconnected_double_effect_ACH_to_ARU_capacity_cooling_W=Disconnected_double_effect_ACH_to_ARU_capacity_cooling_W,
                                                     Disconnected_single_effect_ACH_to_SCU_share_cooling=Disconnected_single_effect_ACH_to_SCU_share_cooling,
                                                     Disconnected_single_effect_ACH_to_SCU_capacity_cooling_W=Disconnected_single_effect_ACH_to_SCU_capacity_cooling_W,
                                                     Disconnected_double_effect_ACH_to_SCU_share_cooling=Disconnected_double_effect_ACH_to_SCU_share_cooling,
                                                     Disconnected_double_effect_ACH_to_SCU_capacity_cooling_W=Disconnected_double_effect_ACH_to_SCU_capacity_cooling_W,
                                                     Disconnected_single_effect_ACH_to_AHU_ARU_share_cooling=Disconnected_single_effect_ACH_to_AHU_ARU_share_cooling,
                                                     Disconnected_single_effect_ACH_to_AHU_ARU_capacity_cooling_W=Disconnected_single_effect_ACH_to_AHU_ARU_capacity_cooling_W,
                                                     Disconnected_double_effect_ACH_to_AHU_ARU_share_cooling=Disconnected_double_effect_ACH_to_AHU_ARU_share_cooling,
                                                     Disconnected_double_effect_ACH_to_AHU_ARU_capacity_cooling_W=Disconnected_double_effect_ACH_to_AHU_ARU_capacity_cooling_W,
                                                     Disconnected_single_effect_ACH_to_AHU_SCU_share_cooling=Disconnected_single_effect_ACH_to_AHU_SCU_share_cooling,
                                                     Disconnected_single_effect_ACH_to_AHU_SCU_capacity_cooling_W=Disconnected_single_effect_ACH_to_AHU_SCU_capacity_cooling_W,
                                                     Disconnected_double_effect_ACH_to_AHU_SCU_share_cooling=Disconnected_double_effect_ACH_to_AHU_SCU_share_cooling,
                                                     Disconnected_double_effect_ACH_to_AHU_SCU_capacity_cooling_W=Disconnected_double_effect_ACH_to_AHU_SCU_capacity_cooling_W,
                                                     Disconnected_single_effect_ACH_to_ARU_SCU_share_cooling=Disconnected_single_effect_ACH_to_ARU_SCU_share_cooling,
                                                     Disconnected_single_effect_ACH_to_ARU_SCU_capacity_cooling_W=Disconnected_single_effect_ACH_to_ARU_SCU_capacity_cooling_W,
                                                     Disconnected_double_effect_ACH_to_ARU_SCU_share_cooling=Disconnected_double_effect_ACH_to_ARU_SCU_share_cooling,
                                                     Disconnected_double_effect_ACH_to_ARU_SCU_capacity_cooling_W=Disconnected_double_effect_ACH_to_ARU_SCU_capacity_cooling_W,
                                                     Disconnected_single_effect_ACH_to_AHU_ARU_SCU_share_cooling=Disconnected_single_effect_ACH_to_AHU_ARU_SCU_share_cooling,
                                                     Disconnected_single_effect_ACH_to_AHU_ARU_SCU_capacity_cooling_W=Disconnected_single_effect_ACH_to_AHU_ARU_SCU_capacity_cooling_W,
                                                     Disconnected_double_effect_ACH_to_AHU_ARU_SCU_share_cooling=Disconnected_double_effect_ACH_to_AHU_ARU_SCU_share_cooling,
                                                     Disconnected_double_effect_ACH_to_AHU_ARU_SCU_capacity_cooling_W=Disconnected_double_effect_ACH_to_AHU_ARU_SCU_capacity_cooling_W,
                                                     Disconnected_direct_expansion_to_AHU_share_cooling=Disconnected_direct_expansion_to_AHU_share_cooling,
                                                     Disconnected_direct_expansion_to_AHU_capacity_cooling_W=Disconnected_direct_expansion_to_AHU_capacity_cooling_W,
                                                     Disconnected_direct_expansion_to_ARU_share_cooling=Disconnected_direct_expansion_to_ARU_share_cooling,
                                                     Disconnected_direct_expansion_to_ARU_capacity_cooling_W=Disconnected_direct_expansion_to_ARU_capacity_cooling_W,
                                                     Disconnected_direct_expansion_to_SCU_share_cooling=Disconnected_direct_expansion_to_SCU_share_cooling,
                                                     Disconnected_direct_expansion_to_SCU_capacity_cooling_W=Disconnected_direct_expansion_to_SCU_capacity_cooling_W,
                                                     Disconnected_direct_expansion_to_AHU_SCU_share_cooling=Disconnected_direct_expansion_to_AHU_SCU_share_cooling,
                                                     Disconnected_direct_expansion_to_AHU_SCU_capacity_cooling_W=Disconnected_direct_expansion_to_AHU_SCU_capacity_cooling_W,
                                                     Disconnected_direct_expansion_to_AHU_ARU_share_cooling=Disconnected_direct_expansion_to_AHU_ARU_share_cooling,
                                                     Disconnected_direct_expansion_to_AHU_ARU_capacity_cooling_W=Disconnected_direct_expansion_to_AHU_ARU_capacity_cooling_W,
                                                     Disconnected_direct_expansion_to_ARU_SCU_share_cooling=Disconnected_direct_expansion_to_ARU_SCU_share_cooling,
                                                     Disconnected_direct_expansion_to_ARU_SCU_capacity_cooling_W=Disconnected_direct_expansion_to_ARU_SCU_capacity_cooling_W,
                                                     Disconnected_direct_expansion_to_AHU_ARU_SCU_share_cooling=Disconnected_direct_expansion_to_AHU_ARU_SCU_share_cooling,
                                                     Disconnected_direct_expansion_to_AHU_ARU_SCU_capacity_cooling_W=Disconnected_direct_expansion_to_AHU_ARU_SCU_capacity_cooling_W)

                    elif config.optimization.iscooling:

                        df = pd.read_csv(locator.get_optimization_disconnected_folder_building_result_cooling(building_names[i], cooling_all_units))
                        dfBest = df[df["Best configuration"] == 1]
                        Disconnected_single_effect_ACH_to_AHU_ARU_SCU_share_cooling = dfBest["single effect ACH to AHU_ARU_SCU Share"].iloc[0]
                        Disconnected_single_effect_ACH_to_SCU_share_cooling = dfBest["single effect ACH to SCU Share"].iloc[0]
                        Disconnected_double_effect_ACH_to_AHU_ARU_SCU_share_cooling = dfBest["double effect ACH to AHU_ARU_SCU Share"].iloc[0]
                        Disconnected_direct_expansion_to_AHU_ARU_SCU_share_cooling = dfBest["DX to AHU_ARU_SCU Share"].iloc[0]
                        Disconnected_VCC_to_AHU_ARU_share_cooling = dfBest["VCC to AHU_ARU Share"].iloc[0]
                        Disconnected_VCC_to_AHU_ARU_SCU_share_cooling = dfBest["VCC to AHU_ARU_SCU Share"].iloc[0]
                        Disconnected_VCC_to_SCU_share_cooling = dfBest["VCC to SCU Share"].iloc[0]

                        if Disconnected_single_effect_ACH_to_AHU_ARU_SCU_share_cooling == 1:
                            Disconnected_single_effect_ACH_to_AHU_ARU_SCU_capacity_cooling_W = dfBest["Nominal Power single effect ACH to AHU_ARU_SCU"].iloc[0]

                        if Disconnected_single_effect_ACH_to_SCU_share_cooling == 1:
                            Disconnected_single_effect_ACH_to_SCU_capacity_cooling_W = dfBest["Nominal Power single effect ACH to SCU"].iloc[0]

                        if Disconnected_double_effect_ACH_to_AHU_ARU_SCU_share_cooling == 1:
                            Disconnected_double_effect_ACH_to_AHU_ARU_SCU_capacity_cooling_W = dfBest["Nominal Power double effect ACH to AHU_ARU_SCU"].iloc[0]

                        if Disconnected_direct_expansion_to_AHU_ARU_SCU_share_cooling == 1:
                            Disconnected_direct_expansion_to_AHU_ARU_SCU_capacity_cooling_W = dfBest["Nominal Power DX to AHU_ARU_SCU"].iloc[0]

                        if Disconnected_VCC_to_AHU_ARU_share_cooling == 1:
                            Disconnected_VCC_to_AHU_ARU_capacity_cooling_W = dfBest["Nominal Power VCC to AHU_ARU"].iloc[0]

                        if Disconnected_VCC_to_AHU_ARU_SCU_share_cooling == 1:
                            Disconnected_VCC_to_AHU_ARU_SCU_capacity_cooling_W = dfBest["Nominal Power VCC to AHU_ARU_SCU"].iloc[0]

                        if Disconnected_VCC_to_SCU_share_cooling == 1:
                            Disconnected_VCC_to_SCU_capacity_cooling_W = dfBest["Nominal Power VCC to SCU"].iloc[0]

                        disconnected_capacity = dict(building_name=building_names[i],
                                                     Disconnected_Boiler_BG_share=Disconnected_Boiler_BG_share_heating,
                                                     Disconnected_Boiler_BG_capacity_W=Disconnected_Boiler_BG_capacity_heating_W,
                                                     Disconnected_Boiler_NG_share=Disconnected_Boiler_NG_share_heating,
                                                     Disconnected_Boiler_NG_capacity_W=Disconnected_Boiler_NG_capacity_heating_W,
                                                     Disconnected_FC_share=Disconnected_FC_share_heating,
                                                     Disconnected_FC_capacity_W=Disconnected_FC_capacity_heating_W,
                                                     Disconnected_GHP_share=Disconnected_GHP_share_heating,
                                                     Disconnected_GHP_capacity_W=Disconnected_GHP_capacity_heating_W,
                                                     Disconnected_VCC_to_AHU_share_cooling=Disconnected_VCC_to_AHU_share_cooling,
                                                     Disconnected_VCC_to_AHU_capacity_cooling_W=Disconnected_VCC_to_AHU_capacity_cooling_W,
                                                     Disconnected_VCC_to_ARU_share_cooling=Disconnected_VCC_to_ARU_share_cooling,
                                                     Disconnected_VCC_to_ARU_capacity_cooling_W=Disconnected_VCC_to_ARU_capacity_cooling_W,
                                                     Disconnected_VCC_to_SCU_share_cooling=Disconnected_VCC_to_SCU_share_cooling,
                                                     Disconnected_VCC_to_SCU_capacity_cooling_W=Disconnected_VCC_to_SCU_capacity_cooling_W,
                                                     Disconnected_VCC_to_AHU_ARU_share_cooling=Disconnected_VCC_to_AHU_ARU_share_cooling,
                                                     Disconnected_VCC_to_AHU_ARU_capacity_cooling_W=Disconnected_VCC_to_AHU_ARU_capacity_cooling_W,
                                                     Disconnected_VCC_to_AHU_SCU_share_cooling=Disconnected_VCC_to_AHU_SCU_share_cooling,
                                                     Disconnected_VCC_to_AHU_SCU_capacity_cooling_W=Disconnected_VCC_to_AHU_SCU_capacity_cooling_W,
                                                     Disconnected_VCC_to_ARU_SCU_share_cooling=Disconnected_VCC_to_ARU_SCU_share_cooling,
                                                     Disconnected_VCC_to_ARU_SCU_capacity_cooling_W=Disconnected_VCC_to_ARU_SCU_capacity_cooling_W,
                                                     Disconnected_VCC_to_AHU_ARU_SCU_share_cooling=Disconnected_VCC_to_AHU_ARU_SCU_share_cooling,
                                                     Disconnected_VCC_to_AHU_ARU_SCU_capacity_cooling_W=Disconnected_VCC_to_AHU_ARU_SCU_capacity_cooling_W,
                                                     Disconnected_single_effect_ACH_to_AHU_share_cooling=Disconnected_single_effect_ACH_to_AHU_share_cooling,
                                                     Disconnected_single_effect_ACH_to_AHU_capacity_cooling_W=Disconnected_single_effect_ACH_to_AHU_capacity_cooling_W,
                                                     Disconnected_double_effect_ACH_to_AHU_share_cooling=Disconnected_double_effect_ACH_to_AHU_share_cooling,
                                                     Disconnected_double_effect_ACH_to_AHU_capacity_cooling_W=Disconnected_double_effect_ACH_to_AHU_capacity_cooling_W,
                                                     Disconnected_single_effect_ACH_to_ARU_share_cooling=Disconnected_single_effect_ACH_to_ARU_share_cooling,
                                                     Disconnected_single_effect_ACH_to_ARU_capacity_cooling_W=Disconnected_single_effect_ACH_to_ARU_capacity_cooling_W,
                                                     Disconnected_double_effect_ACH_to_ARU_share_cooling=Disconnected_double_effect_ACH_to_ARU_share_cooling,
                                                     Disconnected_double_effect_ACH_to_ARU_capacity_cooling_W=Disconnected_double_effect_ACH_to_ARU_capacity_cooling_W,
                                                     Disconnected_single_effect_ACH_to_SCU_share_cooling=Disconnected_single_effect_ACH_to_SCU_share_cooling,
                                                     Disconnected_single_effect_ACH_to_SCU_capacity_cooling_W=Disconnected_single_effect_ACH_to_SCU_capacity_cooling_W,
                                                     Disconnected_double_effect_ACH_to_SCU_share_cooling=Disconnected_double_effect_ACH_to_SCU_share_cooling,
                                                     Disconnected_double_effect_ACH_to_SCU_capacity_cooling_W=Disconnected_double_effect_ACH_to_SCU_capacity_cooling_W,
                                                     Disconnected_single_effect_ACH_to_AHU_ARU_share_cooling=Disconnected_single_effect_ACH_to_AHU_ARU_share_cooling,
                                                     Disconnected_single_effect_ACH_to_AHU_ARU_capacity_cooling_W=Disconnected_single_effect_ACH_to_AHU_ARU_capacity_cooling_W,
                                                     Disconnected_double_effect_ACH_to_AHU_ARU_share_cooling=Disconnected_double_effect_ACH_to_AHU_ARU_share_cooling,
                                                     Disconnected_double_effect_ACH_to_AHU_ARU_capacity_cooling_W=Disconnected_double_effect_ACH_to_AHU_ARU_capacity_cooling_W,
                                                     Disconnected_single_effect_ACH_to_AHU_SCU_share_cooling=Disconnected_single_effect_ACH_to_AHU_SCU_share_cooling,
                                                     Disconnected_single_effect_ACH_to_AHU_SCU_capacity_cooling_W=Disconnected_single_effect_ACH_to_AHU_SCU_capacity_cooling_W,
                                                     Disconnected_double_effect_ACH_to_AHU_SCU_share_cooling=Disconnected_double_effect_ACH_to_AHU_SCU_share_cooling,
                                                     Disconnected_double_effect_ACH_to_AHU_SCU_capacity_cooling_W=Disconnected_double_effect_ACH_to_AHU_SCU_capacity_cooling_W,
                                                     Disconnected_single_effect_ACH_to_ARU_SCU_share_cooling=Disconnected_single_effect_ACH_to_ARU_SCU_share_cooling,
                                                     Disconnected_single_effect_ACH_to_ARU_SCU_capacity_cooling_W=Disconnected_single_effect_ACH_to_ARU_SCU_capacity_cooling_W,
                                                     Disconnected_double_effect_ACH_to_ARU_SCU_share_cooling=Disconnected_double_effect_ACH_to_ARU_SCU_share_cooling,
                                                     Disconnected_double_effect_ACH_to_ARU_SCU_capacity_cooling_W=Disconnected_double_effect_ACH_to_ARU_SCU_capacity_cooling_W,
                                                     Disconnected_single_effect_ACH_to_AHU_ARU_SCU_share_cooling=Disconnected_single_effect_ACH_to_AHU_ARU_SCU_share_cooling,
                                                     Disconnected_single_effect_ACH_to_AHU_ARU_SCU_capacity_cooling_W=Disconnected_single_effect_ACH_to_AHU_ARU_SCU_capacity_cooling_W,
                                                     Disconnected_double_effect_ACH_to_AHU_ARU_SCU_share_cooling=Disconnected_double_effect_ACH_to_AHU_ARU_SCU_share_cooling,
                                                     Disconnected_double_effect_ACH_to_AHU_ARU_SCU_capacity_cooling_W=Disconnected_double_effect_ACH_to_AHU_ARU_SCU_capacity_cooling_W,
                                                     Disconnected_direct_expansion_to_AHU_share_cooling=Disconnected_direct_expansion_to_AHU_share_cooling,
                                                     Disconnected_direct_expansion_to_AHU_capacity_cooling_W=Disconnected_direct_expansion_to_AHU_capacity_cooling_W,
                                                     Disconnected_direct_expansion_to_ARU_share_cooling=Disconnected_direct_expansion_to_ARU_share_cooling,
                                                     Disconnected_direct_expansion_to_ARU_capacity_cooling_W=Disconnected_direct_expansion_to_ARU_capacity_cooling_W,
                                                     Disconnected_direct_expansion_to_SCU_share_cooling=Disconnected_direct_expansion_to_SCU_share_cooling,
                                                     Disconnected_direct_expansion_to_SCU_capacity_cooling_W=Disconnected_direct_expansion_to_SCU_capacity_cooling_W,
                                                     Disconnected_direct_expansion_to_AHU_SCU_share_cooling=Disconnected_direct_expansion_to_AHU_SCU_share_cooling,
                                                     Disconnected_direct_expansion_to_AHU_SCU_capacity_cooling_W=Disconnected_direct_expansion_to_AHU_SCU_capacity_cooling_W,
                                                     Disconnected_direct_expansion_to_AHU_ARU_share_cooling=Disconnected_direct_expansion_to_AHU_ARU_share_cooling,
                                                     Disconnected_direct_expansion_to_AHU_ARU_capacity_cooling_W=Disconnected_direct_expansion_to_AHU_ARU_capacity_cooling_W,
                                                     Disconnected_direct_expansion_to_ARU_SCU_share_cooling=Disconnected_direct_expansion_to_ARU_SCU_share_cooling,
                                                     Disconnected_direct_expansion_to_ARU_SCU_capacity_cooling_W=Disconnected_direct_expansion_to_ARU_SCU_capacity_cooling_W,
                                                     Disconnected_direct_expansion_to_AHU_ARU_SCU_share_cooling=Disconnected_direct_expansion_to_AHU_ARU_SCU_share_cooling,
                                                     Disconnected_direct_expansion_to_AHU_ARU_SCU_capacity_cooling_W=Disconnected_direct_expansion_to_AHU_ARU_SCU_capacity_cooling_W)

                    else:
                        raise ValueError("the region is not specified correctly")
                else:
                    DCN_unit_configuration = saved_dataframe_for_each_generation['DCN unit configuration'][index]

                    if DCN_unit_configuration == 1: # corresponds to AHU in the central plant, so remaining load need to be provided by decentralized plant
                        decentralized_configuration = 'ARU_SCU'
                        df = pd.read_csv(
                            locator.get_optimization_disconnected_folder_building_result_cooling(building_names[i],
                            decentralized_configuration))
                        dfBest = df[df["Best configuration"] == 1]
                        Disconnected_direct_expansion_to_ARU_SCU_share_cooling = dfBest["DX to ARU_SCU Share"].iloc[0]
                        Disconnected_single_effect_ACH_to_ARU_SCU_share_cooling = dfBest["single effect ACH to ARU_SCU Share"].iloc[0]
                        Disconnected_double_effect_ACH_to_ARU_SCU_share_cooling = dfBest["double effect ACH to ARU_SCU Share"].iloc[0]
                        Disconnected_VCC_to_ARU_SCU_share_cooling = dfBest["VCC to ARU_SCU Share"].iloc[0]

                        if Disconnected_single_effect_ACH_to_ARU_SCU_share_cooling == 1:
                            Disconnected_single_effect_ACH_to_ARU_SCU_capacity_cooling_W = dfBest["Nominal Power single effect ACH to ARU_SCU"].iloc[0]

                        if Disconnected_double_effect_ACH_to_ARU_SCU_share_cooling == 1:
                            Disconnected_double_effect_ACH_to_ARU_SCU_capacity_cooling_W = dfBest["Nominal Power double effect ACH to ARU_SCU"].iloc[0]

                        if Disconnected_direct_expansion_to_ARU_SCU_share_cooling == 1:
                            Disconnected_direct_expansion_to_ARU_SCU_capacity_cooling_W = dfBest["Nominal Power DX to ARU_SCU"].iloc[0]

                        if Disconnected_VCC_to_ARU_SCU_share_cooling == 1:
                            Disconnected_VCC_to_ARU_SCU_capacity_cooling_W = dfBest["Nominal Power VCC to ARU_SCU"].iloc[0]

                    if DCN_unit_configuration == 2: # corresponds to ARU in the central plant, so remaining load need to be provided by decentralized plant
                        decentralized_configuration = 'AHU_SCU'
                        df = pd.read_csv(
                            locator.get_optimization_disconnected_folder_building_result_cooling(building_names[i],
                            decentralized_configuration))
                        dfBest = df[df["Best configuration"] == 1]
                        Disconnected_direct_expansion_to_AHU_SCU_share_cooling = dfBest["DX to AHU_SCU Share"].iloc[0]
                        Disconnected_single_effect_ACH_to_AHU_SCU_share_cooling = dfBest["single effect ACH to AHU_SCU Share"].iloc[0]
                        Disconnected_double_effect_ACH_to_AHU_SCU_share_cooling = dfBest["double effect ACH to AHU_SCU Share"].iloc[0]
                        Disconnected_VCC_to_ARU_SCU_share_cooling = dfBest["VCC to ARU_SCU Share"].iloc[0]

                        if Disconnected_single_effect_ACH_to_AHU_SCU_share_cooling == 1:
                            Disconnected_single_effect_ACH_to_AHU_SCU_capacity_cooling_W = dfBest["Nominal Power single effect ACH to AHU_SCU"].iloc[0]

                        if Disconnected_double_effect_ACH_to_AHU_SCU_share_cooling == 1:
                            Disconnected_double_effect_ACH_to_AHU_SCU_capacity_cooling_W = dfBest["Nominal Power double effect ACH to AHU_SCU"].iloc[0]

                        if Disconnected_direct_expansion_to_AHU_SCU_share_cooling == 1:
                            Disconnected_direct_expansion_to_AHU_SCU_capacity_cooling_W = dfBest["Nominal Power DX to AHU_SCU"].iloc[0]

                        if Disconnected_VCC_to_AHU_SCU_share_cooling == 1:
                            Disconnected_VCC_to_AHU_SCU_capacity_cooling_W = dfBest["Nominal Power VCC to AHU_SCU"].iloc[0]

                    if DCN_unit_configuration == 3: # corresponds to SCU in the central plant, so remaining load need to be provided by decentralized plant
                        decentralized_configuration = 'AHU_ARU'

                        df = pd.read_csv(locator.get_optimization_disconnected_folder_building_result_cooling(building_names[i], decentralized_configuration))
                        dfBest = df[df["Best configuration"] == 1]
                        Disconnected_direct_expansion_to_AHU_ARU_share_cooling = dfBest["DX to AHU_ARU Share"].iloc[0]
                        Disconnected_single_effect_ACH_to_AHU_ARU_share_cooling = \
                        dfBest["single effect ACH to AHU_ARU Share"].iloc[0]
                        Disconnected_double_effect_ACH_to_AHU_ARU_share_cooling = \
                        dfBest["double effect ACH to AHU_ARU Share"].iloc[0]
                        Disconnected_VCC_to_AHU_ARU_share_cooling = dfBest["VCC to AHU_ARU Share"].iloc[0]

                        if Disconnected_single_effect_ACH_to_AHU_ARU_share_cooling == 1:
                            Disconnected_single_effect_ACH_to_AHU_ARU_capacity_cooling_W = \
                            dfBest["Nominal Power single effect ACH to AHU_ARU"].iloc[0]

                        if Disconnected_double_effect_ACH_to_AHU_ARU_share_cooling == 1:
                            Disconnected_double_effect_ACH_to_AHU_ARU_capacity_cooling_W = \
                            dfBest["Nominal Power double effect ACH to AHU_ARU"].iloc[0]

                        if Disconnected_direct_expansion_to_AHU_ARU_share_cooling == 1:
                            Disconnected_direct_expansion_to_AHU_ARU_capacity_cooling_W = \
                            dfBest["Nominal Power DX to AHU_ARU"].iloc[0]

                        if Disconnected_VCC_to_AHU_ARU_share_cooling == 1:
                            Disconnected_VCC_to_AHU_ARU_capacity_cooling_W = \
                            dfBest["Nominal Power VCC to AHU_ARU"].iloc[0]

                    if DCN_unit_configuration == 4:  # corresponds to AHU + ARU in the central plant, so remaining load need to be provided by decentralized plant
                        decentralized_configuration = 'SCU'

                        df = pd.read_csv(locator.get_optimization_disconnected_folder_building_result_cooling(building_names[i], decentralized_configuration))
                        dfBest = df[df["Best configuration"] == 1]
                        Disconnected_direct_expansion_to_SCU_share_cooling = dfBest["DX to SCU Share"].iloc[0]
                        Disconnected_single_effect_ACH_to_SCU_share_cooling = \
                        dfBest["single effect ACH to SCU Share"].iloc[0]
                        Disconnected_double_effect_ACH_to_SCU_share_cooling = \
                        dfBest["double effect ACH to SCU Share"].iloc[0]
                        Disconnected_VCC_to_SCU_share_cooling = dfBest["VCC to SCU Share"].iloc[0]

                        if Disconnected_single_effect_ACH_to_SCU_share_cooling == 1:
                            Disconnected_single_effect_ACH_to_SCU_capacity_cooling_W = \
                            dfBest["Nominal Power single effect ACH to SCU"].iloc[0]

                        if Disconnected_double_effect_ACH_to_SCU_share_cooling == 1:
                            Disconnected_double_effect_ACH_to_SCU_capacity_cooling_W = \
                            dfBest["Nominal Power double effect ACH to SCU"].iloc[0]

                        if Disconnected_direct_expansion_to_SCU_share_cooling == 1:
                            Disconnected_direct_expansion_to_SCU_capacity_cooling_W = \
                            dfBest["Nominal Power DX to SCU"].iloc[0]

                        if Disconnected_VCC_to_SCU_share_cooling == 1:
                            Disconnected_VCC_to_SCU_capacity_cooling_W = \
                            dfBest["Nominal Power VCC to SCU"].iloc[0]

                    if DCN_unit_configuration == 5: # corresponds to AHU + SCU in the central plant, so remaining load need to be provided by decentralized plant
                        decentralized_configuration = 'ARU'

                        df = pd.read_csv(locator.get_optimization_disconnected_folder_building_result_cooling(building_names[i], decentralized_configuration))
                        dfBest = df[df["Best configuration"] == 1]
                        Disconnected_direct_expansion_to_ARU_share_cooling = dfBest["DX to ARU Share"].iloc[0]
                        Disconnected_single_effect_ACH_to_ARU_share_cooling = \
                        dfBest["single effect ACH to ARU Share"].iloc[0]
                        Disconnected_double_effect_ACH_to_ARU_share_cooling = \
                        dfBest["double effect ACH to ARU Share"].iloc[0]
                        Disconnected_VCC_to_ARU_share_cooling = dfBest["VCC to ARU Share"].iloc[0]

                        if Disconnected_single_effect_ACH_to_ARU_share_cooling == 1:
                            Disconnected_single_effect_ACH_to_ARU_capacity_cooling_W = \
                            dfBest["Nominal Power single effect ACH to ARU"].iloc[0]

                        if Disconnected_double_effect_ACH_to_ARU_share_cooling == 1:
                            Disconnected_double_effect_ACH_to_ARU_capacity_cooling_W = \
                            dfBest["Nominal Power double effect ACH to ARU"].iloc[0]

                        if Disconnected_direct_expansion_to_ARU_share_cooling == 1:
                            Disconnected_direct_expansion_to_ARU_capacity_cooling_W = \
                            dfBest["Nominal Power DX to ARU"].iloc[0]

                        if Disconnected_VCC_to_ARU_share_cooling == 1:
                            Disconnected_VCC_to_ARU_capacity_cooling_W = \
                            dfBest["Nominal Power VCC to ARU"].iloc[0]

                    if DCN_unit_configuration == 6:  # corresponds to ARU + SCU in the central plant, so remaining load need to be provided by decentralized plant
                        decentralized_configuration = 'AHU'

                        df = pd.read_csv(
                            locator.get_optimization_disconnected_folder_building_result_cooling(building_names[i],
                            decentralized_configuration))
                        dfBest = df[df["Best configuration"] == 1]
                        Disconnected_direct_expansion_to_AHU_share_cooling = dfBest["DX to AHU Share"].iloc[0]
                        Disconnected_single_effect_ACH_to_AHU_share_cooling = \
                            dfBest["single effect ACH to AHU Share"].iloc[0]
                        Disconnected_double_effect_ACH_to_AHU_share_cooling = \
                            dfBest["double effect ACH to AHU Share"].iloc[0]
                        Disconnected_VCC_to_AHU_share_cooling = dfBest["VCC to AHU Share"].iloc[0]

                        if Disconnected_single_effect_ACH_to_AHU_share_cooling == 1:
                            Disconnected_single_effect_ACH_to_AHU_capacity_cooling_W = \
                                dfBest["Nominal Power single effect ACH to AHU"].iloc[0]

                        if Disconnected_double_effect_ACH_to_AHU_share_cooling == 1:
                            Disconnected_double_effect_ACH_to_AHU_capacity_cooling_W = \
                                dfBest["Nominal Power double effect ACH to AHU"].iloc[0]

                        if Disconnected_direct_expansion_to_AHU_share_cooling == 1:
                            Disconnected_direct_expansion_to_AHU_capacity_cooling_W = \
                                dfBest["Nominal Power DX to AHU"].iloc[0]

                        if Disconnected_VCC_to_AHU_share_cooling == 1:
                            Disconnected_VCC_to_AHU_capacity_cooling_W = \
                                dfBest["Nominal Power VCC to AHU"].iloc[0]

                    disconnected_capacity = dict(building_name=building_names[i],
                                                 Disconnected_Boiler_BG_share=Disconnected_Boiler_BG_share_heating,
                                                 Disconnected_Boiler_BG_capacity_W=Disconnected_Boiler_BG_capacity_heating_W,
                                                 Disconnected_Boiler_NG_share=Disconnected_Boiler_NG_share_heating,
                                                 Disconnected_Boiler_NG_capacity_W=Disconnected_Boiler_NG_capacity_heating_W,
                                                 Disconnected_FC_share=Disconnected_FC_share_heating,
                                                 Disconnected_FC_capacity_W=Disconnected_FC_capacity_heating_W,
                                                 Disconnected_GHP_share=Disconnected_GHP_share_heating,
                                                 Disconnected_GHP_capacity_W=Disconnected_GHP_capacity_heating_W,
                                                 Disconnected_VCC_to_AHU_share_cooling=Disconnected_VCC_to_AHU_share_cooling,
                                                 Disconnected_VCC_to_AHU_capacity_cooling_W=Disconnected_VCC_to_AHU_capacity_cooling_W,
                                                 Disconnected_VCC_to_ARU_share_cooling=Disconnected_VCC_to_ARU_share_cooling,
                                                 Disconnected_VCC_to_ARU_capacity_cooling_W=Disconnected_VCC_to_ARU_capacity_cooling_W,
                                                 Disconnected_VCC_to_SCU_share_cooling=Disconnected_VCC_to_SCU_share_cooling,
                                                 Disconnected_VCC_to_SCU_capacity_cooling_W=Disconnected_VCC_to_SCU_capacity_cooling_W,
                                                 Disconnected_VCC_to_AHU_ARU_share_cooling=Disconnected_VCC_to_AHU_ARU_share_cooling,
                                                 Disconnected_VCC_to_AHU_ARU_capacity_cooling_W=Disconnected_VCC_to_AHU_ARU_capacity_cooling_W,
                                                 Disconnected_VCC_to_AHU_SCU_share_cooling=Disconnected_VCC_to_AHU_SCU_share_cooling,
                                                 Disconnected_VCC_to_AHU_SCU_capacity_cooling_W=Disconnected_VCC_to_AHU_SCU_capacity_cooling_W,
                                                 Disconnected_VCC_to_ARU_SCU_share_cooling=Disconnected_VCC_to_ARU_SCU_share_cooling,
                                                 Disconnected_VCC_to_ARU_SCU_capacity_cooling_W=Disconnected_VCC_to_ARU_SCU_capacity_cooling_W,
                                                 Disconnected_VCC_to_AHU_ARU_SCU_share_cooling=Disconnected_VCC_to_AHU_ARU_SCU_share_cooling,
                                                 Disconnected_VCC_to_AHU_ARU_SCU_capacity_cooling_W=Disconnected_VCC_to_AHU_ARU_SCU_capacity_cooling_W,
                                                 Disconnected_single_effect_ACH_to_AHU_share_cooling=Disconnected_single_effect_ACH_to_AHU_share_cooling,
                                                 Disconnected_single_effect_ACH_to_AHU_capacity_cooling_W=Disconnected_single_effect_ACH_to_AHU_capacity_cooling_W,
                                                 Disconnected_double_effect_ACH_to_AHU_share_cooling=Disconnected_double_effect_ACH_to_AHU_share_cooling,
                                                 Disconnected_double_effect_ACH_to_AHU_capacity_cooling_W=Disconnected_double_effect_ACH_to_AHU_capacity_cooling_W,
                                                 Disconnected_single_effect_ACH_to_ARU_share_cooling=Disconnected_single_effect_ACH_to_ARU_share_cooling,
                                                 Disconnected_single_effect_ACH_to_ARU_capacity_cooling_W=Disconnected_single_effect_ACH_to_ARU_capacity_cooling_W,
                                                 Disconnected_double_effect_ACH_to_ARU_share_cooling=Disconnected_double_effect_ACH_to_ARU_share_cooling,
                                                 Disconnected_double_effect_ACH_to_ARU_capacity_cooling_W=Disconnected_double_effect_ACH_to_ARU_capacity_cooling_W,
                                                 Disconnected_single_effect_ACH_to_SCU_share_cooling=Disconnected_single_effect_ACH_to_SCU_share_cooling,
                                                 Disconnected_single_effect_ACH_to_SCU_capacity_cooling_W=Disconnected_single_effect_ACH_to_SCU_capacity_cooling_W,
                                                 Disconnected_double_effect_ACH_to_SCU_share_cooling=Disconnected_double_effect_ACH_to_SCU_share_cooling,
                                                 Disconnected_double_effect_ACH_to_SCU_capacity_cooling_W=Disconnected_double_effect_ACH_to_SCU_capacity_cooling_W,
                                                 Disconnected_single_effect_ACH_to_AHU_ARU_share_cooling=Disconnected_single_effect_ACH_to_AHU_ARU_share_cooling,
                                                 Disconnected_single_effect_ACH_to_AHU_ARU_capacity_cooling_W=Disconnected_single_effect_ACH_to_AHU_ARU_capacity_cooling_W,
                                                 Disconnected_double_effect_ACH_to_AHU_ARU_share_cooling=Disconnected_double_effect_ACH_to_AHU_ARU_share_cooling,
                                                 Disconnected_double_effect_ACH_to_AHU_ARU_capacity_cooling_W=Disconnected_double_effect_ACH_to_AHU_ARU_capacity_cooling_W,
                                                 Disconnected_single_effect_ACH_to_AHU_SCU_share_cooling=Disconnected_single_effect_ACH_to_AHU_SCU_share_cooling,
                                                 Disconnected_single_effect_ACH_to_AHU_SCU_capacity_cooling_W=Disconnected_single_effect_ACH_to_AHU_SCU_capacity_cooling_W,
                                                 Disconnected_double_effect_ACH_to_AHU_SCU_share_cooling=Disconnected_double_effect_ACH_to_AHU_SCU_share_cooling,
                                                 Disconnected_double_effect_ACH_to_AHU_SCU_capacity_cooling_W=Disconnected_double_effect_ACH_to_AHU_SCU_capacity_cooling_W,
                                                 Disconnected_single_effect_ACH_to_ARU_SCU_share_cooling=Disconnected_single_effect_ACH_to_ARU_SCU_share_cooling,
                                                 Disconnected_single_effect_ACH_to_ARU_SCU_capacity_cooling_W=Disconnected_single_effect_ACH_to_ARU_SCU_capacity_cooling_W,
                                                 Disconnected_double_effect_ACH_to_ARU_SCU_share_cooling=Disconnected_double_effect_ACH_to_ARU_SCU_share_cooling,
                                                 Disconnected_double_effect_ACH_to_ARU_SCU_capacity_cooling_W=Disconnected_double_effect_ACH_to_ARU_SCU_capacity_cooling_W,
                                                 Disconnected_single_effect_ACH_to_AHU_ARU_SCU_share_cooling=Disconnected_single_effect_ACH_to_AHU_ARU_SCU_share_cooling,
                                                 Disconnected_single_effect_ACH_to_AHU_ARU_SCU_capacity_cooling_W=Disconnected_single_effect_ACH_to_AHU_ARU_SCU_capacity_cooling_W,
                                                 Disconnected_double_effect_ACH_to_AHU_ARU_SCU_share_cooling=Disconnected_double_effect_ACH_to_AHU_ARU_SCU_share_cooling,
                                                 Disconnected_double_effect_ACH_to_AHU_ARU_SCU_capacity_cooling_W=Disconnected_double_effect_ACH_to_AHU_ARU_SCU_capacity_cooling_W,
                                                 Disconnected_direct_expansion_to_AHU_share_cooling=Disconnected_direct_expansion_to_AHU_share_cooling,
                                                 Disconnected_direct_expansion_to_AHU_capacity_cooling_W=Disconnected_direct_expansion_to_AHU_capacity_cooling_W,
                                                 Disconnected_direct_expansion_to_ARU_share_cooling=Disconnected_direct_expansion_to_ARU_share_cooling,
                                                 Disconnected_direct_expansion_to_ARU_capacity_cooling_W=Disconnected_direct_expansion_to_ARU_capacity_cooling_W,
                                                 Disconnected_direct_expansion_to_SCU_share_cooling=Disconnected_direct_expansion_to_SCU_share_cooling,
                                                 Disconnected_direct_expansion_to_SCU_capacity_cooling_W=Disconnected_direct_expansion_to_SCU_capacity_cooling_W,
                                                 Disconnected_direct_expansion_to_AHU_SCU_share_cooling=Disconnected_direct_expansion_to_AHU_SCU_share_cooling,
                                                 Disconnected_direct_expansion_to_AHU_SCU_capacity_cooling_W=Disconnected_direct_expansion_to_AHU_SCU_capacity_cooling_W,
                                                 Disconnected_direct_expansion_to_AHU_ARU_share_cooling=Disconnected_direct_expansion_to_AHU_ARU_share_cooling,
                                                 Disconnected_direct_expansion_to_AHU_ARU_capacity_cooling_W=Disconnected_direct_expansion_to_AHU_ARU_capacity_cooling_W,
                                                 Disconnected_direct_expansion_to_ARU_SCU_share_cooling=Disconnected_direct_expansion_to_ARU_SCU_share_cooling,
                                                 Disconnected_direct_expansion_to_ARU_SCU_capacity_cooling_W=Disconnected_direct_expansion_to_ARU_SCU_capacity_cooling_W,
                                                 Disconnected_direct_expansion_to_AHU_ARU_SCU_share_cooling=Disconnected_direct_expansion_to_AHU_ARU_SCU_share_cooling,
                                                 Disconnected_direct_expansion_to_AHU_ARU_SCU_capacity_cooling_W=Disconnected_direct_expansion_to_AHU_ARU_SCU_capacity_cooling_W)

                intermediate_capacities.append(disconnected_capacity)
            disconnected_capacities.append(dict(network=network, disconnected_capacity=intermediate_capacities))


        # Based on the slave data, capacities corresponding to the centralized network are calculated in the following
        # script. Note that irrespective of the number of technologies used in an individual, the length of the dict
        # is constant
        for i, ind in enumerate(slavedata_list):
            if ind.Furn_Moist_type == "wet":
                Furnace_wet = ind.Furnace_on
                Furnace_wet_capacity_W = ind.Furnace_Q_max
            elif ind.Furn_Moist_type == "dry":
                Furnace_dry = ind.Furnace_on
                Furnace_dry_capacity_W = ind.Furnace_Q_max
            if ind.gt_fuel == "NG":
                CHP_NG = ind.CC_on
                CHP_NG_capacity_W = ind.CC_GT_SIZE
                Base_boiler_NG = ind.Boiler_on
                Base_boiler_NG_capacity_W = ind.Boiler_Q_max
                Peak_boiler_NG = ind.BoilerPeak_on
                Peak_boiler_NG_capacity_W = ind.BoilerPeak_Q_max
            elif ind.gt_fuel == "BG":
                CHP_BG = ind.CC_on
                CHP_BG_capacity_W = ind.CC_GT_SIZE
                Base_boiler_BG = ind.Boiler_on
                Base_boiler_BG_capacity_W = ind.Boiler_Q_max
                Peak_boiler_BG = ind.BoilerPeak_on
                Peak_boiler_BG_capacity_W = ind.BoilerPeak_Q_max

            HP_Lake = ind.HP_Lake_on
            HP_Lake_capacity_W = ind.HPLake_maxSize
            HP_Sewage = ind.HP_Sew_on
            HP_Sewage_capacity_W = ind.HPSew_maxSize
            GHP = ind.GHP_on
            GHP_capacity_W = ind.GHP_number * GHP_HMAX_SIZE
            PV = pop[i][N_HEAT * 2 + N_HR]
            PV_capacity_W = ind.SOLAR_PART_PV * solar_features.A_PV_m2 * N_PV * 1000
            PVT = pop[i][N_HEAT * 2 + N_HR + 2]
            PVT_capacity_W = ind.SOLAR_PART_PVT * solar_features.A_PVT_m2 * N_PVT * 1000
            SC_ET = pop[i][N_HEAT * 2 + N_HR + 4]
            SC_ET_capacity_W = ind.SOLAR_PART_SC_ET * solar_features.A_SC_ET_m2 * 1000
            SC_FP = pop[i][N_HEAT * 2 + N_HR + 6]
            SC_FP_capacity_W = ind.SOLAR_PART_SC_FP * solar_features.A_SC_FP_m2 * 1000

            VCC = ind.VCC_on
            VCC_capacity_W = ind.VCC_cooling_size
            Absorption_Chiller = ind.Absorption_Chiller_on
            Absorption_Chiller_capacity_W = ind.Absorption_chiller_size
            Lake_cooling = ind.Lake_cooling_on
            Lake_cooling_capacity_W = ind.Lake_cooling_size
            storage_cooling = ind.storage_cooling_on
            storage_cooling_capacity_W = ind.Storage_cooling_size

            capacity = dict(ind=i, generation=genCP,
                            Furnace_wet=Furnace_wet, Furnace_wet_capacity_W=Furnace_wet_capacity_W,
                            Furnace_dry=Furnace_dry, Furnace_dry_capacity_W=Furnace_dry_capacity_W,
                            CHP_NG=CHP_NG, CHP_NG_capacity_W=CHP_NG_capacity_W,
                            CHP_BG=CHP_BG, CHP_BG_capacity_W=CHP_BG_capacity_W,
                            Base_boiler_BG=Base_boiler_BG, Base_boiler_BG_capacity_W=Base_boiler_BG_capacity_W,
                            Base_boiler_NG=Base_boiler_NG, Base_boiler_NG_capacity_W=Base_boiler_NG_capacity_W,
                            Peak_boiler_BG=Peak_boiler_BG, Peak_boiler_BG_capacity_W=Peak_boiler_BG_capacity_W,
                            Peak_boiler_NG=Peak_boiler_NG, Peak_boiler_NG_capacity_W=Peak_boiler_NG_capacity_W,
                            HP_Lake=HP_Lake, HP_Lake_capacity_W=HP_Lake_capacity_W,
                            HP_Sewage=HP_Sewage, HP_Sewage_capacity_W=HP_Sewage_capacity_W,
                            GHP=GHP, GHP_capacity_W=GHP_capacity_W,
                            PV=PV, PV_capacity_W=PV_capacity_W,
                            PVT=PVT, PVT_capacity_W=PVT_capacity_W,
                            SC_ET=SC_ET, SC_ET_capacity_W=SC_ET_capacity_W,
                            SC_FP=SC_FP, SC_FP_capacity_W=SC_FP_capacity_W,
                            VCC=VCC, VCC_capacity_W=VCC_capacity_W,
                            Absorption_Chiller=Absorption_Chiller, Absorption_Chiller_capacity_W=Absorption_Chiller_capacity_W,
                            Lake_cooling=Lake_cooling, Lake_cooling_capacity_W=Lake_cooling_capacity_W,
                            storage_cooling=storage_cooling, storage_cooling_capacity_W=storage_cooling_capacity_W)
            capacities.append(capacity)
        # Save initial population
        print "Save Initial population \n"

        with open(locator.get_optimization_checkpoint_initial(),"wb") as fp:
            cp = dict(population=pop, generation=0, networkList=DHN_network_list, epsIndicator=[], testedPop=[],
                      population_fitness=fitnesses, capacities=capacities, disconnected_capacities=disconnected_capacities,
                      halloffame=halloffame, halloffame_fitness=halloffame_fitness)
            json.dump(cp, fp)

    else:
        print "Recover from CP " + str(genCP) + "\n"
        # import the checkpoint based on the genCP
        with open(locator.get_optimization_checkpoint(genCP), "rb") as fp:
            cp = json.load(fp)
            pop = toolbox.population(n=config.optimization.initialind)
            for i in xrange(len(pop)):
                for j in xrange(len(pop[i])):
                    pop[i][j] = cp['population'][i][j]
            DHN_network_list = DHN_network_list
            epsInd = cp["epsIndicator"]

            for ind in pop:
                evaluation.checkNtw(ind, DHN_network_list, locator, gv, config, building_names)

            for i, ind in enumerate(pop):
                a = objective_function(i, ind, genCP)
                costs_list.append(a[0])
                co2_list.append(a[1])
                prim_list.append(a[2])
                slavedata_list.append(a[3])
                function_evals = function_evals + 1  # keeping track of number of function evaluations

            for i in range(len(costs_list)):
                fitnesses.append([costs_list[i], co2_list[i], prim_list[i]])

            # linking every individual with the corresponding fitness, this also keeps a track of the number of function
            # evaluations. This can further be used as a stopping criteria in future
            for ind, fit in zip(pop, fitnesses):
                ind.fitness.values = fit

    proba, sigmap = PROBA, SIGMAP

    # variables used for generating graphs
    # graphs are being generated for every generation, it is shown in 2D plot with colorscheme for the 3rd objective
    xs = [((objectives[0])) for objectives in fitnesses]  # Costs
    ys = [((objectives[1])) for objectives in fitnesses]  # GHG emissions
    zs = [((objectives[2])) for objectives in fitnesses]  # MJ

    # normalization is used for optimization metrics as the objectives are all present in different scales
    # to have a consistent value for normalization, the values of the objectives of the initial generation are taken
    normalization = [max(xs) - min(xs), max(ys) - min(ys), max(zs) - min(zs)]

    xs = [a / 10**6 for a in xs]
    ys = [a / 10**6 for a in ys]
    zs = [a / 10**6 for a in zs]

    # plot showing the Pareto front of every generation
    # parameters corresponding to Pareto front
    # fig = plt.figure()
    # ax = fig.add_subplot(111)
    # cm = plt.get_cmap('jet')
    # cNorm = matplotlib.colors.Normalize(vmin=min(zs), vmax=max(zs))
    # scalarMap = cmx.ScalarMappable(norm=cNorm, cmap=cm)
    # ax.scatter(xs, ys, c=scalarMap.to_rgba(zs), s=50, alpha=0.8)
    # ax.set_xlabel('TAC [$ Mio/yr]')
    # ax.set_ylabel('GHG emissions [x 10^3 ton CO2-eq]')
    # scalarMap.set_array(zs)
    # fig.colorbar(scalarMap, label='Primary Energy [x 10^3 GJ]')
    # plt.grid(True)
    # plt.rcParams['figure.figsize'] = (20, 10)
    # plt.rcParams.update({'font.size': 12})
    # plt.gcf().subplots_adjust(bottom=0.15)
    # plt.savefig(os.path.join(locator.get_plots_folder(), "pareto_" + str(genCP) + ".png"))
    # plt.clf()

    # Evolution starts !

    g = genCP
    stopCrit = False # Threshold for the Epsilon indicator, Not used

    while g < config.optimization.ngen and not stopCrit and ( time.clock() - t0 ) < config.optimization.maxtime :

        # Initialization of variables
        DHN_network_list = ["1" * nBuildings]
        costs_list = []
        co2_list = []
        prim_list = []
        valid_pop = []
        costs_list_invalid_ind = []
        co2_list_invalid_ind = []
        prim_list_invalid_ind = []
        slavedata_list_invalid_ind = []
        fitnesses_invalid_ind = []
        capacities = []
        disconnected_capacities = []
        Furnace_wet = 0
        Furnace_wet_capacity_W = 0
        Furnace_dry = 0
        Furnace_dry_capacity_W = 0
        CHP_NG = 0
        CHP_NG_capacity_W = 0
        CHP_BG = 0
        CHP_BG_capacity_W = 0
        Base_boiler_BG = 0
        Base_boiler_BG_capacity_W = 0
        Base_boiler_NG = 0
        Base_boiler_NG_capacity_W = 0
        Peak_boiler_BG = 0
        Peak_boiler_BG_capacity_W = 0
        Peak_boiler_NG = 0
        Peak_boiler_NG_capacity_W = 0

        g += 1
        print "Generation", g
        offspring = list(pop)

        # costs_list updates the costs involved in every individual
        # co2_list updates the GHG emissions in terms of CO2
        # prim_list updates the primary energy  corresponding to every individual
        # slavedata_list updates the master_to_slave variables corresponding to every individual. This is used in
        # calculating the capacities of both the centralized and the decentralized system
        for i, ind in enumerate(pop):
            a = ind.fitness.values
            costs_list.append(a[0])
            co2_list.append(a[1])
            prim_list.append(a[2])

        # slavedata_list is initiated at the generation 0 or regenerated when started from a checkpoint
        # this is further used in the first generation from genCP. For the second generation, the slave data of the
        # selected individuals is to be used and this piece of code does this
        if len(slavedata_list) == 0:
            slavedata_list = slavedata_selected

        # Apply crossover and mutation on the pop
        for ind1, ind2 in zip(pop[::2], pop[1::2]):
            child1, child2 = cx.cxUniform(ind1, ind2, proba, nBuildings)
            offspring += [child1, child2]

        for mutant in pop:
            mutant = mut.mutFlip(mutant, proba, nBuildings)
            mutant = mut.mutShuffle(mutant, proba, nBuildings)
            offspring.append(mut.mutGU(mutant, proba))

        invalid_ind = [ind for ind in offspring if not ind.fitness.valid]
        for ind in invalid_ind:
            evaluation.checkNtw(ind, DHN_network_list, DCN_network_list, locator, gv, config, building_names)

        for i, ind in enumerate(invalid_ind):
            a = objective_function(i, ind, g)
            costs_list_invalid_ind.append(a[0])
            co2_list_invalid_ind.append(a[1])
            prim_list_invalid_ind.append(a[2])
            slavedata_list_invalid_ind.append(a[3])
            valid_pop.append(a[4])
            function_evals = function_evals + 1  # keeping track of number of function evaluations


        zero_data = np.zeros(shape = (len(invalid_ind), len(columns_of_saved_files)))
        saved_dataframe_for_each_generation = pd.DataFrame(zero_data, columns = columns_of_saved_files)

        invalid_ind[:] = valid_pop
        for i, ind in enumerate(invalid_ind):
            saved_dataframe_for_each_generation['individual'][i] = i
            saved_dataframe_for_each_generation['generation'][i] = g
            for j in range(len(columns_of_saved_files) - 5):
                saved_dataframe_for_each_generation[columns_of_saved_files[j+2]][i] = ind[j]
            saved_dataframe_for_each_generation['TAC'][i] = costs_list_invalid_ind[i]
            saved_dataframe_for_each_generation['CO2 emissions'][i] = co2_list_invalid_ind[i]
            saved_dataframe_for_each_generation['Primary Energy'][i] = prim_list_invalid_ind[i]

        saved_dataframe_for_each_generation.to_csv(locator.get_optimization_individuals_in_generation(g))

        for i in range(len(invalid_ind)):
            fitnesses_invalid_ind.append([costs_list_invalid_ind[i], co2_list_invalid_ind[i], prim_list_invalid_ind[i]])

        for ind, fit in zip(invalid_ind, fitnesses_invalid_ind):
            ind.fitness.values = fit

        pop_compiled = pop
        for i in range(len(invalid_ind)):
            pop_compiled.append(invalid_ind[i])
        slavedata_compiled = slavedata_list
        for i in range(len(slavedata_list_invalid_ind)):
            slavedata_compiled.append(slavedata_list_invalid_ind[i])
        slavedata_selected = []

        # Select the Pareto Optimal individuals
        selection = sel.selectPareto(pop_compiled, config.optimization.initialind)
        fitnesses = []
        for ind in selection:
            fitnesses.append(ind.fitness.values)
        for ind in selection:
            for i in range(len(pop_compiled)):
                if ind == pop_compiled[i]:
                    slavedata_selected.append(slavedata_compiled[i])

        if len(halloffame) <= halloffame_size:
            halloffame.extend(selection)
        else:
            halloffame.extend(selection)
            halloffame = sel.selectPareto(halloffame, halloffame_size)

        for ind in halloffame:
            halloffame_fitness.append(ind.fitness.values)

        # Compute the epsilon criteria [and check the stopping criteria]
        epsInd.append(evaluation.epsIndicator(pop, selection))
        # compute the optimization metrics for every front apart from generation 0
        euclidean_distance, spread = convergence_metric(pop, selection, normalization)

        # The population is entirely replaced by the best individuals

        pop[:] = selection

        # this is done to ensure the ntwList has the same list as the selected pop instead of tested pop
        DHN_network_list = ["1" * nBuildings]
        DCN_network_list = ["1" * nBuildings]
        for ind in pop:
            DHN_barcode, DCN_barcode, DHN_configuration, DCN_configuration = sFn.individual_to_barcode(ind, building_names)
            DHN_network_list.append(DHN_barcode)
            DCN_network_list.append(DCN_barcode)

        DHN_network_list = DHN_network_list[1:]  # done to remove the first individual, which is used for initiation
        DCN_network_list = DCN_network_list[1:]
        # disconnected building capacity is calculated from the networklist of every individual
        # disconnected building have four energy technologies namely Bio-gas Boiler, Natural-gas Boiler, Fuel Cell
        # and Geothermal heat pumps
        # These values are already calculated in 'decentralized_main.py'. This piece of script gets these values from
        # the already created csv files
        if config.optimization.isheating:
            network_list = DHN_network_list
        elif config.optimization.iscooling:
            network_list = DCN_network_list
        for (index, network) in enumerate(network_list):
            intermediate_capacities = []
            for i in range(len(network)):

                Disconnected_Boiler_BG_share_heating = 0
                Disconnected_Boiler_BG_capacity_heating_W = 0
                Disconnected_Boiler_NG_share_heating = 0
                Disconnected_Boiler_NG_capacity_heating_W = 0
                Disconnected_FC_share_heating = 0
                Disconnected_FC_capacity_heating_W = 0
                Disconnected_GHP_share_heating = 0
                Disconnected_GHP_capacity_heating_W = 0

                Disconnected_VCC_to_AHU_share_cooling = 0
                Disconnected_VCC_to_AHU_capacity_cooling_W = 0
                Disconnected_VCC_to_ARU_share_cooling = 0
                Disconnected_VCC_to_ARU_capacity_cooling_W = 0
                Disconnected_VCC_to_SCU_share_cooling = 0
                Disconnected_VCC_to_SCU_capacity_cooling_W = 0
                Disconnected_VCC_to_AHU_ARU_share_cooling = 0
                Disconnected_VCC_to_AHU_ARU_capacity_cooling_W = 0
                Disconnected_VCC_to_AHU_SCU_share_cooling = 0
                Disconnected_VCC_to_AHU_SCU_capacity_cooling_W = 0
                Disconnected_VCC_to_ARU_SCU_share_cooling = 0
                Disconnected_VCC_to_ARU_SCU_capacity_cooling_W = 0
                Disconnected_VCC_to_AHU_ARU_SCU_share_cooling = 0
                Disconnected_VCC_to_AHU_ARU_SCU_capacity_cooling_W = 0

                Disconnected_single_effect_ACH_to_AHU_share_cooling = 0
                Disconnected_single_effect_ACH_to_AHU_capacity_cooling_W = 0
                Disconnected_double_effect_ACH_to_AHU_share_cooling = 0
                Disconnected_double_effect_ACH_to_AHU_capacity_cooling_W = 0
                Disconnected_single_effect_ACH_to_ARU_share_cooling = 0
                Disconnected_single_effect_ACH_to_ARU_capacity_cooling_W = 0
                Disconnected_double_effect_ACH_to_ARU_share_cooling = 0
                Disconnected_double_effect_ACH_to_ARU_capacity_cooling_W = 0
                Disconnected_single_effect_ACH_to_SCU_share_cooling = 0
                Disconnected_single_effect_ACH_to_SCU_capacity_cooling_W = 0
                Disconnected_double_effect_ACH_to_SCU_share_cooling = 0
                Disconnected_double_effect_ACH_to_SCU_capacity_cooling_W = 0
                Disconnected_single_effect_ACH_to_AHU_ARU_share_cooling = 0
                Disconnected_single_effect_ACH_to_AHU_ARU_capacity_cooling_W = 0
                Disconnected_double_effect_ACH_to_AHU_ARU_share_cooling = 0
                Disconnected_double_effect_ACH_to_AHU_ARU_capacity_cooling_W = 0
                Disconnected_single_effect_ACH_to_AHU_SCU_share_cooling = 0
                Disconnected_single_effect_ACH_to_AHU_SCU_capacity_cooling_W = 0
                Disconnected_double_effect_ACH_to_AHU_SCU_share_cooling = 0
                Disconnected_double_effect_ACH_to_AHU_SCU_capacity_cooling_W = 0
                Disconnected_single_effect_ACH_to_ARU_SCU_share_cooling = 0
                Disconnected_single_effect_ACH_to_ARU_SCU_capacity_cooling_W = 0
                Disconnected_double_effect_ACH_to_ARU_SCU_share_cooling = 0
                Disconnected_double_effect_ACH_to_ARU_SCU_capacity_cooling_W = 0
                Disconnected_single_effect_ACH_to_AHU_ARU_SCU_share_cooling = 0
                Disconnected_single_effect_ACH_to_AHU_ARU_SCU_capacity_cooling_W = 0
                Disconnected_double_effect_ACH_to_AHU_ARU_SCU_share_cooling = 0
                Disconnected_double_effect_ACH_to_AHU_ARU_SCU_capacity_cooling_W = 0

                Disconnected_direct_expansion_to_AHU_share_cooling = 0
                Disconnected_direct_expansion_to_AHU_capacity_cooling_W = 0
                Disconnected_direct_expansion_to_ARU_share_cooling = 0
                Disconnected_direct_expansion_to_ARU_capacity_cooling_W = 0
                Disconnected_direct_expansion_to_SCU_share_cooling = 0
                Disconnected_direct_expansion_to_SCU_capacity_cooling_W = 0
                Disconnected_direct_expansion_to_AHU_SCU_share_cooling = 0
                Disconnected_direct_expansion_to_AHU_SCU_capacity_cooling_W = 0
                Disconnected_direct_expansion_to_AHU_ARU_share_cooling = 0
                Disconnected_direct_expansion_to_AHU_ARU_capacity_cooling_W = 0
                Disconnected_direct_expansion_to_ARU_SCU_share_cooling = 0
                Disconnected_direct_expansion_to_ARU_SCU_capacity_cooling_W = 0
                Disconnected_direct_expansion_to_AHU_ARU_SCU_share_cooling = 0
                Disconnected_direct_expansion_to_AHU_ARU_SCU_capacity_cooling_W = 0

                if network[i] == "0":
                    if config.optimization.isheating:
                        df = pd.read_csv(locator.get_optimization_disconnected_folder_building_result_heating(building_names[i]))
                        dfBest = df[df["Best configuration"] == 1]
                        Disconnected_Boiler_BG_share_heating = dfBest["BoilerBG Share"].iloc[0]
                        Disconnected_Boiler_NG_share_heating = dfBest["BoilerNG Share"].iloc[0]
                        Disconnected_FC_share_heating = dfBest["FC Share"].iloc[0]
                        Disconnected_GHP_share_heating = dfBest["GHP Share"].iloc[0]

                        if Disconnected_Boiler_BG_share_heating == 1:
                            Disconnected_Boiler_BG_capacity_heating_W = dfBest["Nominal Power"].iloc[0]

                        if Disconnected_Boiler_NG_share_heating == 1:
                            Disconnected_Boiler_NG_capacity_heating_W = dfBest["Nominal Power"].iloc[0]

                        if Disconnected_FC_share_heating == 1:
                            Disconnected_FC_capacity_heating_W = dfBest["Nominal Power"].iloc[0]

                        if Disconnected_GHP_share_heating == 1:
                            Disconnected_GHP_capacity_heating_W = dfBest["Nominal Power"].iloc[0]

                        if (Disconnected_FC_share_heating == 0 and Disconnected_Boiler_BG_share_heating == 0 and Disconnected_GHP_share_heating != 0 and Disconnected_Boiler_NG_share_heating != 0):
                            Disconnected_Boiler_NG_capacity_heating_W = dfBest["Nominal Power"].iloc[0] / Disconnected_Boiler_NG_share_heating
                            Disconnected_GHP_capacity_heating_W = dfBest["Nominal Power"].iloc[0] / Disconnected_GHP_share_heating

                        disconnected_capacity = dict(building_name=building_names[i],
                                                     Disconnected_Boiler_BG_share=Disconnected_Boiler_BG_share_heating,
                                                     Disconnected_Boiler_BG_capacity_W=Disconnected_Boiler_BG_capacity_heating_W,
                                                     Disconnected_Boiler_NG_share=Disconnected_Boiler_NG_share_heating,
                                                     Disconnected_Boiler_NG_capacity_W=Disconnected_Boiler_NG_capacity_heating_W,
                                                     Disconnected_FC_share=Disconnected_FC_share_heating,
                                                     Disconnected_FC_capacity_W=Disconnected_FC_capacity_heating_W,
                                                     Disconnected_GHP_share=Disconnected_GHP_share_heating,
                                                     Disconnected_GHP_capacity_W=Disconnected_GHP_capacity_heating_W,
                                                     Disconnected_VCC_to_AHU_share_cooling=Disconnected_VCC_to_AHU_share_cooling,
                                                     Disconnected_VCC_to_AHU_capacity_cooling_W=Disconnected_VCC_to_AHU_capacity_cooling_W,
                                                     Disconnected_VCC_to_ARU_share_cooling=Disconnected_VCC_to_ARU_share_cooling,
                                                     Disconnected_VCC_to_ARU_capacity_cooling_W=Disconnected_VCC_to_ARU_capacity_cooling_W,
                                                     Disconnected_VCC_to_SCU_share_cooling=Disconnected_VCC_to_SCU_share_cooling,
                                                     Disconnected_VCC_to_SCU_capacity_cooling_W=Disconnected_VCC_to_SCU_capacity_cooling_W,
                                                     Disconnected_VCC_to_AHU_ARU_share_cooling=Disconnected_VCC_to_AHU_ARU_share_cooling,
                                                     Disconnected_VCC_to_AHU_ARU_capacity_cooling_W=Disconnected_VCC_to_AHU_ARU_capacity_cooling_W,
                                                     Disconnected_VCC_to_AHU_SCU_share_cooling=Disconnected_VCC_to_AHU_SCU_share_cooling,
                                                     Disconnected_VCC_to_AHU_SCU_capacity_cooling_W=Disconnected_VCC_to_AHU_SCU_capacity_cooling_W,
                                                     Disconnected_VCC_to_ARU_SCU_share_cooling=Disconnected_VCC_to_ARU_SCU_share_cooling,
                                                     Disconnected_VCC_to_ARU_SCU_capacity_cooling_W=Disconnected_VCC_to_ARU_SCU_capacity_cooling_W,
                                                     Disconnected_VCC_to_AHU_ARU_SCU_share_cooling=Disconnected_VCC_to_AHU_ARU_SCU_share_cooling,
                                                     Disconnected_VCC_to_AHU_ARU_SCU_capacity_cooling_W=Disconnected_VCC_to_AHU_ARU_SCU_capacity_cooling_W,
                                                     Disconnected_single_effect_ACH_to_AHU_share_cooling=Disconnected_single_effect_ACH_to_AHU_share_cooling,
                                                     Disconnected_single_effect_ACH_to_AHU_capacity_cooling_W=Disconnected_single_effect_ACH_to_AHU_capacity_cooling_W,
                                                     Disconnected_double_effect_ACH_to_AHU_share_cooling=Disconnected_double_effect_ACH_to_AHU_share_cooling,
                                                     Disconnected_double_effect_ACH_to_AHU_capacity_cooling_W=Disconnected_double_effect_ACH_to_AHU_capacity_cooling_W,
                                                     Disconnected_single_effect_ACH_to_ARU_share_cooling=Disconnected_single_effect_ACH_to_ARU_share_cooling,
                                                     Disconnected_single_effect_ACH_to_ARU_capacity_cooling_W=Disconnected_single_effect_ACH_to_ARU_capacity_cooling_W,
                                                     Disconnected_double_effect_ACH_to_ARU_share_cooling=Disconnected_double_effect_ACH_to_ARU_share_cooling,
                                                     Disconnected_double_effect_ACH_to_ARU_capacity_cooling_W=Disconnected_double_effect_ACH_to_ARU_capacity_cooling_W,
                                                     Disconnected_single_effect_ACH_to_SCU_share_cooling=Disconnected_single_effect_ACH_to_SCU_share_cooling,
                                                     Disconnected_single_effect_ACH_to_SCU_capacity_cooling_W=Disconnected_single_effect_ACH_to_SCU_capacity_cooling_W,
                                                     Disconnected_double_effect_ACH_to_SCU_share_cooling=Disconnected_double_effect_ACH_to_SCU_share_cooling,
                                                     Disconnected_double_effect_ACH_to_SCU_capacity_cooling_W=Disconnected_double_effect_ACH_to_SCU_capacity_cooling_W,
                                                     Disconnected_single_effect_ACH_to_AHU_ARU_share_cooling=Disconnected_single_effect_ACH_to_AHU_ARU_share_cooling,
                                                     Disconnected_single_effect_ACH_to_AHU_ARU_capacity_cooling_W=Disconnected_single_effect_ACH_to_AHU_ARU_capacity_cooling_W,
                                                     Disconnected_double_effect_ACH_to_AHU_ARU_share_cooling=Disconnected_double_effect_ACH_to_AHU_ARU_share_cooling,
                                                     Disconnected_double_effect_ACH_to_AHU_ARU_capacity_cooling_W=Disconnected_double_effect_ACH_to_AHU_ARU_capacity_cooling_W,
                                                     Disconnected_single_effect_ACH_to_AHU_SCU_share_cooling=Disconnected_single_effect_ACH_to_AHU_SCU_share_cooling,
                                                     Disconnected_single_effect_ACH_to_AHU_SCU_capacity_cooling_W=Disconnected_single_effect_ACH_to_AHU_SCU_capacity_cooling_W,
                                                     Disconnected_double_effect_ACH_to_AHU_SCU_share_cooling=Disconnected_double_effect_ACH_to_AHU_SCU_share_cooling,
                                                     Disconnected_double_effect_ACH_to_AHU_SCU_capacity_cooling_W=Disconnected_double_effect_ACH_to_AHU_SCU_capacity_cooling_W,
                                                     Disconnected_single_effect_ACH_to_ARU_SCU_share_cooling=Disconnected_single_effect_ACH_to_ARU_SCU_share_cooling,
                                                     Disconnected_single_effect_ACH_to_ARU_SCU_capacity_cooling_W=Disconnected_single_effect_ACH_to_ARU_SCU_capacity_cooling_W,
                                                     Disconnected_double_effect_ACH_to_ARU_SCU_share_cooling=Disconnected_double_effect_ACH_to_ARU_SCU_share_cooling,
                                                     Disconnected_double_effect_ACH_to_ARU_SCU_capacity_cooling_W=Disconnected_double_effect_ACH_to_ARU_SCU_capacity_cooling_W,
                                                     Disconnected_single_effect_ACH_to_AHU_ARU_SCU_share_cooling=Disconnected_single_effect_ACH_to_AHU_ARU_SCU_share_cooling,
                                                     Disconnected_single_effect_ACH_to_AHU_ARU_SCU_capacity_cooling_W=Disconnected_single_effect_ACH_to_AHU_ARU_SCU_capacity_cooling_W,
                                                     Disconnected_double_effect_ACH_to_AHU_ARU_SCU_share_cooling=Disconnected_double_effect_ACH_to_AHU_ARU_SCU_share_cooling,
                                                     Disconnected_double_effect_ACH_to_AHU_ARU_SCU_capacity_cooling_W=Disconnected_double_effect_ACH_to_AHU_ARU_SCU_capacity_cooling_W,
                                                     Disconnected_direct_expansion_to_AHU_share_cooling=Disconnected_direct_expansion_to_AHU_share_cooling,
                                                     Disconnected_direct_expansion_to_AHU_capacity_cooling_W=Disconnected_direct_expansion_to_AHU_capacity_cooling_W,
                                                     Disconnected_direct_expansion_to_ARU_share_cooling=Disconnected_direct_expansion_to_ARU_share_cooling,
                                                     Disconnected_direct_expansion_to_ARU_capacity_cooling_W=Disconnected_direct_expansion_to_ARU_capacity_cooling_W,
                                                     Disconnected_direct_expansion_to_SCU_share_cooling=Disconnected_direct_expansion_to_SCU_share_cooling,
                                                     Disconnected_direct_expansion_to_SCU_capacity_cooling_W=Disconnected_direct_expansion_to_SCU_capacity_cooling_W,
                                                     Disconnected_direct_expansion_to_AHU_SCU_share_cooling=Disconnected_direct_expansion_to_AHU_SCU_share_cooling,
                                                     Disconnected_direct_expansion_to_AHU_SCU_capacity_cooling_W=Disconnected_direct_expansion_to_AHU_SCU_capacity_cooling_W,
                                                     Disconnected_direct_expansion_to_AHU_ARU_share_cooling=Disconnected_direct_expansion_to_AHU_ARU_share_cooling,
                                                     Disconnected_direct_expansion_to_AHU_ARU_capacity_cooling_W=Disconnected_direct_expansion_to_AHU_ARU_capacity_cooling_W,
                                                     Disconnected_direct_expansion_to_ARU_SCU_share_cooling=Disconnected_direct_expansion_to_ARU_SCU_share_cooling,
                                                     Disconnected_direct_expansion_to_ARU_SCU_capacity_cooling_W=Disconnected_direct_expansion_to_ARU_SCU_capacity_cooling_W,
                                                     Disconnected_direct_expansion_to_AHU_ARU_SCU_share_cooling=Disconnected_direct_expansion_to_AHU_ARU_SCU_share_cooling,
                                                     Disconnected_direct_expansion_to_AHU_ARU_SCU_capacity_cooling_W=Disconnected_direct_expansion_to_AHU_ARU_SCU_capacity_cooling_W)

                    elif config.optimization.iscooling:
                        df = pd.read_csv(
                            locator.get_optimization_disconnected_folder_building_result_cooling(building_names[i],
                            cooling_all_units))
                        dfBest = df[df["Best configuration"] == 1]
                        Disconnected_single_effect_ACH_to_AHU_ARU_SCU_share_cooling = \
                        dfBest["single effect ACH to AHU_ARU_SCU Share"].iloc[0]
                        Disconnected_single_effect_ACH_to_SCU_share_cooling = \
                        dfBest["single effect ACH to SCU Share"].iloc[0]
                        Disconnected_double_effect_ACH_to_AHU_ARU_SCU_share_cooling = \
                        dfBest["double effect ACH to AHU_ARU_SCU Share"].iloc[0]
                        Disconnected_direct_expansion_to_AHU_ARU_SCU_share_cooling = \
                        dfBest["DX to AHU_ARU_SCU Share"].iloc[0]
                        Disconnected_VCC_to_AHU_ARU_share_cooling = dfBest["VCC to AHU_ARU Share"].iloc[0]
                        Disconnected_VCC_to_AHU_ARU_SCU_share_cooling = dfBest["VCC to AHU_ARU_SCU Share"].iloc[0]
                        Disconnected_VCC_to_SCU_share_cooling = dfBest["VCC to SCU Share"].iloc[0]

                        if Disconnected_single_effect_ACH_to_AHU_ARU_SCU_share_cooling == 1:
                            Disconnected_single_effect_ACH_to_AHU_ARU_SCU_capacity_cooling_W = \
                            dfBest["Nominal Power single effect ACH to AHU_ARU_SCU"].iloc[0]

                        if Disconnected_single_effect_ACH_to_SCU_share_cooling == 1:
                            Disconnected_single_effect_ACH_to_SCU_capacity_cooling_W = \
                            dfBest["Nominal Power single effect ACH to SCU"].iloc[0]

                        if Disconnected_double_effect_ACH_to_AHU_ARU_SCU_share_cooling == 1:
                            Disconnected_double_effect_ACH_to_AHU_ARU_SCU_capacity_cooling_W = \
                            dfBest["Nominal Power double effect ACH to AHU_ARU_SCU"].iloc[0]

                        if Disconnected_direct_expansion_to_AHU_ARU_SCU_share_cooling == 1:
                            Disconnected_direct_expansion_to_AHU_ARU_SCU_capacity_cooling_W = \
                            dfBest["Nominal Power DX to AHU_ARU_SCU"].iloc[0]

                        if Disconnected_VCC_to_AHU_ARU_share_cooling == 1:
                            Disconnected_VCC_to_AHU_ARU_capacity_cooling_W = \
                            dfBest["Nominal Power VCC to AHU_ARU"].iloc[0]

                        if Disconnected_VCC_to_AHU_ARU_SCU_share_cooling == 1:
                            Disconnected_VCC_to_AHU_ARU_SCU_capacity_cooling_W = \
                            dfBest["Nominal Power VCC to AHU_ARU_SCU"].iloc[0]

                        if Disconnected_VCC_to_SCU_share_cooling == 1:
                            Disconnected_VCC_to_SCU_capacity_cooling_W = dfBest["Nominal Power VCC to SCU"].iloc[0]

                        disconnected_capacity = dict(building_name=building_names[i],
                                                     Disconnected_Boiler_BG_share=Disconnected_Boiler_BG_share_heating,
                                                     Disconnected_Boiler_BG_capacity_W=Disconnected_Boiler_BG_capacity_heating_W,
                                                     Disconnected_Boiler_NG_share=Disconnected_Boiler_NG_share_heating,
                                                     Disconnected_Boiler_NG_capacity_W=Disconnected_Boiler_NG_capacity_heating_W,
                                                     Disconnected_FC_share=Disconnected_FC_share_heating,
                                                     Disconnected_FC_capacity_W=Disconnected_FC_capacity_heating_W,
                                                     Disconnected_GHP_share=Disconnected_GHP_share_heating,
                                                     Disconnected_GHP_capacity_W=Disconnected_GHP_capacity_heating_W,
                                                     Disconnected_VCC_to_AHU_share_cooling=Disconnected_VCC_to_AHU_share_cooling,
                                                     Disconnected_VCC_to_AHU_capacity_cooling_W=Disconnected_VCC_to_AHU_capacity_cooling_W,
                                                     Disconnected_VCC_to_ARU_share_cooling=Disconnected_VCC_to_ARU_share_cooling,
                                                     Disconnected_VCC_to_ARU_capacity_cooling_W=Disconnected_VCC_to_ARU_capacity_cooling_W,
                                                     Disconnected_VCC_to_SCU_share_cooling=Disconnected_VCC_to_SCU_share_cooling,
                                                     Disconnected_VCC_to_SCU_capacity_cooling_W=Disconnected_VCC_to_SCU_capacity_cooling_W,
                                                     Disconnected_VCC_to_AHU_ARU_share_cooling=Disconnected_VCC_to_AHU_ARU_share_cooling,
                                                     Disconnected_VCC_to_AHU_ARU_capacity_cooling_W=Disconnected_VCC_to_AHU_ARU_capacity_cooling_W,
                                                     Disconnected_VCC_to_AHU_SCU_share_cooling=Disconnected_VCC_to_AHU_SCU_share_cooling,
                                                     Disconnected_VCC_to_AHU_SCU_capacity_cooling_W=Disconnected_VCC_to_AHU_SCU_capacity_cooling_W,
                                                     Disconnected_VCC_to_ARU_SCU_share_cooling=Disconnected_VCC_to_ARU_SCU_share_cooling,
                                                     Disconnected_VCC_to_ARU_SCU_capacity_cooling_W=Disconnected_VCC_to_ARU_SCU_capacity_cooling_W,
                                                     Disconnected_VCC_to_AHU_ARU_SCU_share_cooling=Disconnected_VCC_to_AHU_ARU_SCU_share_cooling,
                                                     Disconnected_VCC_to_AHU_ARU_SCU_capacity_cooling_W=Disconnected_VCC_to_AHU_ARU_SCU_capacity_cooling_W,
                                                     Disconnected_single_effect_ACH_to_AHU_share_cooling=Disconnected_single_effect_ACH_to_AHU_share_cooling,
                                                     Disconnected_single_effect_ACH_to_AHU_capacity_cooling_W=Disconnected_single_effect_ACH_to_AHU_capacity_cooling_W,
                                                     Disconnected_double_effect_ACH_to_AHU_share_cooling=Disconnected_double_effect_ACH_to_AHU_share_cooling,
                                                     Disconnected_double_effect_ACH_to_AHU_capacity_cooling_W=Disconnected_double_effect_ACH_to_AHU_capacity_cooling_W,
                                                     Disconnected_single_effect_ACH_to_ARU_share_cooling=Disconnected_single_effect_ACH_to_ARU_share_cooling,
                                                     Disconnected_single_effect_ACH_to_ARU_capacity_cooling_W=Disconnected_single_effect_ACH_to_ARU_capacity_cooling_W,
                                                     Disconnected_double_effect_ACH_to_ARU_share_cooling=Disconnected_double_effect_ACH_to_ARU_share_cooling,
                                                     Disconnected_double_effect_ACH_to_ARU_capacity_cooling_W=Disconnected_double_effect_ACH_to_ARU_capacity_cooling_W,
                                                     Disconnected_single_effect_ACH_to_SCU_share_cooling=Disconnected_single_effect_ACH_to_SCU_share_cooling,
                                                     Disconnected_single_effect_ACH_to_SCU_capacity_cooling_W=Disconnected_single_effect_ACH_to_SCU_capacity_cooling_W,
                                                     Disconnected_double_effect_ACH_to_SCU_share_cooling=Disconnected_double_effect_ACH_to_SCU_share_cooling,
                                                     Disconnected_double_effect_ACH_to_SCU_capacity_cooling_W=Disconnected_double_effect_ACH_to_SCU_capacity_cooling_W,
                                                     Disconnected_single_effect_ACH_to_AHU_ARU_share_cooling=Disconnected_single_effect_ACH_to_AHU_ARU_share_cooling,
                                                     Disconnected_single_effect_ACH_to_AHU_ARU_capacity_cooling_W=Disconnected_single_effect_ACH_to_AHU_ARU_capacity_cooling_W,
                                                     Disconnected_double_effect_ACH_to_AHU_ARU_share_cooling=Disconnected_double_effect_ACH_to_AHU_ARU_share_cooling,
                                                     Disconnected_double_effect_ACH_to_AHU_ARU_capacity_cooling_W=Disconnected_double_effect_ACH_to_AHU_ARU_capacity_cooling_W,
                                                     Disconnected_single_effect_ACH_to_AHU_SCU_share_cooling=Disconnected_single_effect_ACH_to_AHU_SCU_share_cooling,
                                                     Disconnected_single_effect_ACH_to_AHU_SCU_capacity_cooling_W=Disconnected_single_effect_ACH_to_AHU_SCU_capacity_cooling_W,
                                                     Disconnected_double_effect_ACH_to_AHU_SCU_share_cooling=Disconnected_double_effect_ACH_to_AHU_SCU_share_cooling,
                                                     Disconnected_double_effect_ACH_to_AHU_SCU_capacity_cooling_W=Disconnected_double_effect_ACH_to_AHU_SCU_capacity_cooling_W,
                                                     Disconnected_single_effect_ACH_to_ARU_SCU_share_cooling=Disconnected_single_effect_ACH_to_ARU_SCU_share_cooling,
                                                     Disconnected_single_effect_ACH_to_ARU_SCU_capacity_cooling_W=Disconnected_single_effect_ACH_to_ARU_SCU_capacity_cooling_W,
                                                     Disconnected_double_effect_ACH_to_ARU_SCU_share_cooling=Disconnected_double_effect_ACH_to_ARU_SCU_share_cooling,
                                                     Disconnected_double_effect_ACH_to_ARU_SCU_capacity_cooling_W=Disconnected_double_effect_ACH_to_ARU_SCU_capacity_cooling_W,
                                                     Disconnected_single_effect_ACH_to_AHU_ARU_SCU_share_cooling=Disconnected_single_effect_ACH_to_AHU_ARU_SCU_share_cooling,
                                                     Disconnected_single_effect_ACH_to_AHU_ARU_SCU_capacity_cooling_W=Disconnected_single_effect_ACH_to_AHU_ARU_SCU_capacity_cooling_W,
                                                     Disconnected_double_effect_ACH_to_AHU_ARU_SCU_share_cooling=Disconnected_double_effect_ACH_to_AHU_ARU_SCU_share_cooling,
                                                     Disconnected_double_effect_ACH_to_AHU_ARU_SCU_capacity_cooling_W=Disconnected_double_effect_ACH_to_AHU_ARU_SCU_capacity_cooling_W,
                                                     Disconnected_direct_expansion_to_AHU_share_cooling=Disconnected_direct_expansion_to_AHU_share_cooling,
                                                     Disconnected_direct_expansion_to_AHU_capacity_cooling_W=Disconnected_direct_expansion_to_AHU_capacity_cooling_W,
                                                     Disconnected_direct_expansion_to_ARU_share_cooling=Disconnected_direct_expansion_to_ARU_share_cooling,
                                                     Disconnected_direct_expansion_to_ARU_capacity_cooling_W=Disconnected_direct_expansion_to_ARU_capacity_cooling_W,
                                                     Disconnected_direct_expansion_to_SCU_share_cooling=Disconnected_direct_expansion_to_SCU_share_cooling,
                                                     Disconnected_direct_expansion_to_SCU_capacity_cooling_W=Disconnected_direct_expansion_to_SCU_capacity_cooling_W,
                                                     Disconnected_direct_expansion_to_AHU_SCU_share_cooling=Disconnected_direct_expansion_to_AHU_SCU_share_cooling,
                                                     Disconnected_direct_expansion_to_AHU_SCU_capacity_cooling_W=Disconnected_direct_expansion_to_AHU_SCU_capacity_cooling_W,
                                                     Disconnected_direct_expansion_to_AHU_ARU_share_cooling=Disconnected_direct_expansion_to_AHU_ARU_share_cooling,
                                                     Disconnected_direct_expansion_to_AHU_ARU_capacity_cooling_W=Disconnected_direct_expansion_to_AHU_ARU_capacity_cooling_W,
                                                     Disconnected_direct_expansion_to_ARU_SCU_share_cooling=Disconnected_direct_expansion_to_ARU_SCU_share_cooling,
                                                     Disconnected_direct_expansion_to_ARU_SCU_capacity_cooling_W=Disconnected_direct_expansion_to_ARU_SCU_capacity_cooling_W,
                                                     Disconnected_direct_expansion_to_AHU_ARU_SCU_share_cooling=Disconnected_direct_expansion_to_AHU_ARU_SCU_share_cooling,
                                                     Disconnected_direct_expansion_to_AHU_ARU_SCU_capacity_cooling_W=Disconnected_direct_expansion_to_AHU_ARU_SCU_capacity_cooling_W)


                    else:
                        raise ValueError("no heating or cooling is required from the centralized plant")
                else:
                    DCN_unit_configuration = saved_dataframe_for_each_generation['DCN unit configuration'][index]

                    if DCN_unit_configuration == 1:  # corresponds to AHU in the central plant, so remaining load need to be provided by decentralized plant
                        decentralized_configuration = 'ARU_SCU'
                        df = pd.read_csv(
                            locator.get_optimization_disconnected_folder_building_result_cooling(building_names[i],
                            decentralized_configuration))
                        dfBest = df[df["Best configuration"] == 1]
                        Disconnected_direct_expansion_to_ARU_SCU_share_cooling = dfBest["DX to ARU_SCU Share"].iloc[0]
                        Disconnected_single_effect_ACH_to_ARU_SCU_share_cooling = \
                        dfBest["single effect ACH to ARU_SCU Share"].iloc[0]
                        Disconnected_double_effect_ACH_to_ARU_SCU_share_cooling = \
                        dfBest["double effect ACH to ARU_SCU Share"].iloc[0]
                        Disconnected_VCC_to_ARU_SCU_share_cooling = dfBest["VCC to ARU_SCU Share"].iloc[0]

                        if Disconnected_single_effect_ACH_to_ARU_SCU_share_cooling == 1:
                            Disconnected_single_effect_ACH_to_ARU_SCU_capacity_cooling_W = \
                            dfBest["Nominal Power single effect ACH to ARU_SCU"].iloc[0]

                        if Disconnected_double_effect_ACH_to_ARU_SCU_share_cooling == 1:
                            Disconnected_double_effect_ACH_to_ARU_SCU_capacity_cooling_W = \
                            dfBest["Nominal Power double effect ACH to ARU_SCU"].iloc[0]

                        if Disconnected_direct_expansion_to_ARU_SCU_share_cooling == 1:
                            Disconnected_direct_expansion_to_ARU_SCU_capacity_cooling_W = \
                            dfBest["Nominal Power DX to ARU_SCU"].iloc[0]

                        if Disconnected_VCC_to_ARU_SCU_share_cooling == 1:
                            Disconnected_VCC_to_ARU_SCU_capacity_cooling_W = \
                            dfBest["Nominal Power VCC to ARU_SCU"].iloc[0]

                    if DCN_unit_configuration == 2:  # corresponds to ARU in the central plant, so remaining load need to be provided by decentralized plant
                        decentralized_configuration = 'AHU_SCU'
                        df = pd.read_csv(
                            locator.get_optimization_disconnected_folder_building_result_cooling(building_names[i],
                            decentralized_configuration))
                        dfBest = df[df["Best configuration"] == 1]
                        Disconnected_direct_expansion_to_AHU_SCU_share_cooling = dfBest["DX to AHU_SCU Share"].iloc[0]
                        Disconnected_single_effect_ACH_to_AHU_SCU_share_cooling = \
                        dfBest["single effect ACH to AHU_SCU Share"].iloc[0]
                        Disconnected_double_effect_ACH_to_AHU_SCU_share_cooling = \
                        dfBest["double effect ACH to AHU_SCU Share"].iloc[0]
                        Disconnected_VCC_to_ARU_SCU_share_cooling = dfBest["VCC to ARU_SCU Share"].iloc[0]

                        if Disconnected_single_effect_ACH_to_AHU_SCU_share_cooling == 1:
                            Disconnected_single_effect_ACH_to_AHU_SCU_capacity_cooling_W = \
                            dfBest["Nominal Power single effect ACH to AHU_SCU"].iloc[0]

                        if Disconnected_double_effect_ACH_to_AHU_SCU_share_cooling == 1:
                            Disconnected_double_effect_ACH_to_AHU_SCU_capacity_cooling_W = \
                            dfBest["Nominal Power double effect ACH to AHU_SCU"].iloc[0]

                        if Disconnected_direct_expansion_to_AHU_SCU_share_cooling == 1:
                            Disconnected_direct_expansion_to_AHU_SCU_capacity_cooling_W = \
                            dfBest["Nominal Power DX to AHU_SCU"].iloc[0]

                        if Disconnected_VCC_to_AHU_SCU_share_cooling == 1:
                            Disconnected_VCC_to_AHU_SCU_capacity_cooling_W = \
                            dfBest["Nominal Power VCC to AHU_SCU"].iloc[0]

                    if DCN_unit_configuration == 3:  # corresponds to SCU in the central plant, so remaining load need to be provided by decentralized plant
                        decentralized_configuration = 'AHU_ARU'

                        df = pd.read_csv(
                            locator.get_optimization_disconnected_folder_building_result_cooling(building_names[i],
                            decentralized_configuration))
                        dfBest = df[df["Best configuration"] == 1]
                        Disconnected_direct_expansion_to_AHU_ARU_share_cooling = dfBest["DX to AHU_ARU Share"].iloc[0]
                        Disconnected_single_effect_ACH_to_AHU_ARU_share_cooling = \
                            dfBest["single effect ACH to AHU_ARU Share"].iloc[0]
                        Disconnected_double_effect_ACH_to_AHU_ARU_share_cooling = \
                            dfBest["double effect ACH to AHU_ARU Share"].iloc[0]
                        Disconnected_VCC_to_AHU_ARU_share_cooling = dfBest["VCC to AHU_ARU Share"].iloc[0]

                        if Disconnected_single_effect_ACH_to_AHU_ARU_share_cooling == 1:
                            Disconnected_single_effect_ACH_to_AHU_ARU_capacity_cooling_W = \
                                dfBest["Nominal Power single effect ACH to AHU_ARU"].iloc[0]

                        if Disconnected_double_effect_ACH_to_AHU_ARU_share_cooling == 1:
                            Disconnected_double_effect_ACH_to_AHU_ARU_capacity_cooling_W = \
                                dfBest["Nominal Power double effect ACH to AHU_ARU"].iloc[0]

                        if Disconnected_direct_expansion_to_AHU_ARU_share_cooling == 1:
                            Disconnected_direct_expansion_to_AHU_ARU_capacity_cooling_W = \
                                dfBest["Nominal Power DX to AHU_ARU"].iloc[0]

                        if Disconnected_VCC_to_AHU_ARU_share_cooling == 1:
                            Disconnected_VCC_to_AHU_ARU_capacity_cooling_W = \
                                dfBest["Nominal Power VCC to AHU_ARU"].iloc[0]

                    if DCN_unit_configuration == 4:  # corresponds to AHU + ARU in the central plant, so remaining load need to be provided by decentralized plant
                        decentralized_configuration = 'SCU'

                        df = pd.read_csv(
                            locator.get_optimization_disconnected_folder_building_result_cooling(building_names[i],
                            decentralized_configuration))
                        dfBest = df[df["Best configuration"] == 1]
                        Disconnected_direct_expansion_to_SCU_share_cooling = dfBest["DX to SCU Share"].iloc[0]
                        Disconnected_single_effect_ACH_to_SCU_share_cooling = \
                            dfBest["single effect ACH to SCU Share"].iloc[0]
                        Disconnected_double_effect_ACH_to_SCU_share_cooling = \
                            dfBest["double effect ACH to SCU Share"].iloc[0]
                        Disconnected_VCC_to_SCU_share_cooling = dfBest["VCC to SCU Share"].iloc[0]

                        if Disconnected_single_effect_ACH_to_SCU_share_cooling == 1:
                            Disconnected_single_effect_ACH_to_SCU_capacity_cooling_W = \
                                dfBest["Nominal Power single effect ACH to SCU"].iloc[0]

                        if Disconnected_double_effect_ACH_to_SCU_share_cooling == 1:
                            Disconnected_double_effect_ACH_to_SCU_capacity_cooling_W = \
                                dfBest["Nominal Power double effect ACH to SCU"].iloc[0]

                        if Disconnected_direct_expansion_to_SCU_share_cooling == 1:
                            Disconnected_direct_expansion_to_SCU_capacity_cooling_W = \
                                dfBest["Nominal Power DX to SCU"].iloc[0]

                        if Disconnected_VCC_to_SCU_share_cooling == 1:
                            Disconnected_VCC_to_SCU_capacity_cooling_W = \
                                dfBest["Nominal Power VCC to SCU"].iloc[0]
                    if DCN_unit_configuration == 5:  # corresponds to AHU + SCU in the central plant, so remaining load need to be provided by decentralized plant
                        decentralized_configuration = 'ARU'

                        df = pd.read_csv(
                            locator.get_optimization_disconnected_folder_building_result_cooling(building_names[i],
                            decentralized_configuration))
                        dfBest = df[df["Best configuration"] == 1]
                        Disconnected_direct_expansion_to_ARU_share_cooling = dfBest["DX to ARU Share"].iloc[0]
                        Disconnected_single_effect_ACH_to_ARU_share_cooling = \
                            dfBest["single effect ACH to ARU Share"].iloc[0]
                        Disconnected_double_effect_ACH_to_ARU_share_cooling = \
                            dfBest["double effect ACH to ARU Share"].iloc[0]
                        Disconnected_VCC_to_ARU_share_cooling = dfBest["VCC to ARU Share"].iloc[0]

                        if Disconnected_single_effect_ACH_to_ARU_share_cooling == 1:
                            Disconnected_single_effect_ACH_to_ARU_capacity_cooling_W = \
                                dfBest["Nominal Power single effect ACH to ARU"].iloc[0]

                        if Disconnected_double_effect_ACH_to_ARU_share_cooling == 1:
                            Disconnected_double_effect_ACH_to_ARU_capacity_cooling_W = \
                                dfBest["Nominal Power double effect ACH to ARU"].iloc[0]

                        if Disconnected_direct_expansion_to_ARU_share_cooling == 1:
                            Disconnected_direct_expansion_to_ARU_capacity_cooling_W = \
                                dfBest["Nominal Power DX to ARU"].iloc[0]

                        if Disconnected_VCC_to_ARU_share_cooling == 1:
                            Disconnected_VCC_to_ARU_capacity_cooling_W = \
                                dfBest["Nominal Power VCC to ARU"].iloc[0]

                    if DCN_unit_configuration == 6:  # corresponds to ARU + SCU in the central plant, so remaining load need to be provided by decentralized plant
                        decentralized_configuration = 'AHU'

                        df = pd.read_csv(
                            locator.get_optimization_disconnected_folder_building_result_cooling(building_names[i],
                            decentralized_configuration))
                        dfBest = df[df["Best configuration"] == 1]
                        Disconnected_direct_expansion_to_AHU_share_cooling = dfBest["DX to AHU Share"].iloc[0]
                        Disconnected_single_effect_ACH_to_AHU_share_cooling = \
                            dfBest["single effect ACH to AHU Share"].iloc[0]
                        Disconnected_double_effect_ACH_to_AHU_share_cooling = \
                            dfBest["double effect ACH to AHU Share"].iloc[0]
                        Disconnected_VCC_to_AHU_share_cooling = dfBest["VCC to AHU Share"].iloc[0]

                        if Disconnected_single_effect_ACH_to_AHU_share_cooling == 1:
                            Disconnected_single_effect_ACH_to_AHU_capacity_cooling_W = \
                                dfBest["Nominal Power single effect ACH to AHU"].iloc[0]

                        if Disconnected_double_effect_ACH_to_AHU_share_cooling == 1:
                            Disconnected_double_effect_ACH_to_AHU_capacity_cooling_W = \
                                dfBest["Nominal Power double effect ACH to AHU"].iloc[0]

                        if Disconnected_direct_expansion_to_AHU_share_cooling == 1:
                            Disconnected_direct_expansion_to_AHU_capacity_cooling_W = \
                                dfBest["Nominal Power DX to AHU"].iloc[0]

                        if Disconnected_VCC_to_AHU_share_cooling == 1:
                            Disconnected_VCC_to_AHU_capacity_cooling_W = \
                                dfBest["Nominal Power VCC to AHU"].iloc[0]
                    disconnected_capacity = dict(building_name=building_names[i],
                                                 Disconnected_Boiler_BG_share=Disconnected_Boiler_BG_share_heating,
                                                 Disconnected_Boiler_BG_capacity_W=Disconnected_Boiler_BG_capacity_heating_W,
                                                 Disconnected_Boiler_NG_share=Disconnected_Boiler_NG_share_heating,
                                                 Disconnected_Boiler_NG_capacity_W=Disconnected_Boiler_NG_capacity_heating_W,
                                                 Disconnected_FC_share=Disconnected_FC_share_heating,
                                                 Disconnected_FC_capacity_W=Disconnected_FC_capacity_heating_W,
                                                 Disconnected_GHP_share=Disconnected_GHP_share_heating,
                                                 Disconnected_GHP_capacity_W=Disconnected_GHP_capacity_heating_W,
                                                 Disconnected_VCC_to_AHU_share_cooling=Disconnected_VCC_to_AHU_share_cooling,
                                                 Disconnected_VCC_to_AHU_capacity_cooling_W=Disconnected_VCC_to_AHU_capacity_cooling_W,
                                                 Disconnected_VCC_to_ARU_share_cooling=Disconnected_VCC_to_ARU_share_cooling,
                                                 Disconnected_VCC_to_ARU_capacity_cooling_W=Disconnected_VCC_to_ARU_capacity_cooling_W,
                                                 Disconnected_VCC_to_SCU_share_cooling=Disconnected_VCC_to_SCU_share_cooling,
                                                 Disconnected_VCC_to_SCU_capacity_cooling_W=Disconnected_VCC_to_SCU_capacity_cooling_W,
                                                 Disconnected_VCC_to_AHU_ARU_share_cooling=Disconnected_VCC_to_AHU_ARU_share_cooling,
                                                 Disconnected_VCC_to_AHU_ARU_capacity_cooling_W=Disconnected_VCC_to_AHU_ARU_capacity_cooling_W,
                                                 Disconnected_VCC_to_AHU_SCU_share_cooling=Disconnected_VCC_to_AHU_SCU_share_cooling,
                                                 Disconnected_VCC_to_AHU_SCU_capacity_cooling_W=Disconnected_VCC_to_AHU_SCU_capacity_cooling_W,
                                                 Disconnected_VCC_to_ARU_SCU_share_cooling=Disconnected_VCC_to_ARU_SCU_share_cooling,
                                                 Disconnected_VCC_to_ARU_SCU_capacity_cooling_W=Disconnected_VCC_to_ARU_SCU_capacity_cooling_W,
                                                 Disconnected_VCC_to_AHU_ARU_SCU_share_cooling=Disconnected_VCC_to_AHU_ARU_SCU_share_cooling,
                                                 Disconnected_VCC_to_AHU_ARU_SCU_capacity_cooling_W=Disconnected_VCC_to_AHU_ARU_SCU_capacity_cooling_W,
                                                 Disconnected_single_effect_ACH_to_AHU_share_cooling=Disconnected_single_effect_ACH_to_AHU_share_cooling,
                                                 Disconnected_single_effect_ACH_to_AHU_capacity_cooling_W=Disconnected_single_effect_ACH_to_AHU_capacity_cooling_W,
                                                 Disconnected_double_effect_ACH_to_AHU_share_cooling=Disconnected_double_effect_ACH_to_AHU_share_cooling,
                                                 Disconnected_double_effect_ACH_to_AHU_capacity_cooling_W=Disconnected_double_effect_ACH_to_AHU_capacity_cooling_W,
                                                 Disconnected_single_effect_ACH_to_ARU_share_cooling=Disconnected_single_effect_ACH_to_ARU_share_cooling,
                                                 Disconnected_single_effect_ACH_to_ARU_capacity_cooling_W=Disconnected_single_effect_ACH_to_ARU_capacity_cooling_W,
                                                 Disconnected_double_effect_ACH_to_ARU_share_cooling=Disconnected_double_effect_ACH_to_ARU_share_cooling,
                                                 Disconnected_double_effect_ACH_to_ARU_capacity_cooling_W=Disconnected_double_effect_ACH_to_ARU_capacity_cooling_W,
                                                 Disconnected_single_effect_ACH_to_SCU_share_cooling=Disconnected_single_effect_ACH_to_SCU_share_cooling,
                                                 Disconnected_single_effect_ACH_to_SCU_capacity_cooling_W=Disconnected_single_effect_ACH_to_SCU_capacity_cooling_W,
                                                 Disconnected_double_effect_ACH_to_SCU_share_cooling=Disconnected_double_effect_ACH_to_SCU_share_cooling,
                                                 Disconnected_double_effect_ACH_to_SCU_capacity_cooling_W=Disconnected_double_effect_ACH_to_SCU_capacity_cooling_W,
                                                 Disconnected_single_effect_ACH_to_AHU_ARU_share_cooling=Disconnected_single_effect_ACH_to_AHU_ARU_share_cooling,
                                                 Disconnected_single_effect_ACH_to_AHU_ARU_capacity_cooling_W=Disconnected_single_effect_ACH_to_AHU_ARU_capacity_cooling_W,
                                                 Disconnected_double_effect_ACH_to_AHU_ARU_share_cooling=Disconnected_double_effect_ACH_to_AHU_ARU_share_cooling,
                                                 Disconnected_double_effect_ACH_to_AHU_ARU_capacity_cooling_W=Disconnected_double_effect_ACH_to_AHU_ARU_capacity_cooling_W,
                                                 Disconnected_single_effect_ACH_to_AHU_SCU_share_cooling=Disconnected_single_effect_ACH_to_AHU_SCU_share_cooling,
                                                 Disconnected_single_effect_ACH_to_AHU_SCU_capacity_cooling_W=Disconnected_single_effect_ACH_to_AHU_SCU_capacity_cooling_W,
                                                 Disconnected_double_effect_ACH_to_AHU_SCU_share_cooling=Disconnected_double_effect_ACH_to_AHU_SCU_share_cooling,
                                                 Disconnected_double_effect_ACH_to_AHU_SCU_capacity_cooling_W=Disconnected_double_effect_ACH_to_AHU_SCU_capacity_cooling_W,
                                                 Disconnected_single_effect_ACH_to_ARU_SCU_share_cooling=Disconnected_single_effect_ACH_to_ARU_SCU_share_cooling,
                                                 Disconnected_single_effect_ACH_to_ARU_SCU_capacity_cooling_W=Disconnected_single_effect_ACH_to_ARU_SCU_capacity_cooling_W,
                                                 Disconnected_double_effect_ACH_to_ARU_SCU_share_cooling=Disconnected_double_effect_ACH_to_ARU_SCU_share_cooling,
                                                 Disconnected_double_effect_ACH_to_ARU_SCU_capacity_cooling_W=Disconnected_double_effect_ACH_to_ARU_SCU_capacity_cooling_W,
                                                 Disconnected_single_effect_ACH_to_AHU_ARU_SCU_share_cooling=Disconnected_single_effect_ACH_to_AHU_ARU_SCU_share_cooling,
                                                 Disconnected_single_effect_ACH_to_AHU_ARU_SCU_capacity_cooling_W=Disconnected_single_effect_ACH_to_AHU_ARU_SCU_capacity_cooling_W,
                                                 Disconnected_double_effect_ACH_to_AHU_ARU_SCU_share_cooling=Disconnected_double_effect_ACH_to_AHU_ARU_SCU_share_cooling,
                                                 Disconnected_double_effect_ACH_to_AHU_ARU_SCU_capacity_cooling_W=Disconnected_double_effect_ACH_to_AHU_ARU_SCU_capacity_cooling_W,
                                                 Disconnected_direct_expansion_to_AHU_share_cooling=Disconnected_direct_expansion_to_AHU_share_cooling,
                                                 Disconnected_direct_expansion_to_AHU_capacity_cooling_W=Disconnected_direct_expansion_to_AHU_capacity_cooling_W,
                                                 Disconnected_direct_expansion_to_ARU_share_cooling=Disconnected_direct_expansion_to_ARU_share_cooling,
                                                 Disconnected_direct_expansion_to_ARU_capacity_cooling_W=Disconnected_direct_expansion_to_ARU_capacity_cooling_W,
                                                 Disconnected_direct_expansion_to_SCU_share_cooling=Disconnected_direct_expansion_to_SCU_share_cooling,
                                                 Disconnected_direct_expansion_to_SCU_capacity_cooling_W=Disconnected_direct_expansion_to_SCU_capacity_cooling_W,
                                                 Disconnected_direct_expansion_to_AHU_SCU_share_cooling=Disconnected_direct_expansion_to_AHU_SCU_share_cooling,
                                                 Disconnected_direct_expansion_to_AHU_SCU_capacity_cooling_W=Disconnected_direct_expansion_to_AHU_SCU_capacity_cooling_W,
                                                 Disconnected_direct_expansion_to_AHU_ARU_share_cooling=Disconnected_direct_expansion_to_AHU_ARU_share_cooling,
                                                 Disconnected_direct_expansion_to_AHU_ARU_capacity_cooling_W=Disconnected_direct_expansion_to_AHU_ARU_capacity_cooling_W,
                                                 Disconnected_direct_expansion_to_ARU_SCU_share_cooling=Disconnected_direct_expansion_to_ARU_SCU_share_cooling,
                                                 Disconnected_direct_expansion_to_ARU_SCU_capacity_cooling_W=Disconnected_direct_expansion_to_ARU_SCU_capacity_cooling_W,
                                                 Disconnected_direct_expansion_to_AHU_ARU_SCU_share_cooling=Disconnected_direct_expansion_to_AHU_ARU_SCU_share_cooling,
                                                 Disconnected_direct_expansion_to_AHU_ARU_SCU_capacity_cooling_W=Disconnected_direct_expansion_to_AHU_ARU_SCU_capacity_cooling_W)

                intermediate_capacities.append(disconnected_capacity)
            disconnected_capacities.append(dict(network=network, disconnected_capacity=intermediate_capacities))

        # Based on the slave data, capacities corresponding to the centralized network are calculated in the following
        # script. Note that irrespective of the number of technologies used in an individual, the length of the dict
        # is constant
        for i, ind in enumerate(slavedata_selected):
            if ind.Furn_Moist_type == "wet":
                Furnace_wet = ind.Furnace_on
                Furnace_wet_capacity_W = ind.Furnace_Q_max
            elif ind.Furn_Moist_type == "dry":
                Furnace_dry = ind.Furnace_on
                Furnace_dry_capacity_W = ind.Furnace_Q_max
            if ind.gt_fuel == "NG":
                CHP_NG = ind.CC_on
                CHP_NG_capacity_W = ind.CC_GT_SIZE
                Base_boiler_NG = ind.Boiler_on
                Base_boiler_NG_capacity_W = ind.Boiler_Q_max
                Peak_boiler_NG = ind.BoilerPeak_on
                Peak_boiler_NG_capacity_W = ind.BoilerPeak_Q_max
            elif ind.gt_fuel == "BG":
                CHP_BG = ind.CC_on
                CHP_BG_capacity_W = ind.CC_GT_SIZE
                Base_boiler_BG = ind.Boiler_on
                Base_boiler_BG_capacity_W = ind.Boiler_Q_max
                Peak_boiler_BG = ind.BoilerPeak_on
                Peak_boiler_BG_capacity_W = ind.BoilerPeak_Q_max

            HP_Lake = ind.HP_Lake_on
            HP_Lake_capacity_W = ind.HPLake_maxSize
            HP_Sewage = ind.HP_Sew_on
            HP_Sewage_capacity_W = ind.HPSew_maxSize
            GHP = ind.GHP_on
            GHP_capacity_W = ind.GHP_number * GHP_HMAX_SIZE
            PV = invalid_ind[i][N_HEAT * 2 + N_HR]
            PV_capacity_W = ind.SOLAR_PART_PV * solar_features.A_PV_m2 * N_PV * 1000
            PVT = invalid_ind[i][N_HEAT * 2 + N_HR + 2]
            PVT_capacity_W = ind.SOLAR_PART_PVT * solar_features.A_PVT_m2 * N_PVT * 1000
            SC_ET = invalid_ind[i][N_HEAT * 2 + N_HR + 4]
            SC_ET_capacity_W = ind.SOLAR_PART_SC_ET * solar_features.A_SC_ET_m2 * 1000
            SC_FP = invalid_ind[i][N_HEAT * 2 + N_HR + 6]
            SC_FP_capacity_W = ind.SOLAR_PART_SC_FP * solar_features.A_SC_FP_m2 * 1000

            VCC = ind.VCC_on
            VCC_capacity_W = ind.VCC_cooling_size
            Absorption_Chiller = ind.Absorption_Chiller_on
            Absorption_Chiller_capacity_W = ind.Absorption_chiller_size
            Lake_cooling = ind.Lake_cooling_on
            Lake_cooling_capacity_W = ind.Lake_cooling_size
            storage_cooling = ind.storage_cooling_on
            storage_cooling_capacity_W = ind.Storage_cooling_size

            capacity = dict(ind=i, generation=genCP,
                            Furnace_wet=Furnace_wet, Furnace_wet_capacity_W=Furnace_wet_capacity_W,
                            Furnace_dry=Furnace_dry, Furnace_dry_capacity_W=Furnace_dry_capacity_W,
                            CHP_NG=CHP_NG, CHP_NG_capacity_W=CHP_NG_capacity_W,
                            CHP_BG=CHP_BG, CHP_BG_capacity_W=CHP_BG_capacity_W,
                            Base_boiler_BG=Base_boiler_BG, Base_boiler_BG_capacity_W=Base_boiler_BG_capacity_W,
                            Base_boiler_NG=Base_boiler_NG, Base_boiler_NG_capacity_W=Base_boiler_NG_capacity_W,
                            Peak_boiler_BG=Peak_boiler_BG, Peak_boiler_BG_capacity_W=Peak_boiler_BG_capacity_W,
                            Peak_boiler_NG=Peak_boiler_NG, Peak_boiler_NG_capacity_W=Peak_boiler_NG_capacity_W,
                            HP_Lake=HP_Lake, HP_Lake_capacity_W=HP_Lake_capacity_W,
                            HP_Sewage=HP_Sewage, HP_Sewage_capacity_W=HP_Sewage_capacity_W,
                            GHP=GHP, GHP_capacity_W=GHP_capacity_W,
                            PV=PV, PV_capacity_W=PV_capacity_W,
                            PVT=PVT, PVT_capacity_W=PVT_capacity_W,
                            SC_ET=SC_ET, SC_ET_capacity_W=SC_ET_capacity_W,
                            SC_FP=SC_FP, SC_FP_capacity_W=SC_FP_capacity_W,
                            VCC=VCC, VCC_capacity_W=VCC_capacity_W,
                            Absorption_Chiller=Absorption_Chiller,
                            Absorption_Chiller_capacity_W=Absorption_Chiller_capacity_W,
                            Lake_cooling=Lake_cooling, Lake_cooling_capacity_W=Lake_cooling_capacity_W,
                            storage_cooling=storage_cooling, storage_cooling_capacity_W=storage_cooling_capacity_W)
            capacities.append(capacity)

        xs = [((objectives[0]) / 10 ** 6) for objectives in fitnesses]  # Costs
        ys = [((objectives[1]) / 10 ** 6) for objectives in fitnesses]  # GHG emissions
        zs = [((objectives[2]) / 10 ** 6) for objectives in fitnesses]  # MJ

        # plot showing the Pareto front of every generation

        # fig = plt.figure()
        # ax = fig.add_subplot(111)
        # cm = plt.get_cmap('jet')
        # cNorm = matplotlib.colors.Normalize(vmin=min(zs), vmax=max(zs))
        # scalarMap = cmx.ScalarMappable(norm=cNorm, cmap=cm)
        # ax.scatter(xs, ys, c=scalarMap.to_rgba(zs), s=50, alpha=0.8)
        # ax.set_xlabel('TAC [$ Mio/yr]')
        # ax.set_ylabel('GHG emissions [x 10^3 ton CO2-eq]')
        # scalarMap.set_array(zs)
        # fig.colorbar(scalarMap, label='Primary Energy [x 10^3 GJ]')
        # plt.grid(True)
        # plt.rcParams['figure.figsize'] = (20, 10)
        # plt.rcParams.update({'font.size': 12})
        # plt.gcf().subplots_adjust(bottom=0.15)
        # plt.savefig(os.path.join(locator.get_plots_folder(), "pareto_" + str(g) + ".png"))
        # plt.clf()

        # Create Checkpoint if necessary
        if g % config.optimization.fcheckpoint == 0:
            print "Create CheckPoint", g, "\n"
            with open(locator.get_optimization_checkpoint(g), "wb") as fp:
                cp = dict(population=pop, generation=g, networkList=DHN_network_list, epsIndicator=epsInd, testedPop=invalid_ind,
                          population_fitness=fitnesses, capacities=capacities, disconnected_capacities=disconnected_capacities,
                          halloffame=halloffame, halloffame_fitness=halloffame_fitness,
                          euclidean_distance=euclidean_distance, spread=spread)
                json.dump(cp, fp)
        slavedata_list = [] # reinitializing to avoid really long lists, as this keeps appending

    if g == config.optimization.ngen:
        print "Final Generation reached"
    else:
        print "Stopping criteria reached"

    # Dataframe with all the individuals whose objective functions are calculated, gathering all the results from
    # multiple generations
    df = pd.read_csv(locator.get_optimization_individuals_in_generation(0))
    for i in range(config.optimization.ngen):
        df = df.append(pd.read_csv(locator.get_optimization_individuals_in_generation(i+1)))
    df.to_csv(locator.get_optimization_all_individuals())
    # Saving the final results
    print "Save final results. " + str(len(pop)) + " individuals in final population"
    print "Epsilon indicator", epsInd, "\n"
    with open(locator.get_optimization_checkpoint_final(), "wb") as fp:
        cp = dict(population=pop, generation=g, networkList=DHN_network_list, epsIndicator=epsInd, testedPop=invalid_ind,
                  population_fitness=fitnesses, capacities=capacities, disconnected_capacities=disconnected_capacities,
                  halloffame=halloffame, halloffame_fitness=halloffame_fitness,
                  euclidean_distance=euclidean_distance, spread=spread)
        json.dump(cp, fp)

    print "Master Work Complete \n"
    print ("Number of function evaluations = " + str(function_evals))

    return pop, epsInd

def convergence_metric(old_front, new_front, normalization):
    #  This function calculates the metrics corresponding to a Pareto-front
    #  combined_euclidean_distance calculates the euclidean distance between the current front and the previous one
    #  it is done by locating the choosing a point on current front and the closest point in the previous front and
    #  calculating normalized euclidean distance

    #  Spread discusses on the spread of the Pareto-front, i.e. how evenly the Pareto front is spaced. This is calculated
    #  by identifying the closest neighbour to a point on the Pareto-front. Distance to each closest neighbour is then
    #  subtracted by the mean distance for all the points on the Pareto-front (i.e. closest neighbors for all points).
    #  The ideal value for this is to be 'zero'

    combined_euclidean_distance = 0

    for indNew in new_front:

        (aNew, bNew, cNew) = indNew.fitness.values
        distance = []
        for i, indOld in enumerate(old_front):
            (aOld, bOld, cOld) = indOld.fitness.values
            distance_mix = ((aNew - aOld) / normalization[0])**2 + ((bNew - bOld) / normalization[1])**2 + ((cNew - cOld) / normalization[2])**2
            distance_mix = round(distance_mix, 5)
            distance.append(np.sqrt(distance_mix))

        combined_euclidean_distance = combined_euclidean_distance + min(distance)

    combined_euclidean_distance = (combined_euclidean_distance) / (len(new_front))

    spread = []
    nearest_neighbor = []

    for i, ind_i in enumerate(new_front):
        spread_i = []
        (cost_i, co2_i, eprim_i) = ind_i.fitness.values
        for j, ind_j in enumerate(new_front):
            (cost_j, co2_j, eprim_j) = ind_j.fitness.values
            if i != j:
                spread_mix = ((cost_i - cost_j) / normalization[0])**2 + ((co2_i - co2_j) / normalization[1])**2 + ((eprim_i - eprim_j) / normalization[2])**2
                spread_mix = round(spread_mix, 5)
                spread.append(np.sqrt(spread_mix))
                spread_i.append(np.sqrt(spread_mix))

        nearest_neighbor.append(min(spread_i))
    average_spread = np.mean(spread)

    nearest_neighbor = [abs(x - average_spread) for x in nearest_neighbor]

    spread_final = np.sum(nearest_neighbor)

    print ('combined euclidean distance = ' + str(combined_euclidean_distance))
    print ('spread = ' + str(spread_final))

    return combined_euclidean_distance, spread_final<|MERGE_RESOLUTION|>--- conflicted
+++ resolved
@@ -1,10 +1,6 @@
 """
 Evolutionary algorithm main
-<<<<<<< HEAD
-
-=======
-===========================
->>>>>>> b3e47b6f
+
 """
 from __future__ import division
 
@@ -49,8 +45,10 @@
     The equipment for cooling networks is not optimized as it is assumed that all customers with cooling needs will be
     connected to a lake. in case there is not enough capacity from the lake, a chiller and cooling tower is used to
     cover the extra needs.
+
     genCP is defaulted to '0' when the entire optimization is run. For running from the intermediate generations, key in
     the generation from which the optimization should continue.
+
     :param locator: locator class
     :param building_names: vector with building names
     :param extra_costs: costs calculated before optimization of specific energy services
