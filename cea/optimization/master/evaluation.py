"""
Evaluation function of an individual

"""
from __future__ import division

import cea.inputlocator
from cea.optimization.master import cost_model
from cea.optimization.master import master_to_slave as master
from cea.optimization.master.generation import individual_to_barcode
from cea.optimization.master.performance_aggregation import summarize_results_individual
from cea.optimization.slave import cooling_main
from cea.optimization.slave import electricity_main
from cea.optimization.slave import heating_main


# +++++++++++++++++++++++++++++++++++++
# Main objective function evaluation
# ++++++++++++++++++++++++++++++++++++++

def evaluation_main(individual,
                    building_names_all,
                    locator,
                    network_features,
                    weather_features,
                    config,
                    prices,
                    lca,
                    individual_number,
                    generation_number,
                    column_names_individual,
                    column_names_buildings_heating,
                    column_names_buildings_cooling,
                    building_names_heating,
                    building_names_cooling,
                    building_names_electricity,
                    district_heating_network,
                    district_cooling_network,
                    technologies_heating_allowed,
                    technologies_cooling_allowed
                    ):
    """
    This function evaluates an individual

    :param individual: list with values of the individual
    :param column_names_buildings_all: list with names of buildings
    :param cea.inputlocator.InputLocator locator: locator class
    :param solar_features: solar features call to class
    :param network_features: network features call to class
    :param optimization_constants: class containing constants used in optimization
    :param config: configuration file
    :param prices: class of prices used in optimization
    :type individual: list
    :type column_names_buildings_all: list
    :type solar_features: class
    :type network_features: class
    :type optimization_constants: class
    :type config: class
    :type prices: class
    :return: Resulting values of the objective function. costs, CO2, prim
    :rtype: tuple

    """

    # CREATE THE INDIVIDUAL BARCODE AND INDIVIDUAL WITH HER COLUMN NAME AS A DICT
    DHN_barcode, DCN_barcode, individual_with_name_dict, building_connectivity_dict = individual_to_barcode(individual,
                                                                                                            building_names_all,
                                                                                                            building_names_heating,
                                                                                                            building_names_cooling,
                                                                                                            column_names_individual,
                                                                                                            column_names_buildings_heating,
                                                                                                            column_names_buildings_cooling)

    print("EVALUATING THE NEXT SYSTEM OPTION/INDIVIDUAL")
    print(individual_with_name_dict)
    # CREATE CLASS AND PASS KEY CHARACTERISTICS OF INDIVIDUAL
    # THIS CLASS SHOULD CONTAIN ALL VARIABLES THAT MAKE AN INDIVIDUAL CONFIGURATION
    master_to_slave_vars = master.export_data_to_master_to_slave_class(locator,
                                                                       generation_number,
                                                                       individual_number,
                                                                       individual_with_name_dict,
                                                                       building_names_all,
                                                                       building_names_heating,
                                                                       building_names_cooling,
                                                                       building_names_electricity,
                                                                       DHN_barcode,
                                                                       DCN_barcode,
                                                                       district_heating_network,
                                                                       district_cooling_network,
                                                                       technologies_heating_allowed,
                                                                       technologies_cooling_allowed,
                                                                       )

    # DISTRICT HEATING NETWORK
    print("DISTRICT HEATING OPERATION")
    district_heating_fixed_costs, \
    district_heating_generation_dispatch, \
    district_heating_electricity_requirements_dispatch, \
    district_heating_fuel_requirements_dispatch, \
    district_heating_capacity_installed = heating_main.district_heating_network(locator,
                                                                                master_to_slave_vars,
                                                                                config,
                                                                                network_features,
                                                                                )

    # DISTRICT COOLING NETWORK:
    print("DISTRICT COOLING OPERATION")
    district_cooling_fixed_costs, \
    district_cooling_generation_dispatch, \
    district_cooling_electricity_requirements_dispatch, \
    district_cooling_fuel_requirements_dispatch, \
    district_cooling_capacity_installed = cooling_main.district_cooling_network(locator,
                                                                                master_to_slave_vars,
                                                                                config,
                                                                                prices,
                                                                                network_features)

    # ELECTRICITY CONSUMPTION CALCULATIONS
    print("DISTRICT ELECTRICITY GRID OPERATION")
    district_electricity_fixed_costs, \
    district_electricity_dispatch, \
    district_electricity_demands, \
    district_electricity_capacity_installed = electricity_main.electricity_calculations_of_all_buildings(locator,
                                                                                                         master_to_slave_vars,
                                                                                                         district_heating_generation_dispatch,
                                                                                                         district_heating_electricity_requirements_dispatch,
                                                                                                         district_cooling_generation_dispatch,
                                                                                                         district_cooling_electricity_requirements_dispatch)

    # electricity_main.extract_fuels_demand_buildings(master_to_slave_vars, building_names_all, locator)
    print("DISTRICT ENERGY SYSTEM - COSTS, PRIMARY ENERGY AND EMISSIONS OF CONNECTED BUILDINGS")
    buildings_connected_costs, \
    buildings_connected_emissions = cost_model.buildings_connected_costs_and_emissions(district_heating_fixed_costs,
                                                                                       district_cooling_fixed_costs,
                                                                                       district_electricity_fixed_costs,
                                                                                       district_electricity_dispatch,
                                                                                       district_heating_fuel_requirements_dispatch,
                                                                                       district_cooling_fuel_requirements_dispatch,
                                                                                       district_electricity_demands,
                                                                                       prices,
                                                                                       lca)

    print("DISTRICT ENERGY SYSTEM - COSTS, PRIMARY ENERGY AND EMISSIONS OF DISCONNECTED BUILDINGS")
    buildings_disconnected_costs, \
    buildings_disconnected_emissions, \
    buildings_disconnected_heating_capacities, \
    buildings_disconnected_cooling_capacities = cost_model.buildings_disconnected_costs_and_emissions(
        building_names_heating,
        building_names_cooling,
        locator,
        master_to_slave_vars)

    print("AGGREGATING RESULTS")
    TAC_sys_USD, GHG_sys_tonCO2, performance_totals = summarize_results_individual(buildings_connected_costs,
<<<<<<< HEAD
                                                                                                  buildings_connected_emissions,
                                                                                                  buildings_disconnected_costs,
                                                                                                  buildings_disconnected_emissions)
=======
                                                                                   buildings_connected_emissions,
                                                                                   buildings_disconnected_costs,
                                                                                   buildings_disconnected_emissions)
>>>>>>> c270950b


    print ('Total TAC in USD = ' + str(TAC_sys_USD))
    print ('Total GHG emissions in tonCO2-eq = ' + str(GHG_sys_tonCO2))
<<<<<<< HEAD

    return TAC_sys_USD, GHG_sys_tonCO2


def save_results(master_to_slave_vars,
                 locator,
                 buildings_connected_costs,
                 buildings_connected_emissions,
                 buildings_disconnected_costs,
                 buildings_disconnected_emissions,
                 heating_dispatch,
                 cooling_dispatch,
                 electricity_dispatch,
                 electricity_requirements,
                 performance_totals_dict,
                 building_connectivity_dict,
                 district_heating_capacity_installed_dict,
                 district_cooling_capacity_installed_dict,
                 district_electricity_capacity_installed_dict,
                 buildings_disconnected_heating_capacities,
                 buildings_disconnected_cooling_capacities
                 ):
    # local variables
    individual = master_to_slave_vars.individual_number
    generation = master_to_slave_vars.generation_number

    # SAVE INDIVIDUAL DISTRICT HEATING INSTALLED CAPACITIES
    pd.DataFrame(district_heating_capacity_installed_dict, index =[0]).to_csv(locator.get_optimization_connected_heating_capacity(individual,
                                                                                                                                  generation),
                                                                              index=False, float_format='%.3f')
    pd.DataFrame(district_cooling_capacity_installed_dict, index =[0]).to_csv(locator.get_optimization_connected_cooling_capacity(individual,
                                                                                                                                  generation),
                                                                              index=False, float_format='%.3f')
    pd.DataFrame(district_electricity_capacity_installed_dict, index =[0]).to_csv(locator.get_optimization_connected_electricity_capacity(individual,
                                                                                                                                          generation),
                                                                                  index=False, float_format='%.3f')

    buildings_disconnected_heating_capacities.to_csv(locator.get_optimization_disconnected_heating_capacity(individual,
                                                                                                        generation),
                                                     index=False, float_format='%.3f')

    buildings_disconnected_cooling_capacities.to_csv(locator.get_optimization_disconnected_cooling_capacity(individual,
                                                                                                        generation),
                                                     index=False, float_format='%.3f')

    # SAVE BUILDING CONNECTIVITY
    pd.DataFrame(building_connectivity_dict).to_csv(locator.get_optimization_slave_building_connectivity(individual,
                                                                                                         generation),
                                                    index=False, float_format='%.3f')

    # SAVE PERFORMANCE RELATED FILES
    # export all including performance heating and performance cooling since we changed them
    performance_disconnected_dict = dict(buildings_disconnected_costs, **buildings_disconnected_emissions)
    pd.DataFrame(performance_disconnected_dict, index =[0]).to_csv(locator.get_optimization_slave_disconnected_performance(individual,
                                                                                                          generation),
                                                  index=False, float_format='%.3f')

    performance_connected_dict = dict(buildings_connected_costs, **buildings_connected_emissions)
    pd.DataFrame(performance_connected_dict, index =[0]).to_csv(locator.get_optimization_slave_connected_performance(individual,
                                                                                                    generation),
                                               index=False, float_format='%.3f')

    pd.DataFrame(performance_totals_dict, index =[0]).to_csv(locator.get_optimization_slave_total_performance(individual,
                                                                                                              generation),
                                                             index=False, float_format='%.3f')

    # add date and plot
    DATE = master_to_slave_vars.date
    electricity_dispatch['DATE'] = DATE
    cooling_dispatch['DATE'] = DATE
    heating_dispatch['DATE'] = DATE
    electricity_requirements['DATE'] = DATE

    pd.DataFrame(electricity_requirements).to_csv(
        locator.get_optimization_slave_electricity_requirements_data(individual,
                                                                     generation), index=False, float_format='%.3f')

    pd.DataFrame(electricity_dispatch).to_csv(locator.get_optimization_slave_electricity_activation_pattern(individual,
                                                                                                            generation),
                                              index=False, float_format='%.3f')

    pd.DataFrame(cooling_dispatch).to_csv(locator.get_optimization_slave_cooling_activation_pattern(individual,
                                                                                                    generation),
                                          index=False, float_format='%.3f')
=======
>>>>>>> c270950b

    return TAC_sys_USD, \
           GHG_sys_tonCO2, \
           buildings_connected_costs, \
           buildings_connected_emissions, \
           buildings_disconnected_costs, \
           buildings_disconnected_emissions, \
           district_heating_generation_dispatch, \
           district_cooling_generation_dispatch, \
           district_electricity_dispatch, \
           district_electricity_demands, \
           performance_totals, \
           building_connectivity_dict, \
           district_heating_capacity_installed, \
           district_cooling_capacity_installed, \
           district_electricity_capacity_installed, \
           buildings_disconnected_heating_capacities, \
           buildings_disconnected_cooling_capacities
<|MERGE_RESOLUTION|>--- conflicted
+++ resolved
@@ -152,106 +152,13 @@
 
     print("AGGREGATING RESULTS")
     TAC_sys_USD, GHG_sys_tonCO2, performance_totals = summarize_results_individual(buildings_connected_costs,
-<<<<<<< HEAD
-                                                                                                  buildings_connected_emissions,
-                                                                                                  buildings_disconnected_costs,
-                                                                                                  buildings_disconnected_emissions)
-=======
                                                                                    buildings_connected_emissions,
                                                                                    buildings_disconnected_costs,
                                                                                    buildings_disconnected_emissions)
->>>>>>> c270950b
 
 
     print ('Total TAC in USD = ' + str(TAC_sys_USD))
     print ('Total GHG emissions in tonCO2-eq = ' + str(GHG_sys_tonCO2))
-<<<<<<< HEAD
-
-    return TAC_sys_USD, GHG_sys_tonCO2
-
-
-def save_results(master_to_slave_vars,
-                 locator,
-                 buildings_connected_costs,
-                 buildings_connected_emissions,
-                 buildings_disconnected_costs,
-                 buildings_disconnected_emissions,
-                 heating_dispatch,
-                 cooling_dispatch,
-                 electricity_dispatch,
-                 electricity_requirements,
-                 performance_totals_dict,
-                 building_connectivity_dict,
-                 district_heating_capacity_installed_dict,
-                 district_cooling_capacity_installed_dict,
-                 district_electricity_capacity_installed_dict,
-                 buildings_disconnected_heating_capacities,
-                 buildings_disconnected_cooling_capacities
-                 ):
-    # local variables
-    individual = master_to_slave_vars.individual_number
-    generation = master_to_slave_vars.generation_number
-
-    # SAVE INDIVIDUAL DISTRICT HEATING INSTALLED CAPACITIES
-    pd.DataFrame(district_heating_capacity_installed_dict, index =[0]).to_csv(locator.get_optimization_connected_heating_capacity(individual,
-                                                                                                                                  generation),
-                                                                              index=False, float_format='%.3f')
-    pd.DataFrame(district_cooling_capacity_installed_dict, index =[0]).to_csv(locator.get_optimization_connected_cooling_capacity(individual,
-                                                                                                                                  generation),
-                                                                              index=False, float_format='%.3f')
-    pd.DataFrame(district_electricity_capacity_installed_dict, index =[0]).to_csv(locator.get_optimization_connected_electricity_capacity(individual,
-                                                                                                                                          generation),
-                                                                                  index=False, float_format='%.3f')
-
-    buildings_disconnected_heating_capacities.to_csv(locator.get_optimization_disconnected_heating_capacity(individual,
-                                                                                                        generation),
-                                                     index=False, float_format='%.3f')
-
-    buildings_disconnected_cooling_capacities.to_csv(locator.get_optimization_disconnected_cooling_capacity(individual,
-                                                                                                        generation),
-                                                     index=False, float_format='%.3f')
-
-    # SAVE BUILDING CONNECTIVITY
-    pd.DataFrame(building_connectivity_dict).to_csv(locator.get_optimization_slave_building_connectivity(individual,
-                                                                                                         generation),
-                                                    index=False, float_format='%.3f')
-
-    # SAVE PERFORMANCE RELATED FILES
-    # export all including performance heating and performance cooling since we changed them
-    performance_disconnected_dict = dict(buildings_disconnected_costs, **buildings_disconnected_emissions)
-    pd.DataFrame(performance_disconnected_dict, index =[0]).to_csv(locator.get_optimization_slave_disconnected_performance(individual,
-                                                                                                          generation),
-                                                  index=False, float_format='%.3f')
-
-    performance_connected_dict = dict(buildings_connected_costs, **buildings_connected_emissions)
-    pd.DataFrame(performance_connected_dict, index =[0]).to_csv(locator.get_optimization_slave_connected_performance(individual,
-                                                                                                    generation),
-                                               index=False, float_format='%.3f')
-
-    pd.DataFrame(performance_totals_dict, index =[0]).to_csv(locator.get_optimization_slave_total_performance(individual,
-                                                                                                              generation),
-                                                             index=False, float_format='%.3f')
-
-    # add date and plot
-    DATE = master_to_slave_vars.date
-    electricity_dispatch['DATE'] = DATE
-    cooling_dispatch['DATE'] = DATE
-    heating_dispatch['DATE'] = DATE
-    electricity_requirements['DATE'] = DATE
-
-    pd.DataFrame(electricity_requirements).to_csv(
-        locator.get_optimization_slave_electricity_requirements_data(individual,
-                                                                     generation), index=False, float_format='%.3f')
-
-    pd.DataFrame(electricity_dispatch).to_csv(locator.get_optimization_slave_electricity_activation_pattern(individual,
-                                                                                                            generation),
-                                              index=False, float_format='%.3f')
-
-    pd.DataFrame(cooling_dispatch).to_csv(locator.get_optimization_slave_cooling_activation_pattern(individual,
-                                                                                                    generation),
-                                          index=False, float_format='%.3f')
-=======
->>>>>>> c270950b
 
     return TAC_sys_USD, \
            GHG_sys_tonCO2, \
