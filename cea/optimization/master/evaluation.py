"""
Evaluation function of an individual

"""
from __future__ import division

import os
import pandas as pd
import numpy as np
import cea.optimization.master.generation as generation
import cea.optimization.master.summarize_network as nM
from cea.optimization.constants import *
import cea.optimization.master.cost_model as eM
import cea.optimization.slave.cooling_main as coolMain
import cea.optimization.slave.slave_main as sM
import cea.optimization.supportFn as sFn
import cea.technologies.substation as sMain
import check as cCheck
from cea.optimization import slave_data


# +++++++++++++++++++++++++++++++++++++
# Main objective function evaluation
# ++++++++++++++++++++++++++++++++++++++

def evaluation_main(individual, building_names, locator, extraCosts, extraCO2, extraPrim, solar_features,
                    network_features, gv, config, prices, lca, ind_num, gen):
    """
    This function evaluates an individual

    :param individual: list with values of the individual
    :param building_names: list with names of buildings
    :param locator: locator class
    :param extraCosts: costs calculated before optimization of specific energy services
     (process heat and electricity)
    :param extraCO2: green house gas emissions calculated before optimization of specific energy services
     (process heat and electricity)
    :param extraPrim: primary energy calculated before optimization ofr specific energy services
     (process heat and electricity)
    :param solar_features: solar features call to class
    :param network_features: network features call to class
    :param gv: global variables class
    :param optimization_constants: class containing constants used in optimization
    :param config: configuration file
    :param prices: class of prices used in optimization
    :type individual: list
    :type building_names: list
    :type locator: string
    :type extraCosts: float
    :type extraCO2: float
    :type extraPrim: float
    :type solar_features: class
    :type network_features: class
    :type gv: class
    :type optimization_constants: class
    :type config: class
    :type prices: class
    :return: Resulting values of the objective function. costs, CO2, prim
    :rtype: tuple

    """
    # Check the consistency of the individual or create a new one
    individual = check_invalid(individual, len(building_names), config)


    # Initialize objective functions costs, CO2 and primary energy
    costs = extraCosts
    CO2 = extraCO2
    prim = extraPrim
    QUncoveredDesign = 0
    QUncoveredAnnual = 0

    # Create the string representation of the individual
    DHN_barcode, DCN_barcode, DHN_configuration, DCN_configuration = sFn.individual_to_barcode(individual, building_names)

    if DHN_barcode.count("1") == gv.num_tot_buildings:
        network_file_name_heating = "Network_summary_result_all.csv"
        Q_DHNf_W = pd.read_csv(locator.get_optimization_network_all_results_summary('all'), usecols=["Q_DHNf_W"]).values
        Q_heating_max_W = Q_DHNf_W.max()
    elif DHN_barcode.count("1") == 0:
        network_file_name_heating = "Network_summary_result_none.csv"
        Q_heating_max_W = 0
    else:
        network_file_name_heating = "Network_summary_result_" + hex(int(str(DHN_barcode), 2)) + ".csv"
        if not os.path.exists(locator.get_optimization_network_results_summary(DHN_barcode)):
            total_demand = sFn.createTotalNtwCsv(DHN_barcode, locator)
            building_names = total_demand.Name.values
            # Run the substation and distribution routines
            sMain.substation_main(locator, total_demand, building_names, DHN_configuration, DCN_configuration,
                                  Flag=True)
            nM.network_main(locator, total_demand, building_names, config, gv, DHN_barcode)

        Q_DHNf_W = pd.read_csv(locator.get_optimization_network_results_summary(DHN_barcode), usecols=["Q_DHNf_W"]).values
        Q_heating_max_W = Q_DHNf_W.max()

    if DCN_barcode.count("1") == gv.num_tot_buildings:
        network_file_name_cooling = "Network_summary_result_all.csv"
        if individual[N_HEAT * 2] == 1: # if heat recovery is ON, then only need to satisfy cooling load of space cooling and refrigeration
            Q_DCNf_W = pd.read_csv(locator.get_optimization_network_all_results_summary('all'), usecols=["Q_DCNf_space_cooling_and_refrigeration_W"]).values
        else:
            Q_DCNf_W = pd.read_csv(locator.get_optimization_network_all_results_summary('all'), usecols=["Q_DCNf_space_cooling_data_center_and_refrigeration_W"]).values
        Q_cooling_max_W = Q_DCNf_W.max()
    elif DCN_barcode.count("1") == 0:
        network_file_name_cooling = "Network_summary_result_none.csv"
        Q_cooling_max_W = 0
    else:
        network_file_name_cooling = "Network_summary_result_" + hex(int(str(DCN_barcode), 2)) + ".csv"

        if not os.path.exists(locator.get_optimization_network_results_summary(DCN_barcode)):
            total_demand = sFn.createTotalNtwCsv(DCN_barcode, locator)
            building_names = total_demand.Name.values

            # Run the substation and distribution routines
            sMain.substation_main(locator, total_demand, building_names, DHN_configuration, DCN_configuration,
                                  Flag=True)
            nM.network_main(locator, total_demand, building_names, config, gv, DCN_barcode)


        if individual[N_HEAT * 2] == 1: # if heat recovery is ON, then only need to satisfy cooling load of space cooling and refrigeration
            Q_DCNf_W = pd.read_csv(locator.get_optimization_network_results_summary(DCN_barcode), usecols=["Q_DCNf_space_cooling_and_refrigeration_W"]).values
        else:
            Q_DCNf_W = pd.read_csv(locator.get_optimization_network_results_summary(DCN_barcode), usecols=["Q_DCNf_space_cooling_data_center_and_refrigeration_W"]).values
        Q_cooling_max_W = Q_DCNf_W.max()


    Q_heating_nom_W = Q_heating_max_W * (1 + Q_MARGIN_FOR_NETWORK)
    Q_cooling_nom_W = Q_cooling_max_W * (1 + Q_MARGIN_FOR_NETWORK)

    # Modify the individual with the extra GHP constraint
    try:
        cCheck.GHPCheck(individual, locator, Q_heating_nom_W, gv)
    except:
        print "No GHP constraint check possible \n"

    # Export to context
    master_to_slave_vars = calc_master_to_slave_variables(individual, Q_heating_max_W, Q_cooling_max_W, building_names, ind_num, gen)
    master_to_slave_vars.network_data_file_heating = network_file_name_heating
    master_to_slave_vars.network_data_file_cooling = network_file_name_cooling
    master_to_slave_vars.total_buildings = len(building_names)

    if master_to_slave_vars.number_of_buildings_connected_heating > 1:
        if DHN_barcode.count("0") == gv.num_tot_buildings:
            master_to_slave_vars.fNameTotalCSV = locator.get_total_demand()
        else:
            master_to_slave_vars.fNameTotalCSV = os.path.join(locator.get_optimization_network_totals_folder(),
                                                              "Total_%(DHN_barcode)s.csv" % locals())
    else:
        master_to_slave_vars.fNameTotalCSV = locator.get_optimization_substations_total_file(DHN_barcode)

    if master_to_slave_vars.number_of_buildings_connected_cooling > 1:
        if DCN_barcode.count("0") == gv.num_tot_buildings:
            master_to_slave_vars.fNameTotalCSV = locator.get_total_demand()
        else:
            master_to_slave_vars.fNameTotalCSV = os.path.join(locator.get_optimization_network_totals_folder(),
                                                              "Total_%(DCN_barcode)s.csv" % locals())
    else:
        master_to_slave_vars.fNameTotalCSV = locator.get_optimization_substations_total_file(DCN_barcode)

    if config.optimization.isheating:

        if DHN_barcode.count("1") > 0:

            (slavePrim, slaveCO2, slaveCosts, QUncoveredDesign, QUncoveredAnnual) = sM.slave_main(locator,
                                                                                                  master_to_slave_vars,
                                                                                                  solar_features, gv, config, prices, lca)
        else:

            slaveCO2 = 0
            slaveCosts = 0
            slavePrim = 0
    else:
        slaveCO2 = 0
        slaveCosts = 0
        slavePrim = 0

    costs += slaveCosts
    CO2 += slaveCO2
    prim += slavePrim

    if gv.ZernezFlag == 1:
        coolCosts, coolCO2, coolPrim = 0, 0, 0
<<<<<<< HEAD
    elif config.optimization.iscooling and DCN_barcode.count("1") > 0:
        (coolCosts, coolCO2, coolPrim) = coolMain.coolingMain(locator, master_to_slave_vars, network_features, gv, prices, config)
=======
    elif config.optimization.iscooling:
        (coolCosts, coolCO2, coolPrim) = coolMain.coolingMain(locator, master_to_slave_vars, network_features, gv, prices, lca, config)
>>>>>>> c500ad40
    else:
        coolCosts, coolCO2, coolPrim = 0, 0, 0

    print "Add extra costs"
    (addCosts, addCO2, addPrim) = eM.addCosts(DHN_barcode, DCN_barcode, building_names, locator, master_to_slave_vars, QUncoveredDesign,
                                              QUncoveredAnnual, solar_features, network_features, gv, config, prices, lca)


    costs += addCosts + coolCosts
    CO2 += addCO2 + coolCO2
    prim += addPrim + coolPrim
    # Converting costs into float64 to avoid longer values
    costs = np.float64(costs)
    CO2 = np.float64(CO2)
    prim = np.float64(prim)

    print ('Total costs = ' + str(costs))
    print ('Total CO2 = ' + str(CO2))
    print ('Total prim = ' + str(prim))

    return costs, CO2, prim, master_to_slave_vars, individual

#+++++++++++++++++++++++++++++++++++
# Boundary conditions
#+++++++++++++++++++++++++++++


def check_invalid(individual, nBuildings, config):
    """
    This function rejects individuals out of the bounds of the problem
    It can also generate a new individual, to replace the rejected individual
    :param individual: individual sent for checking
    :param nBuildings: number of buildings
    :param gv: global variables class
    :type individual: list
    :type nBuildings: int
    :type gv: class
    :return: new individual if necessary
    :rtype: list
    """
    valid = True

    for i in range(N_HEAT):
        if individual[2 * i] > 0 and individual[2 * i + 1] < 0.01:
            oldValue = individual[2 * i + 1]
            shareGain = oldValue - 0.01
            individual[2 * i + 1] = 0.01

            for rank in range(N_HEAT):
                if individual[2 * rank] > 0 and i != rank:
                    individual[2 * rank + 1] += individual[2 * rank + 1] / (1 - oldValue) * shareGain

        elif individual[2*i] == 0:
            individual[2*i + 1] = 0

    frank = N_HEAT * 2 + N_HR
    for i in range(N_SOLAR):
        if individual[frank + 2 * i + 1] < 0:
            individual[frank + 2 * i + 1] = 0

    sharePlants = 0
    for i in range(N_HEAT):
        sharePlants += individual[2 * i + 1]
    if abs(sharePlants - 1) > 1E-3:
        valid = False

    shareSolar = 0
    nSol = 0
    for i in range(N_SOLAR):
        nSol += individual[frank + 2 * i]
        shareSolar += individual[frank + 2 * i + 1]
    if nSol > 0 and abs(shareSolar - 1) > 1E-3:
        valid = False

    heating_part = 2 * N_HEAT + N_HR + 2 * N_SOLAR + INDICES_CORRESPONDING_TO_DHN
    for i in range(N_COOL):
        if individual[heating_part + 2 * i] > 0 and individual[heating_part + 2 * i + 1] < 0.01:
            oldValue = individual[heating_part + 2 * i + 1]
            shareGain = oldValue - 0.01
            individual[heating_part + 2 * i + 1] = 0.01

            for rank in range(N_COOL):
                if individual[heating_part + 2 * rank] > 0 and i != rank:
                    individual[heating_part + 2 * rank + 1] += individual[heating_part + 2 * rank + 1] / (1 - oldValue) * shareGain
        elif individual[heating_part + 2*i] == 0:
            individual[heating_part + 2 * i + 1] = 0

    sharePlants = 0
    for i in range(N_COOL):
        sharePlants += individual[heating_part + 2 * i + 1]
    if abs(sharePlants - 1) > 1E-3:
        valid = False

    if not valid:
        newInd = generation.generate_main(nBuildings, config)

        L = (N_HEAT + N_SOLAR) * 2 + N_HR
        for i in range(L):
            individual[i] = newInd[i]

    return individual


def calc_master_to_slave_variables(individual, Q_heating_max_W, Q_cooling_max_W, building_names, ind_num, gen):
    """
    This function reads the list encoding a configuration and implements the corresponding
    for the slave routine's to use
    :param individual: list with inidividual
    :param Q_heating_max_W:  peak heating demand
    :param locator: locator class
    :param gv: global variables class
    :type individual: list
    :type Q_heating_max_W: float
    :type locator: string
    :type gv: class
    :return: master_to_slave_vars : class MasterSlaveVariables
    :rtype: class
    """
    # initialise class storing dynamic variables transfered from master to slave optimization
    master_to_slave_vars = slave_data.SlaveData()
    configkey = "".join(str(e)[0:4] for e in individual)

    DHN_barcode, DCN_barcode, DHN_configuration, DCN_configuration = sFn.individual_to_barcode(individual, building_names)
    configkey = configkey[:-2*len(DHN_barcode)] + hex(int(str(DHN_barcode),2)) + hex(int(str(DCN_barcode),2))
    master_to_slave_vars.configKey = configkey
    master_to_slave_vars.number_of_buildings_connected_heating = DHN_barcode.count("1") # counting the number of buildings connected in DHN
    master_to_slave_vars.number_of_buildings_connected_cooling = DCN_barcode.count("1") # counting the number of buildings connectedin DCN
    master_to_slave_vars.individual_number = ind_num
    master_to_slave_vars.generation_number = gen

    Q_heating_nom_W = Q_heating_max_W * (1 + Q_MARGIN_FOR_NETWORK)
    Q_cooling_nom_W = Q_cooling_max_W * (1 + Q_MARGIN_FOR_NETWORK)
    
    # Heating systems

    #CHP units with NG & furnace with biomass wet
    if individual[0] == 1 or individual[0] == 3:
        if FURNACE_ALLOWED == True:
            master_to_slave_vars.Furnace_on = 1
            master_to_slave_vars.Furnace_Q_max = max(individual[1] * Q_heating_nom_W, Q_MIN_SHARE * Q_heating_nom_W)
            master_to_slave_vars.Furn_Moist_type = "wet"
        elif CC_ALLOWED == True:
            master_to_slave_vars.CC_on = 1
            master_to_slave_vars.CC_GT_SIZE = max(individual[1] * Q_heating_nom_W * 1.3, Q_MIN_SHARE * Q_heating_nom_W * 1.3)
            #1.3 is the conversion factor between the GT_Elec_size NG and Q_DHN
            master_to_slave_vars.gt_fuel = "NG"

    #CHP units with BG& furnace with biomass dry
    if individual[0] == 2 or individual[0] == 4:
        if FURNACE_ALLOWED == True:
            master_to_slave_vars.Furnace_on = 1
            master_to_slave_vars.Furnace_Q_max = max(individual[1] * Q_heating_nom_W, Q_MIN_SHARE * Q_heating_nom_W)
            master_to_slave_vars.Furn_Moist_type = "dry"
        elif CC_ALLOWED == True:
            master_to_slave_vars.CC_on = 1
            master_to_slave_vars.CC_GT_SIZE = max(individual[1] * Q_heating_nom_W * 1.5, Q_MIN_SHARE * Q_heating_nom_W * 1.5)
            #1.5 is the conversion factor between the GT_Elec_size BG and Q_DHN
            master_to_slave_vars.gt_fuel = "BG"

    # Base boiler NG
    if individual[2] == 1:
        master_to_slave_vars.Boiler_on = 1
        master_to_slave_vars.Boiler_Q_max = max(individual[3] * Q_heating_nom_W, Q_MIN_SHARE * Q_heating_nom_W)
        master_to_slave_vars.BoilerType = "NG"

    # Base boiler BG
    if individual[2] == 2:
        master_to_slave_vars.Boiler_on = 1
        master_to_slave_vars.Boiler_Q_max = max(individual[3] * Q_heating_nom_W, Q_MIN_SHARE * Q_heating_nom_W)
        master_to_slave_vars.BoilerType = "BG"
    
    # peak boiler NG         
    if individual[4] == 1:
        master_to_slave_vars.BoilerPeak_on = 1
        master_to_slave_vars.BoilerPeak_Q_max = max(individual[5] * Q_heating_nom_W, Q_MIN_SHARE * Q_heating_nom_W)
        master_to_slave_vars.BoilerPeakType = "NG"
    
    # peak boiler BG   
    if individual[4] == 2:
        master_to_slave_vars.BoilerPeak_on = 1
        master_to_slave_vars.BoilerPeak_Q_max = max(individual[5] * Q_heating_nom_W, Q_MIN_SHARE * Q_heating_nom_W)
        master_to_slave_vars.BoilerPeakType = "BG"
    
    # lake - heat pump
    if individual[6] == 1  and HP_LAKE_ALLOWED == True:
        master_to_slave_vars.HP_Lake_on = 1
        master_to_slave_vars.HPLake_maxSize = max(individual[7] * Q_heating_nom_W, Q_MIN_SHARE * Q_heating_nom_W)

    # sewage - heatpump    
    if individual[8] == 1 and HP_SEW_ALLOWED == True:
        master_to_slave_vars.HP_Sew_on = 1
        master_to_slave_vars.HPSew_maxSize = max(individual[9] * Q_heating_nom_W, Q_MIN_SHARE * Q_heating_nom_W)

    # Gwound source- heatpump
    if individual[10] == 1 and GHP_ALLOWED == True:
        master_to_slave_vars.GHP_on = 1
        GHP_Qmax = max(individual[11] * Q_heating_nom_W, Q_MIN_SHARE * Q_heating_nom_W)
        master_to_slave_vars.GHP_number = GHP_Qmax / GHP_HMAX_SIZE

    # heat recovery servers and compresor
    irank = N_HEAT * 2
    master_to_slave_vars.WasteServersHeatRecovery = individual[irank]
    master_to_slave_vars.WasteCompressorHeatRecovery = 0

    # Solar systems
    shareAvail = 1  # all buildings in the neighborhood are connected to the solar potential

    irank = N_HEAT * 2 + N_HR

    heating_block = N_HEAT * 2 + N_HR + N_SOLAR * 2 + INDICES_CORRESPONDING_TO_DHN
    master_to_slave_vars.DHN_supplyunits = DHN_configuration
    # cooling systems

    # Lake Cooling
    if individual[heating_block] == 1 and LAKE_COOLING_ALLOWED is True:
        master_to_slave_vars.Lake_cooling_on = 1
        master_to_slave_vars.Lake_cooling_size = max(individual[heating_block + 1] * Q_cooling_nom_W, Q_MIN_SHARE * Q_cooling_nom_W)

    # VCC Cooling
    if individual[heating_block + 2] == 1 and VCC_ALLOWED is True:
        master_to_slave_vars.VCC_on = 1
        master_to_slave_vars.VCC_cooling_size = max(individual[heating_block + 3] * Q_cooling_nom_W, Q_MIN_SHARE * Q_cooling_nom_W)

    # Absorption Chiller Cooling
    if individual[heating_block + 4] == 1 and ABSORPTION_CHILLER_ALLOWED is True:
        master_to_slave_vars.Absorption_Chiller_on = 1
        master_to_slave_vars.Absorption_chiller_size = max(individual[heating_block + 5] * Q_cooling_nom_W, Q_MIN_SHARE * Q_cooling_nom_W)

    # Storage Cooling
    if individual[heating_block + 6] == 1 and STORAGE_COOLING_ALLOWED is True:
        if (individual[heating_block + 2] == 1 and VCC_ALLOWED is True) or (individual[heating_block + 4] == 1 and ABSORPTION_CHILLER_ALLOWED is True):
            master_to_slave_vars.storage_cooling_on = 1
            master_to_slave_vars.Storage_cooling_size = max(individual[heating_block + 7] * Q_cooling_nom_W, Q_MIN_SHARE * Q_cooling_nom_W)
            if master_to_slave_vars.Storage_cooling_size > STORAGE_COOLING_SHARE_RESTRICTION * Q_cooling_nom_W:
                master_to_slave_vars.Storage_cooling_size = STORAGE_COOLING_SHARE_RESTRICTION * Q_cooling_nom_W

    master_to_slave_vars.DCN_supplyunits = DCN_configuration
    master_to_slave_vars.SOLAR_PART_PV = max(individual[irank] * individual[irank + 1] * individual[irank + 8] * shareAvail,0)
    master_to_slave_vars.SOLAR_PART_PVT = max(individual[irank + 2] * individual[irank + 3] * individual[irank + 8] * shareAvail,0)
    master_to_slave_vars.SOLAR_PART_SC_ET = max(individual[irank + 4] * individual[irank + 5] * individual[irank + 8] * shareAvail,0)
    master_to_slave_vars.SOLAR_PART_SC_FP = max(individual[irank + 6] * individual[irank + 7] * individual[irank + 8] * shareAvail,0)

    return master_to_slave_vars


def checkNtw(individual, DHN_network_list, DCN_network_list, locator, gv, config, building_names):
    """
    This function calls the distribution routine if necessary
    
    :param individual: network configuration considered
    :param ntwList: list of DHN configurations previously encounterd in the master
    :param locator: path to the folder
    :type individual: list
    :type ntwList: list
    :type locator: string
    :return: None
    :rtype: Nonetype
    """
    DHN_barcode, DCN_barcode, DHN_configuration, DCN_configuration = sFn.individual_to_barcode(individual, building_names)

    if not (DHN_barcode in DHN_network_list) and DHN_barcode.count("1") > 0:
        DHN_network_list.append(DHN_barcode)

        total_demand = sFn.createTotalNtwCsv(DHN_barcode, locator)
        building_names = total_demand.Name.values

        # Run the substation and distribution routines
        sMain.substation_main(locator, total_demand, building_names, DHN_configuration, DCN_configuration, Flag=True)

        nM.network_main(locator, total_demand, building_names, config, gv, DHN_barcode)


    if not (DCN_barcode in DCN_network_list) and DCN_barcode.count("1") > 0:
        DCN_network_list.append(DCN_barcode)

        total_demand = sFn.createTotalNtwCsv(DCN_barcode, locator)
        building_names = total_demand.Name.values

        # Run the substation and distribution routines
        sMain.substation_main(locator, total_demand, building_names, DHN_configuration, DCN_configuration, Flag=True)

        nM.network_main(locator, total_demand, building_names, config, gv, DCN_barcode)

def epsIndicator(frontOld, frontNew):
    """
    This function computes the epsilon indicator
    
    :param frontOld: Old Pareto front
    :type frontOld: list
    :param frontNew: New Pareto front
    :type frontNew: list

    :return: epsilon indicator between the old and new Pareto fronts
    :rtype: float

    """
    epsInd = 0
    firstValueAll = True

    for indNew in frontNew:
        tempEpsInd = 0
        firstValue = True

        for indOld in frontOld:
            (aOld, bOld, cOld) = indOld.fitness.values
            (aNew, bNew, cNew) = indNew.fitness.values
            compare = max(aOld-aNew, bOld-bNew, cOld-cNew)

            if firstValue:
                tempEpsInd = compare
                firstValue = False

            if compare < tempEpsInd:
                tempEpsInd = compare

        if firstValueAll:
            epsInd = tempEpsInd
            firstValueAll = False

        if tempEpsInd > epsInd:
            epsInd = tempEpsInd

    return epsInd<|MERGE_RESOLUTION|>--- conflicted
+++ resolved
@@ -179,13 +179,8 @@
 
     if gv.ZernezFlag == 1:
         coolCosts, coolCO2, coolPrim = 0, 0, 0
-<<<<<<< HEAD
-    elif config.optimization.iscooling and DCN_barcode.count("1") > 0:
-        (coolCosts, coolCO2, coolPrim) = coolMain.coolingMain(locator, master_to_slave_vars, network_features, gv, prices, config)
-=======
     elif config.optimization.iscooling:
         (coolCosts, coolCO2, coolPrim) = coolMain.coolingMain(locator, master_to_slave_vars, network_features, gv, prices, lca, config)
->>>>>>> c500ad40
     else:
         coolCosts, coolCO2, coolPrim = 0, 0, 0
 
