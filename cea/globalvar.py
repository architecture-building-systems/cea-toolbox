--- conflicted
+++ resolved
@@ -18,10 +18,8 @@
 class GlobalVariables(object):
     def __init__(self):
 
-<<<<<<< HEAD
+
         self.scenario_reference = r'c:\reference-case-ecocampus\baseline'
-=======
->>>>>>> 4c6e0fd4
         self.print_partial = 'hourly'  # hourly or monthly for the demand script
         self.print_totals = True  # print yearly values
         self.print_yearly_peak = True  # print peak values
