# -*- coding: utf-8 -*-
"""
Global variables - this object contains context information and is expected to be refactored away in future.
"""
import cea.demand.demand_writers

# from cea.demand import thermal_loads

__author__ = "Jimeno A. Fonseca"
__copyright__ = "Copyright 2015, Architecture and Building Systems - ETH Zurich"
__credits__ = ["Jimeno A. Fonseca", "Daren Thomas"]
__license__ = "MIT"
__version__ = "0.1"
__maintainer__ = "Daren Thomas"
__email__ = "cea@arch.ethz.ch"
__status__ = "Production"


class GlobalVariables(object):
    def __init__(self):
<<<<<<< HEAD
        self.scenario_reference = r'c:\ninecubes_i9\baseline'
=======

        self.scenario_reference = r'c:\reference-case-zug\baseline'
>>>>>>> 5704e099
        self.print_partial = 'hourly'  # hourly or monthly for the demand script
        self.print_totals = True  # print yearly values
        self.print_yearly_peak = True  # print peak values
        self.simulate_building_list = None  # fill it with a list of names of buildings in case not all the data set needs to be run
        self.date_start = '2016-01-01'  # format: yyyy-mm-dd
        self.seasonhours = [3216, 6192]
        self.multiprocessing = True  # use multiprocessing / parallel execution if possible
        self.Z = 3  # height of basement for every building in m
        self.Bf = 0.7  # it calculates the coefficient of reduction in transmittance for surfaces in contact with the ground according to values of SIA 380/1
        self.his = 3.45  # heat transfer coefficient between air and the surfacein W/(m2K)
        self.hms = 9.1  # heat transfer coefficient between nodes m and s in W/m2K
        self.theta_ss = 10  # difference between surface of building and sky temperature in C. 10 for temperate climates
        self.F_f = 0.2  # Frame area faction coefficient
        self.Rse = 0.04  # thermal resistance of external surfaces according to ISO 6946
        self.D = 20  # in mm the diameter of the pipe to calculate losses
        self.hf = 3  # average height per floor in m
        self.Pwater = 998.0  # water density kg/m3
        self.PaCa = 1200  # Air constant J/m3K 
        self.Cpw = 4.184  # heat capacity of water in kJ/kgK
        self.Flowtap = 0.036  # in m3/min == 12 l/min during 3 min every tap opening
        # constant values for HVAC
        self.nrec_N = 0.75  # possilbe recovery
        self.NACH_inf_non_occ = 0.2  # num air exchanges due to infiltration when no occupied
        self.NACH_inf_occ = 0.5  # num air exchanges due to infiltration when occupied
        self.C1 = 0.054  # assumed a flat plate heat exchanger (-)
        self.Vmax = 3  # maximum estimated flow in m3/s
        self.Pair = 1.2  # air density in kg/m3
        self.Cpv = 1.859  # specific heat capacity of water vapor in KJ/kgK
        self.Cpa = 1.008  # specific heat capacity of air in KJ/kgK
        self.U_dhwtank = 0.225  # tank insulation heat transfer coefficient in W/m2-K, value taken from SIA 385
        self.AR = 3.3  # tank height aspect ratio, H=(4*V*AR^2/pi)^(1/3), taken from commercial tank geometry (jenni.ch)
        self.lvapor = 2257  # latent heat of air kJ/kg
        self.Tww_setpoint = 60  # dhw tank set point temperature in C
        # constant variables for pumping operation
        self.hoursop = 5  # assuming around 2000 hours of operation per year. It is charged to the electrical system from 11 am to 4 pm
        self.gr = 9.81  # m/s2 gravity
        self.effi = 0.6  # efficiency of pumps
        self.deltaP_l = 0.1  # delta of pressure
        self.fsr = 0.3  # factor for pressure calculation
        # grey emssions
        self.fwratio = 1.5  # conversion component's area to floor area
        self.sl_materials = 60  # service life of standard building components and materials
        self.sl_services = 40  # service life of technical instalations
        # constant variables for air conditioning fan
        self.Pfan = 0.55  # specific fan consumption in W/m3/h

        # ==============================================================================================================
        # optimization
        # ==============================================================================================================

        self.sensibilityStep = 2  # the more, the longer the sensitibility analysis

        ########################### User inputs

        # Commands for the evolutionary algorithm


        self.initialInd = 4  # number of initial individuals
        self.NGEN = 10  # number of total generations
        self.fCheckPoint = 1  # frequency for the saving of checkpoints
        self.maxTime = 7 * 24 * 3600  # maximum computional time [seconds]

        # Set Flags for different system setup preferences

        # self.NetworkLengthZernez = 864.0 #meters network length of maximum network, \
        # then scaled by number of costumers (Zernez Specific), from J.Fonseca's PipsesData

        self.ZernezFlag = 0
        self.FlagBioGasFromAgriculture = 0  # 1 = Biogas from Agriculture, 0 = Biogas normal
        self.HPSew_allowed = 1
        self.HPLake_allowed = 1
        self.GHP_allowed = 1
        self.CC_allowed = 1
        self.Furnace_allowed = 0
        self.DiscGHPFlag = 1  # Is geothermal allowed in disconnected buildings? 0 = NO ; 1 = YES
        self.DiscBioGasFlag = 0  # 1 = use Biogas only in Disconnected Buildings, no Natural Gas; 0so = both possible

        # Values for the calculation of Delta P (from F. Muller network optimization code)
        # WARNING : current = values for Inducity SQ
        self.DeltaP_Coeff = 104.81
        self.DeltaP_Origin = 59016

        ########################### Model parameters

        # Date data
        self.DAYS_IN_YEAR = 365
        self.HOURS_IN_DAY = 24

        # Specific heat
        self.cp = 4185  # [J/kg K]
        self.rho_60 = 983.21  # [kg/m^3] density of Water @ 60°C
        self.Wh_to_J = 3600.0

        # Low heating values
        self.LHV_NG = 45.4E6  # [J/kg]
        self.LHV_BG = 21.4E6  # [J/kg]

        # Losses and margins
        self.DCNetworkLoss = 0.05  # Cooling ntw losses (10% --> 0.1)
        self.DHNetworkLoss = 0.12  # Heating ntw losses
        self.Qmargin_ntw = 0.01  # Reliability margin for the system nominal capacity in the hub
        self.Qloss_Disc = 0.05  # Heat losses within a disconnected building
        self.Qmargin_Disc = 0.20  # Reliability margin for the system nominal capacity for decentralized systems
        self.QminShare = 0.10  # Minimum percentage for the installed capacity
        self.K_DH = 0.25  # linear heat loss coefficient district heting network twin pipes groundfoss

        # pipes location properties
        self.Z0 = 1.5  # location of pipe underground in m
        self.Psl = 1600  # heat capacity of ground in kg/m3
        self.Csl = 1300  # heat capacity of ground in J/kg K
        self.Bsl = 1.5  # thermal conductivity of ground in W/m.K

        # Emission and Primary energy factors

        ######### Biogas to Agric. Bio Gas emissions
        self.NormalBGToAgriBG_CO2 = 0.127 / 0.754  # Values from Electricity used for comparison
        self.NormalBGToAgriBG_Eprim = 0.0431 / 0.101  # Values from Electricity used for comparison

        ######### CENTRAL HUB PLANT : factor with regard to FINAL ENERGY

        # normalized on their efficiency, including all CO2 emissions (Primary, grey, electricity etc. until exit of Hub)
        # usage : divide by system efficiency and Hub to building-efficiency
        self.ETA_FINAL_TO_USEFUL = 0.9  # assume 90% system efficiency in terms of CO2 emissions and overhead emissions (\
        # after Heating systems in buildings %E2%80%94 Method for calculation of system\
        # energy requirements and system efficiencies %E2%80%94 Part 4-5 Space heating \
        # generation systems, the performance and quality)

        # using HP values, divide by COP and multiply by factor
        # susing other systems, divide final energy (what comes out of the pipe) by efficiency multiply by factor
        # Furnace: All emissions allocated to the thermal energy, get CO2 of electricity back!

        # Combined Cycle
        self.CC_sigma = 4 / 5

        self.NG_CC_TO_CO2_STD = (0.0353 + 0.186) * 0.78 / self.ETA_FINAL_TO_USEFUL * (
            1 + self.CC_sigma)  # kg_CO2 / MJ_useful
        self.NG_CC_TO_OIL_STD = (0.6 + 2.94) * 0.78 / self.ETA_FINAL_TO_USEFUL * (
            1 + self.CC_sigma)  # MJ_oil / MJ_useful

        if self.FlagBioGasFromAgriculture == 1:
            self.BG_CC_TO_CO2_STD = (0.00592 + 0.0495) * 0.78 / self.ETA_FINAL_TO_USEFUL * (
                1 + self.CC_sigma)  # kg_CO2 / MJ_useful
            self.BG_CC_TO_OIL_STD = (0.0703 + 0.156) * 0.78 / self.ETA_FINAL_TO_USEFUL * (
                1 + self.CC_sigma)  # MJ_oil / MJ_useful

        else:
            self.BG_CC_TO_CO2_STD = (0.0223 + 0.114) * 0.78 / self.ETA_FINAL_TO_USEFUL * (
                1 + self.CC_sigma)  # kg_CO2 / MJ_useful
            self.BG_CC_TO_OIL_STD = (0.214 + 0.851) * 0.78 / self.ETA_FINAL_TO_USEFUL * (
                1 + self.CC_sigma)  # kg_CO2 / MJ_useful

        # Furnace
        self.FURNACE_TO_CO2_STD = (0.0104 + 0.0285) * 0.78 / self.ETA_FINAL_TO_USEFUL * (
            1 + self.CC_sigma)  # kg_CO2 / MJ_useful
        self.FURNACE_TO_OIL_STD = (0.0956 + 0.141) * 0.78 / self.ETA_FINAL_TO_USEFUL * (
            1 + self.CC_sigma)  # MJ_oil / MJ_useful

        # Boiler
        self.NG_BOILER_TO_CO2_STD = 0.0874 * 0.87 / self.ETA_FINAL_TO_USEFUL  # kg_CO2 / MJ_useful
        self.NG_BOILER_TO_OIL_STD = 1.51 * 0.87 / self.ETA_FINAL_TO_USEFUL  # MJ_oil / MJ_useful

        if self.FlagBioGasFromAgriculture == 1:
            self.BG_BOILER_TO_CO2_STD = 0.339 * 0.87 * self.NormalBGToAgriBG_CO2 / (
                1 + self.DHNetworkLoss) / self.ETA_FINAL_TO_USEFUL  # MJ_oil / MJ_useful
            self.BG_BOILER_TO_OIL_STD = 0.04 * 0.87 * self.NormalBGToAgriBG_Eprim / (
                1 + self.DHNetworkLoss) / self.ETA_FINAL_TO_USEFUL  # MJ_oil / MJ_useful

        else:
            self.BG_BOILER_TO_CO2_STD = self.NG_BOILER_TO_CO2_STD * 0.04 / 0.0691  # kg_CO2 / MJ_useful
            self.BG_BOILER_TO_OIL_STD = self.NG_BOILER_TO_OIL_STD * 0.339 / 1.16  # MJ_oil / MJ_useful

        # HP Lake
        self.LAKEHP_TO_CO2_STD = 0.0262 * 2.8 / self.ETA_FINAL_TO_USEFUL  # kg_CO2 / MJ_useful
        self.LAKEHP_TO_OIL_STD = 1.22 * 2.8 / self.ETA_FINAL_TO_USEFUL  # MJ_oil / MJ_useful

        # HP Sewage
        self.SEWAGEHP_TO_CO2_STD = 0.0192 * 3.4 / self.ETA_FINAL_TO_USEFUL  # kg_CO2 / MJ_useful
        self.SEWAGEHP_TO_OIL_STD = 0.904 * 3.4 / self.ETA_FINAL_TO_USEFUL  # MJ_oil / MJ_useful

        # GHP
        self.GHP_TO_CO2_STD = 0.0210 * 3.9 / self.ETA_FINAL_TO_USEFUL  # kg_CO2 / MJ_useful
        self.GHP_TO_OIL_STD = 1.03 * 3.9 / self.ETA_FINAL_TO_USEFUL  # MJ_oil / MJ_useful

        ######### LOCAL PLANT : factor with regard to USEFUL ENERGY

        self.NG_BACKUPBOILER_TO_CO2_STD = 0.0691 * 0.87  # kg_CO2 / MJ_useful
        self.BG_BACKUPBOILER_TO_CO2_STD = 0.04 * 0.87  # kg_CO2 / MJ_useful
        self.SMALL_GHP_TO_CO2_STD = 0.0153 * 3.9  # kg_CO2 / MJ_useful
        # self.SMALL_LAKEHP_TO_CO2_STD    = 0.0211 * 2.8    # kg_CO2 / MJ_useful
        self.SOLARCOLLECTORS_TO_CO2 = 0.00911  # kg_CO2 / MJ_useful

        self.NG_BACKUPBOILER_TO_OIL_STD = 1.16 * 0.87  # MJ_oil / MJ_useful
        self.BG_BACKUPBOILER_TO_OIL_STD = 0.339 * 0.87  # MJ_oil / MJ_useful
        self.SMALL_GHP_TO_OIL_STD = 0.709 * 3.9  # MJ_oil / MJ_useful
        # self.SMALL_LAKEHP_TO_OIL_STD    = 0.969 * 2.8     # MJ_oil / MJ_useful
        self.SOLARCOLLECTORS_TO_OIL = 0.201  # MJ_oil / MJ_useful

        ######### ELECTRICITY
        self.CC_EL_TO_TOTAL = 4 / 9

        self.EL_TO_OIL_EQ = 2.69  # MJ_oil / MJ_final
        self.EL_TO_CO2 = 0.0385  # kg_CO2 / MJ_final - CH Verbrauchermix nach EcoBau

        self.EL_TO_OIL_EQ_GREEN = 0.0339  # MJ_oil / MJ_final
        self.EL_TO_CO2_GREEN = 0.00398  # kg_CO2 / MJ_final

        self.EL_NGCC_TO_OIL_EQ_STD = 2.94 * 0.78 * self.CC_EL_TO_TOTAL  # MJ_oil / MJ_final
        self.EL_NGCC_TO_CO2_STD = 0.186 * 0.78 * self.CC_EL_TO_TOTAL  # kg_CO2 / MJ_final

        if self.FlagBioGasFromAgriculture == 1:  # Use Biogas from Agriculture
            self.EL_BGCC_TO_OIL_EQ_STD = 0.156 * 0.78 * self.CC_EL_TO_TOTAL  # kg_CO2 / MJ_final
            self.EL_BGCC_TO_CO2_STD = 0.0495 * 0.78 * self.CC_EL_TO_TOTAL  # kg_CO2 / MJ_final
        else:
            self.EL_BGCC_TO_OIL_EQ_STD = 0.851 * 0.78 * self.CC_EL_TO_TOTAL  # kg_CO2 / MJ_final
            self.EL_BGCC_TO_CO2_STD = 0.114 * 0.78 * self.CC_EL_TO_TOTAL  # kg_CO2 / MJ_final

        self.EL_FURNACE_TO_OIL_EQ_STD = 0.141 * 0.78 * self.CC_EL_TO_TOTAL  # MJ_oil / MJ_final
        self.EL_FURNACE_TO_CO2_STD = 0.0285 * 0.78 * self.CC_EL_TO_TOTAL  # kg_CO2 / MJ_final

        self.EL_PV_TO_OIL_EQ = 0.345  # MJ_oil / MJ_final
        self.EL_PV_TO_CO2 = 0.02640  # kg_CO2 / MJ_final

        # Financial Data
        self.EURO_TO_CHF = 1.2
        self.CHF_TO_EURO = 1.0 / self.EURO_TO_CHF
        self.USD_TO_CHF = 0.96
        self.MWST = 0.08  # 8% MWST assumed, used in A+W data

        # Resource prices
        self.ELEC_PRICE = 0.104 * self.EURO_TO_CHF / 1000.0  # = 15 Rp/kWh   or  0.104 * EURO_TO_CHF / 1000.0 # [CHF / wh]
        # self.ELEC_PRICE_KEV = 1.5 * ELEC_PRICE # MAKE RESEARCH ABOUT A PROPER PRICE AND DOCUMENT THAT!
        # self.ELEC_PRICE_GREEN = 1.5 * ELEC_PRICE
        self.NG_PRICE = 0.057 * self.EURO_TO_CHF / 1000.0  # [CHF / wh]
        self.BG_PRICE = 0.078 * self.EURO_TO_CHF / 1000.0  # [CHF / wh]

        self.GasConnectionCost = 15.5 / 1000.0  # CHF / W, from  Energie360 15.5 CHF / kW

        if self.ZernezFlag == 1:
            self.NG_PRICE = 0.0756 / 1000.0  # [CHF / wh] from  Energie360
            self.BG_PRICE = 0.162 / 1000.0  # [CHF / wh] from  Energie360

        # DCN
        self.TsupCool = 6 + 273
        self.TretCoolMax = 12 + 273.0

        # Substation data
        self.mdot_step_counter_heating = [0.05, 0.1, 0.15, 0.3, 0.4, 0.5, 0.6, 1]
        self.mdot_step_counter_cooling = [0, 0.2, 0.5, 0.8, 1]
        self.NetworkLengthReference = 1745.0  # meters of network length of max network. (Reference = Zug Case Study) , from J. Fonseca's Pipes Data
        self.PipeCostPerMeterInv = 660.0  # CHF /m
        self.PipeLifeTime = 40.0  # years, Data from A&W
        self.PipeInterestRate = 0.05  # 5% interest rate
        self.PipeCostPerMeterAnnual = self.PipeCostPerMeterInv / self.PipeLifeTime

        # Solar area to Wpeak
        self.eta_area_to_peak = 0.16  # Peak Capacity - Efficisency, how much kW per area there are, valid for PV and PVT (after Jimeno's J+)

        # Pressure losses
        # self.DeltaP_DCN = 1.0 #Pa - change
        # self.DeltaP_DHN = 84.8E3 / 10.0 #Pa  - change
        self.cPump = self.ELEC_PRICE * 24. * 365.  # coupled to electricity cost
        self.PumpEnergyShare = 0.01  # assume 1% of energy required for pumping, after 4DH
        self.PumpReliabilityMargin = 0.05  # assume 5% reliability margin

        # Circulating Pump
        self.etaPump = 0.8

        # Heat Exchangers
        self.U_cool = 2500  # W/m2K
        self.U_heat = 2500  # W/m2K
        self.dT_heat = 5  # K - pinchdelta at design conditions
        self.dT_cool = 1  # K - pinchdelta at design conditions

        # Heat pump
        self.HP_maxSize = 20.0E6  # max thermal design size [Wth]
        self.HP_minSize = 1.0E6  # min thermal design size [Wth]
        self.HP_n = 20.0  # lifetime [years]

        self.HP_etaex = 0.6  # exergetic efficiency of WSHP [L. Girardin et al., 2010]_
        self.HP_deltaT_cond = 2.0  # pinch for condenser [K]
        self.HP_deltaT_evap = 2.0  # pinch for evaporator [K]
        self.HP_maxT_cond = 140 + 273.0  # max temperature at condenser [K]

        self.HP_Auxratio = 0.83  # Wdot_comp / Wdot_total (circulating pumps)
        self.HP_i = 0.05  # interest rate

        # Sewage resource

        self.Sew_minT = 10 + 273.0  # minimum temperature at the sewage exit [K]

        # Lake resources
        self.DeltaU = 12500.0E6  # [Wh], maximum change in the lake energy content at the end of the year (positive or negative)
        self.TLake = 5 + 273.0  # K

        # Geothermal heat pump

        self.TGround = 6.5 + 273.0

        self.COPScalingFactorGroundWater = 3.4 / 3.9  # Scaling factor according to EcoBau, take GroundWater Heat pump into account

        self.GHP_CmaxSize = 2E3  # max cooling design size [Wc] FOR ONE PROBE
        self.GHP_Cmax_Size_th = 2E3  # Wh/m per probe
        self.GHP_Cmax_Length = 40  # depth of exploration taken into account

        self.GHP_HmaxSize = 2E3  # max heating design size [Wth] FOR ONE PROBE
        self.GHP_WmaxSize = 1E3  # max electrical design size [Wel] FOR ONE PROBE

        self.GHP_nBH = 50.0  # [years] for a borehole
        self.GHP_nHP = 20.0  # for the geothermal heat pump

        self.GHP_etaex = 0.677  # exergetic efficiency [O. Ozgener et al., 2005]_
        self.GHP_Auxratio = 0.83  # Wdot_comp / Wdot_total (circulating pumps)

        self.GHP_i = 0.06  # interest rate
        self.GHP_A = 25  # [m^2] area occupancy of one borehole Gultekin et al. 5 m separation at a penalty of 10% less efficeincy

        # Combined cycle
        self.CC_n = 25.0  # lifetime
        self.CC_i = 0.06

        self.GT_maxSize = 50.00000001E6  # max electrical design size in W = 50MW (NOT THERMAL capacity)
        self.GT_minSize = 0.2E6  # min electrical design size in W = 0.2 MW (NOT THERMAL capacity)
        self.GT_minload = 0.1 * 0.999  # min load (part load regime)

        self.CC_exitT_NG = 986.0  # exit temperature of the gas turbine if NG
        self.CC_exitT_BG = 1053.0  # exit temperature of the gas turbine if BG
        self.CC_airratio = 2.0  # air to fuel mass ratio

        self.ST_deltaT = 4.0  # pinch for HRSG
        self.ST_deltaP = 5.0E5  # pressure loss between steam turbine and DHN
        self.CC_deltaT_DH = 5.0  # pinch for condenser

        self.STGen_eta = 0.9  # generator efficiency after steam turbine
        self.CC_Maintenance_per_kWhel = 0.03 * self.EURO_TO_CHF  # 0.03 € / kWh_el after Weber 2008, used in Slave Cost Calculation

        # Boiler
        # Operating figures, quality parameters and investment costs for district heating systems (AFO)

        self.Boiler_n = 20.0  # lifetime, after A+W, confirmed by average of 15-25y range after http://www.elco.ch/pdf/Solutions/ \
        # ELCO-Loesungsbeispiel-Huber.pdf
        self.Boiler_i = 0.05  # interest rate
        self.Boiler_C_fuel = 20.0  # € / MWh_therm_bought(for LHV), AFO
        self.Boiler_C_labour = 4.0  # [€ /MWh_therm_sold]
        self.Boiler_P_aux = 0.026  # 0.026 Wh/Wh_th_sold = 26 kWh_el / MWh_th_sold, bioenergy 2020
        self.Boiler_min = 0.05  # minimum Part Load of Boiler
        self.Boiler_equ_ratio = 0.2  # 20% own capital required (equity ratio)
        self.Boiler_C_maintainance = 0.05  # 5 % of capital cost (3% boiler, 2% techn. facilities) by AFO, currently not used
        # Boiler_C_maintainance_fazNG = 3.5  /1E6 * EURO_TO_CHF # 3.5 Euro  /MWh_th
        # Boiler_C_maintainance_fazBG = 10.4 /1E6 * EURO_TO_CHF # 10.4 Euro /MWh_th
        self.Boiler_C_maintainance_faz = 3.5
        self.Boiler_eta_hp = 0.9

        # Furnace
        self.Furn_FuelCost_wet = 0.057 * 1E-3  # CHF / Wh = 5.7 Rp / kWh for wet (50wt%) Wood Chips, after
        self.Furn_FuelCost_dry = 0.07 * 1E-3  # CHF / Wh = 7 Rp / kWh for dry (30wt%) Wood Chips,
        self.Furn_min_Load = 0.2  # Minimum load possible (does not affect Model itself!)
        self.Furn_min_electric = 0.3  # Minimum load for electricity generation in furnace plant

        # Substation Heat Exchangers
        self.Subst_n = 25.0  # Lifetime after A+W
        self.Subst_i = 0.05

        # Fuel Cells
        self.FC_OP_HOURS_PER_YEAR = 4000.0  # hours / year
        self.FC_LIFETIME = 40000.0  # hours of operation
        self.FC_n = 10  # years of operation
        self.FC_i = 0.05  # interest rate
        self.FC_stack_cost = 55000.0  # CHF /kW_th for a Hexis 1000 N 1kWe/1.8kWth
        self.FC_overhead = 0.1  # 10 % higher cost due to final installation

        # Vapor compressor chiller
        self.VCC_maxSize = 3500.0E3  # maximum size [W]
        self.VCC_n = 25.0  # service life
        self.VCC_tcoolin = 30 + 273.0  # entering condenser water temperature [K]
        self.VCC_minload = 0.1  # min load for cooling power

        # Cooling tower
        self.CT_maxSize = 10.0E6  # cooling power desin size [W]
        self.CT_n = 20.0
        self.CT_a = 0.15  # annuity factor

        # Storage
        self.T_storage_min = 10 + 273.0  # K  - Minimum Storage Temperature
        self.StorageMaxUptakeLimitFlag = 1  # set a maximum for the HP Power for storage charging / decharging
        self.QtoStorageMax = 1e6  # 100kW maximum peak

        # Activation Order of Power Plants
        # solar sources are treated first
        self.act_first = 'HP'  # accounts for all kind of HP's as only one will be in the system.
        self.act_second = 'CHP'  # accounts for ORC and NG-RC (produce electricity!)
        self.act_third = 'BoilerBase'  # all conventional boilers are considered to be backups.
        self.act_fourth = 'BoilerPeak'  # additional Peak Boiler

        # Data for Evolutionary algorithm
        self.nHeat = 6  # number of heating
        self.nHR = 2 # number of heat recovery options
        self.nSolar = 3 # number of solar technologies

        self.PROBA = 0.5
        self.SIGMAP = 0.2
        self.epsMargin = 0.001

        # Data for clustering
        self.nPeriodMin = 2
        self.nPeriodMax = 15
        self.gam = 0.2
        self.threshErr = 0.2

        # Heat Recovery

        # compressed Air recovery
        self.etaElToHeat = 0.75  # [-]
        self.TElToHeatSup = 80 + 273.0  # K
        self.TElToHeatRet = 70 + 273.0  # K

        # Server Waste Heat recovery
        self.etaServerToHeat = 0.8  # [-]
        self.TfromServer = 60 + 273.0  # K
        self.TtoServer = 55 + 273.0  # K

        # Solar Thermal: information of return temperature
        self.TsupplyPVT_35 = 35 + 273.0  # K
        self.TsupplySC_80 = 75 + 273.0  # K
        self.TsupplySC_ET50 = 50 + 273.0  # K
        self.TsupplySC_ET80 = 80 + 273.0  # K

        # solar PV and PVT
        self.nPV = 0.16
        self.nPVT = 0.16

        # ==============================================================================================================
        # solar thermal collector
        # ==============================================================================================================

        self.Tin = 75  # average temeperature
        self.module_lenght_SC = 2  # m # 1 for PV and 2 for solar collectors
        self.min_production = 0.75  # points are selected with at least a minimum production of this % from the maximum in the area.
        self.grid_side = 2  # in a rectangular grid of points, one side of the square. this cannot be changed if the solra potential was made with this.
        self.worst_hour = 8744  # first hour of sun on the solar solstice
        self.angle_north = 122.5
        self.type_SCpanel = 1  # Flatplate collector

        # ==============================================================================================================
        # PV panel
        # ==============================================================================================================

        self.module_lenght_PV = 1  # m # 1 for PV and 2 for solar collectors
        self.min_production = 0.75  # points are selected with at least a minimum production of this % from the maximum in the area.
        self.type_PVpanel = 1  # monocrystalline
        self.misc_losses = 0.1  # cabling, resistances etc..

        # ==============================================================================================================
        # sewage potential
        # ==============================================================================================================

        self.SW_ratio = 0.95  # ratio of waste water to fresh water production.
        self.width_HEX = 0.40  # in m
        self.Vel_flow = 3  # in m/s
        self.min_flow = 9  # in lps
        self.tmin = 8  # tmin of extraction
        self.h0 = 1.5  # kW/m2K # heat trasnfer coefficient/
        self.AT_HEX = 5
        self.ATmin = 2

        # ==============================================================================================================
        # ventilation
        # ==============================================================================================================
        self.shielding_class = 2  # according to ISO 16798-7, 0 = open terrain, 1 = partly shielded from wind,
        #  2 = fully shielded from wind
        self.delta_p_dim = 5  # (Pa) dimensioning differential pressure for multi-storey building shielded from wind,
        # according to DIN 1946-6

        # ==============================================================================================================
        # HVAC
        # ==============================================================================================================
        self.temp_sup_heat_hvac = 36  # (°C)
        self.temp_sup_cool_hvac = 16  # (°C)

        # ==============================================================================================================
        # Comfort
        # ==============================================================================================================
        self.temp_comf_max = 26  # (°C) TODO: include to building properties and get from building properties
        self.rhum_comf_max = 70  # (%)

        # ==============================================================================================================
        # Initial temperatures for demand calculation
        # ==============================================================================================================
        self.initial_temp_air_prev = 21
        self.initial_temp_m_prev = 16

        # ==============================================================================================================
        # TABS
        # ==============================================================================================================
        self.max_temperature_difference_tabs = 9  # (°C) from Koschenz & Lehmann "Thermoaktive Bauteilsysteme (TABS)"
        self.max_surface_temperature_tabs = 27  # (°C) from Koschenz & Lehmann "Thermoaktive Bauteilsysteme (TABS)"

        # ==============================================================================================================
        # Columns to write for the demand calculation
        # ==============================================================================================================
        self.demand_building_csv_columns = [
            ['QEf', 'QHf', 'QCf', 'Ef', 'Qhsf', 'Qhs', 'Qhsf_lat', 'Qwwf', 'Qww', 'Qcsf',
             'Qcs', 'Qcsf_lat', 'Qcdataf', 'Qcref', 'Qhprof', 'Edataf', 'Ealf', 'Eaf', 'Elf',
             'Eref', 'Eauxf', 'Eauxf_ve', 'Eauxf_hs', 'Eauxf_cs', 'Eauxf_ww', 'Eauxf_fw',
             'Eprof', 'Ecaf'],
            ['mcphsf', 'mcpcsf', 'mcpwwf', 'mcpdataf', 'mcpref'],
            ['Twwf_sup',
             'Twwf_re', 'Thsf_sup', 'Thsf_re',
             'Tcsf_sup', 'Tcsf_re',
             'Tcdataf_re',
             'Tcdataf_sup', 'Tcref_re',
             'Tcref_sup']]
        # here is where we decide whether full excel reports of the calculations are generated
        self.testing = False  # if true: reports are generated, if false: not

        self.demand_writer = cea.demand.demand_writers.HourlyDemandWriter(self)

    def report(self, tsd, output_folder, basename):
        """Use vars to fill worksheets in an excel file $destination_template based on the template.
        The template references self.report_variables. The destination_template may contain date format codes that
        will be updated with the current datetime."""
        if self.testing:
            from cea.utilities import reporting
            reporting.full_report_to_xls(tsd, output_folder, basename, self)


    def log(self, msg, **kwargs):
        print msg % kwargs

    def is_heating_season(self, timestep):

        if self.seasonhours[0] + 1 <= timestep < self.seasonhours[1]:
            return False
        else:
            return True<|MERGE_RESOLUTION|>--- conflicted
+++ resolved
@@ -18,12 +18,7 @@
 
 class GlobalVariables(object):
     def __init__(self):
-<<<<<<< HEAD
         self.scenario_reference = r'c:\ninecubes_i9\baseline'
-=======
-
-        self.scenario_reference = r'c:\reference-case-zug\baseline'
->>>>>>> 5704e099
         self.print_partial = 'hourly'  # hourly or monthly for the demand script
         self.print_totals = True  # print yearly values
         self.print_yearly_peak = True  # print peak values
