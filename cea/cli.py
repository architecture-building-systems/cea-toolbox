"""
This script implements the main command-line interface to the CEA. It allows running the various scripts through a
standard interface.
"""
from __future__ import absolute_import

import os

__author__ = "Daren Thomas"
__copyright__ = "Copyright 2017, Architecture and Building Systems - ETH Zurich"
__credits__ = ["Daren Thomas"]
__license__ = "MIT"
__version__ = "0.1"
__maintainer__ = "Daren Thomas"
__email__ = "cea@arch.ethz.ch"
__status__ = "Production"


def demand(args):
    """Run the demand script with the arguments provided."""
    import cea.demand.demand_main
    if args.weather and not os.path.exists(args.weather):
        try:
            # allow using shortcut
            import cea.inputlocator
            args.weather = cea.inputlocator.InputLocator(None).get_weather(args.weather)
        except:
            pass
    print 'use_dynamic_infiltration_calculation:', args.use_dynamic_infiltration_calculation
    cea.demand.demand_main.run_as_script(scenario_path=args.scenario, weather_path=args.weather,
                                         use_dynamic_infiltration_calculation=args.use_dynamic_infiltration_calculation)


def data_helper(args):
    """Run the demand helper script with the arguments provided."""
    import cea.demand.preprocessing.properties
    cea.demand.preprocessing.properties.run_as_script(scenario_path=args.scenario,
                                                      prop_thermal_flag='thermal' in args.archetypes,
                                                      prop_architecture_flag='architecture' in args.archetypes,
                                                      prop_hvac_flag='HVAC' in args.archetypes,
                                                      prop_comfort_flag='comfort' in args.archetypes,
                                                      prop_internal_loads_flag='internal-loads' in args.archetypes)


def operation_costs(args):
    """Run the operation costs script with the arguments provided (args.scenario)."""
    import cea.analysis.operation_costs
    cea.analysis.operation_costs.run_as_script(scenario_path=args.scenario)


def emissions(args):
    """Run the emissions script with the arguments provided."""
    import cea.analysis.lca.operation
    import cea.inputlocator
    cea.analysis.lca.operation.lca_operation(locator=cea.inputlocator.InputLocator(args.scenario),
                                             Qww_flag='Qww' in args.extra_files_to_create,
                                             Qhs_flag='Qhs' in args.extra_files_to_create,
                                             Qcs_flag='Qcs' in args.extra_files_to_create,
                                             Qcdata_flag='Qcdata' in args.extra_files_to_create,
                                             Qcrefri_flag='Qcrefri' in args.extra_files_to_create,
                                             Eal_flag='Eal' in args.extra_files_to_create,
                                             Eaux_flag='Eaux' in args.extra_files_to_create,
                                             Epro_flag='Epro' in args.extra_files_to_create,
                                             Edata_flag='Edata' in args.extra_files_to_create, )


def embodied_energy(args):
    """Run the embodied energy script with the arguments provided."""
    import cea.analysis.lca.embodied
    import cea.globalvar
    gv = cea.globalvar.GlobalVariables()
    cea.analysis.lca.embodied.lca_embodied(year_to_calculate=args.year_to_calculate,
                                           locator=cea.inputlocator.InputLocator(args.scenario), gv=gv)


def mobility(args):
    """Run the mobility script with the arguments provided."""
    import cea.analysis.lca.mobility
    import cea.inputlocator
    cea.analysis.lca.mobility.lca_mobility(locator=cea.inputlocator.InputLocator(args.scenario))


def benchmark_graphs(args):
    """Run the benchmark graphs script with the arguments provided."""
    import cea.analysis.benchmark
    import cea.inputlocator
    locator_list = [cea.inputlocator.InputLocator(scenario) for scenario in args.scenarios]
    cea.analysis.benchmark.benchmark(locator_list=locator_list, output_file=args.output_file)


def weather_files(_):
    """List the available weather files to STDOUT."""
    import cea.inputlocator
    weather_names = cea.inputlocator.InputLocator(None).get_weather_names()
    for weather_name in weather_names:
        print(weather_name)


def weather_path(args):
    """Find the path to the weather file by name"""
    import cea.inputlocator
    weather_path = cea.inputlocator.InputLocator(None).get_weather(args.weather)
    print(weather_path)


def file_location(args):
    """Locate a file using the InputLocator. The file to find is named the same as the InputLocator
    attribute."""
    import cea.inputlocator
    locator = cea.inputlocator.InputLocator(args.scenario)
    print(getattr(locator, args.attribute)())


def demand_graphs(args):
    """Run the demand graphs script.
    If ``args.list_fields`` is set, then just return the list of valid fields - one per line.
    """
    import cea.plots.graphs_demand

    if args.list_fields:
        fields = cea.plots.graphs_demand.demand_graph_fields(args.scenario)
        print('\n'.join(sorted(fields)))
    else:
        import cea.inputlocator
        import cea.globalvar
        locator = cea.inputlocator.InputLocator(args.scenario)
        gv = cea.globalvar.GlobalVariables()
        cea.plots.graphs_demand.graphs_demand(locator, args.analysis_fields[:4], gv)


def scenario_plots(args):
    """Run the scenario plots script with the provided arguments (``output_file`` and ``scenarios``)."""
    import cea.plots.scenario_plots
    cea.plots.scenario_plots.plot_scenarios(scenarios=args.scenarios, output_file=args.output_file)


def latitude(args):
    """Return the latitude of the scenario, based on the building geometry shape file."""
    lat = _get_latitude(args.scenario)
    print(lat)


def _get_latitude(scenario_path):
    import fiona
    import cea.inputlocator
    with fiona.open(cea.inputlocator.InputLocator(scenario_path).get_zone_geometry()) as shp:
        lat = shp.crs['lat_0']
    return lat


def longitude(args):
    """Return the longitude of the scenario, based on the building geometry shape file."""
    lon = _get_longitude(args.scenario)
    print(lon)


def _get_longitude(scenario_path):
    import fiona
    import cea.inputlocator
    with fiona.open(cea.inputlocator.InputLocator(scenario_path).get_zone_geometry()) as shp:
        lon = shp.crs['lon_0']
    return lon


def radiation(args):
    """Run the radiation script with the arguments provided."""
    import cea.resources.radiation_arcgis.radiation
    import cea.globalvar

    if not args.latitude:
        args.latitude = _get_latitude(args.scenario)
    if not args.longitude:
        args.longitude = _get_longitude(args.scenario)

    locator = cea.inputlocator.InputLocator(args.scenario)
    if not args.weather_path:
        args.weather_path = locator.get_default_weather()
    elif args.weather_path in locator.get_weather_names():
        args.weather_path = locator.get_weather(args.weather_path)

    cea.resources.radiation_arcgis.radiation.solar_radiation_vertical(locator=locator,
                                                                      path_arcgis_db=args.arcgis_db,
                                                                      latitude=args.latitude,
                                                                      longitude=args.longitude, year=args.year,
                                                                      gv=cea.globalvar.GlobalVariables(),
                                                                      weather_path=args.weather_path)


def radiation_daysim(args):
    """Run the DAYSIM radiation script with the arguments provided."""
    import cea.resources.radiation_daysim.radiation_main

    locator = cea.inputlocator.InputLocator(args.scenario)

    if not args.weather_path:
        args.weather_path = locator.get_default_weather()
    elif args.weather_path in locator.get_weather_names():
        args.weather_path = locator.get_weather(args.weather_path)

    cea.resources.radiation_daysim.radiation_main.main(locator=locator, weather_path=args.weather_path)


def photovoltaic(args):
    import cea.inputlocator
    import cea.utilities.dbfreader as dbfreader
    from cea.technologies.photovoltaic import calc_PV

    if not args.latitude:
        args.latitude = _get_latitude(args.scenario)
    if not args.longitude:
        args.longitude = _get_longitude(args.scenario)

    locator = cea.inputlocator.InputLocator(args.scenario)
    if not args.weather_path:
        args.weather_path = locator.get_default_weather()
    elif args.weather_path in locator.get_weather_names():
        args.weather_path = locator.get_weather(args.weather_path)

    list_buildings_names = dbfreader.dbf2df(locator.get_building_occupancy())['Name']

    for building in list_buildings_names:
        radiation_csv = locator.get_radiation_building(building_name=building)
        radiation_metadata = locator.get_radiation_metadata(building_name=building)
        calc_PV(locator=locator, radiation_csv=radiation_csv, metadata_csv=radiation_metadata, latitude=args.latitude,
                longitude=args.longitude, weather_path=args.weather_path, building_name=building,
                pvonroof=args.pvonroof, pvonwall=args.pvonwall, worst_hour=args.worst_hour,
                type_PVpanel=args.type_PVpanel, min_radiation=args.min_radiation, date_start=args.date_start)


def install_toolbox(_):
    """Install the ArcGIS toolbox and sets up .pth files to access arcpy from the cea python interpreter."""
    import cea.interfaces.arcgis.install_toolbox
    cea.interfaces.arcgis.install_toolbox.main()


def heatmaps(args):
    """Run the heatmaps tool"""
    import cea.plots.heatmaps
    import cea.inputlocator
    locator = cea.inputlocator.InputLocator(args.scenario)
    if not args.file_to_analyze:
        args.file_to_analyze = locator.get_total_demand()

    if args.list_fields:
        import pandas as pd
        df = pd.read_csv(args.file_to_analyze)
        fields = df.columns.tolist()
        fields.remove('Name')
        print('\n'.join(fields))
    else:
        cea.plots.heatmaps.heatmaps(locator=locator, analysis_fields=args.analysis_fields,
                                    file_to_analyze=args.file_to_analyze)


def test(args):
    """Run the pydoit tests (same test-suite as run by Jenkins)"""
    import cea.tests.dodo
    if args.save:
        with open(os.path.expanduser(r'~\cea_github.auth'), 'w') as f:
            f.write(args.user + '\n')
            f.write(args.token + '\n')
    try:
        cea.tests.dodo.main(user=args.user, token=args.token, reference_cases=args.reference_cases)
    except SystemExit:
        raise
    except:
        import traceback
        traceback.print_exc()


def extract_reference_case(args):
    """extract the reference case to a folder"""
    import zipfile
    import cea.examples
    archive = zipfile.ZipFile(os.path.join(os.path.dirname(cea.examples.__file__), 'reference-case-open.zip'))
    archive.extractall(args.to)


def compile(args):
    """compile the binary versions of some modules for faster execution"""
    import cea.utilities.compile_pyd_files
    cea.utilities.compile_pyd_files.main()

def retrofit_potential(args):
    """Run the ``cea.analysis.retrofit.retrofit_potential`` module on the scenario"""
    import cea.analysis.retrofit.retrofit_potential as retrofit_potential
    import cea.inputlocator
    locator_baseline = cea.inputlocator.InputLocator(args.scenario)
    retrofit_potential.retrofit_main(locator_baseline=locator_baseline,
                                     keep_partial_matches=args.keep_partial_matches,
                                     name_new_scenario=args.name,
                                     age_retrofit=args.retrofit_target_date,
                                     age_criteria=args.age_threshold,
                                     eui_heating_criteria=args.eui_heating_threshold,
                                     eui_hotwater_criteria=args.eui_hot_water_threshold,
                                     eui_cooling_criteria=args.eui_cooling_threshold,
                                     eui_electricity_criteria=args.eui_electricity_threshold,
                                     heating_costs_criteria=args.heating_costs_threshold,
                                     hotwater_costs_criteria=args.hot_water_costs_threshold,
                                     cooling_costs_criteria=args.cooling_costs_threshold,
                                     electricity_costs_criteria=args.electricity_costs_threshold,
                                     heating_losses_criteria=args.heating_losses_threshold,
                                     hotwater_losses_criteria=args.hot_water_losses_threshold,
                                     cooling_losses_criteria=args.cooling_losses_threshold,
                                     emissions_operation_criteria=args.emissions_operation_threshold)

def read_config(args):
    """Read a key from a section in the configuration"""
    import cea.config
    import ConfigParser
    config = cea.config.Configuration(args.scenario)
    try:
        print(config._parser.get(args.section, args.key))
    except ConfigParser.NoSectionError:
        pass
    except ConfigParser.NoOptionError:
        pass



def write_config(args):
    """write a value to a section/key in the configuration in the scenario folder"""
    import cea.config
    import ConfigParser
    config = cea.config.Configuration(args.scenario)
    if not config._parser.has_section(args.section):
        config._parser.add_section(args.section)
    config._parser.set(args.section, args.key, args.value)
    scenario_config = os.path.join(args.scenario, 'scenario.config')
    with open(scenario_config, 'w') as f:
        config._parser.write(f)



def main():
    """Parse the arguments and run the program."""
    import argparse
    parser = argparse.ArgumentParser(formatter_class=argparse.ArgumentDefaultsHelpFormatter)
    parser.add_argument('-s', '--scenario', help='Path to the scenario folder', default=os.curdir)
    subparsers = parser.add_subparsers()

    demand_parser = subparsers.add_parser('demand',
                                          formatter_class=argparse.ArgumentDefaultsHelpFormatter)
    demand_parser.add_argument('-w', '--weather', help='Path to the weather file')
    demand_parser.add_argument('--use-dynamic-infiltration-calculation', action='store_true',
                               help='Use the dynamic infiltration calculation instead of default')
    demand_parser.set_defaults(func=demand)

    data_helper_parser = subparsers.add_parser('data-helper',
                                               formatter_class=argparse.ArgumentDefaultsHelpFormatter)
    data_helper_parser.add_argument('--archetypes', help='List of archetypes process', nargs="*",
                                    default=['thermal', 'comfort', 'architecture', 'HVAC', 'internal-loads'],
                                    choices=['thermal', 'comfort', 'architecture', 'HVAC', 'internal-loads'])
    data_helper_parser.set_defaults(func=data_helper)

    emissions_parser = subparsers.add_parser('emissions',
                                             formatter_class=argparse.ArgumentDefaultsHelpFormatter)
    emissions_parser.add_argument('--extra-files-to-create', help='List of variables to create separate files for',
                                  nargs='*',
                                  default=['Qcs', 'Qhs', 'Qcrefri', 'Eal', 'Epro', 'Eaux', 'Qww', 'Edata', 'Qcdata'],
                                  choices=['Qcs', 'Qhs', 'Qcrefri', 'Eal', 'Epro', 'Eaux', 'Qww', 'Edata', 'Qcdata'])
    emissions_parser.set_defaults(func=emissions)

    embodied_energy_parser = subparsers.add_parser('embodied-energy',
                                                   formatter_class=argparse.ArgumentDefaultsHelpFormatter)
    embodied_energy_parser.add_argument('--year-to-calculate', help='Year to calculate for', type=int, default=2017)
    embodied_energy_parser.set_defaults(func=embodied_energy)

    mobility_parser = subparsers.add_parser('mobility',
                                            formatter_class=argparse.ArgumentDefaultsHelpFormatter)
    mobility_parser.set_defaults(func=mobility)

    benchmark_graphs_parser = subparsers.add_parser('benchmark-graphs',
                                                    formatter_class=argparse.ArgumentDefaultsHelpFormatter)
    benchmark_graphs_parser.add_argument('--output-file', help='File (*.pdf) to store the output in', required=True)
    benchmark_graphs_parser.add_argument('--scenarios', help='List of scenarios to benchmark',
                                         nargs='+', default=['.'])
    benchmark_graphs_parser.set_defaults(func=benchmark_graphs)

    weather_files_parser = subparsers.add_parser('weather-files',
                                                 formatter_class=argparse.ArgumentDefaultsHelpFormatter)
    weather_files_parser.set_defaults(func=weather_files)

    weather_path_parser = subparsers.add_parser('weather-path',
                                                formatter_class=argparse.ArgumentDefaultsHelpFormatter)
    weather_path_parser.add_argument('weather', metavar='ATTR',
                                     help='The name of the weather file (from the weather-files list)')
    weather_path_parser.set_defaults(func=weather_path)

    file_location_parser = subparsers.add_parser('locate',
                                                 formatter_class=argparse.ArgumentDefaultsHelpFormatter)
    file_location_parser.add_argument('attribute', metavar='ATTR',
                                      help='The name of the file to find, denoted by InputLocator.ATTR()')
    file_location_parser.set_defaults(func=file_location)

    demand_graph_parser = subparsers.add_parser('demand-graphs',
                                                formatter_class=argparse.ArgumentDefaultsHelpFormatter)
    demand_graph_parser.add_argument('--list-fields', action='store_true', default=False,
                                     help='List the valid fields for the --analysis-fields arguments, one per line.')
    demand_graph_parser.add_argument('--analysis-fields', nargs='+', default=[],
                                     help='The list of fields to graph. See --list-fields option for valid values. Max 4.')
    demand_graph_parser.set_defaults(func=demand_graphs)

    scenario_plots_parser = subparsers.add_parser('scenario-plots',
                                                  formatter_class=argparse.ArgumentDefaultsHelpFormatter)
    scenario_plots_parser.add_argument('--output-file', required=True, help='The path to the output pdf file to write.')
    scenario_plots_parser.add_argument('--scenarios', required=True, nargs='+', help='The list of scenarios to plot')
    scenario_plots_parser.set_defaults(func=scenario_plots)

    latitude_parser = subparsers.add_parser('latitude',
                                            formatter_class=argparse.ArgumentDefaultsHelpFormatter)
    latitude_parser.set_defaults(func=latitude)

    longitude_parser = subparsers.add_parser('longitude',
                                             formatter_class=argparse.ArgumentDefaultsHelpFormatter)
    longitude_parser.set_defaults(func=longitude)

    radiation_parser = subparsers.add_parser('radiation',
                                             formatter_class=argparse.ArgumentDefaultsHelpFormatter)
    radiation_parser.add_argument('--arcgis-db', help='The path to the ArcGIS database',
                                  default=os.path.expanduser(os.path.join('~', 'Documents', 'ArcGIS', 'Default.gdb')))
    radiation_parser.add_argument('--latitude', help='Latitude to use for calculations.', type=float)
    radiation_parser.add_argument('--longitude', help='Longitude to use for calculations.', type=float)
    radiation_parser.add_argument('--year', help='Year to use for calculations.', type=int, default=2014)
    radiation_parser.add_argument('--weather-path', help='Path to weather file.')
    radiation_parser.set_defaults(func=radiation)

    photovoltaic_parser = subparsers.add_parser('photovoltaic',
                                                formatter_class=argparse.ArgumentDefaultsHelpFormatter)
    photovoltaic_parser.add_argument('--latitude', help='Latitude to use for calculations.', type=float)
    photovoltaic_parser.add_argument('--longitude', help='Longitude to use for calculations.', type=float)
    photovoltaic_parser.add_argument('--weather-path', help='Path to weather file.')
    photovoltaic_parser.add_argument('--pvonroof', help='flag for considering PV on roof', action='store_true')
    photovoltaic_parser.add_argument('--pvonwall', help='flag for considering PV on wall', action='store_true')
    photovoltaic_parser.add_argument('--worst-hour', help='first hour of sun on the solar solstice', type=int,
                                     default=8744)
    photovoltaic_parser.add_argument('--type-PVpanel',
                                     help='monocrystalline, T2 is poly and T3 is amorphous. (see relates to the database of technologies)',
                                     default="PV1")
    photovoltaic_parser.add_argument('--min-radiation',
                                     help='points are selected with at least a minimum production of this % from the maximum in the area.',
                                     type=float, default=0.75)
    photovoltaic_parser.add_argument('--date-start', help='First day of the year', default='2016-01-01')
    photovoltaic_parser.set_defaults(func=photovoltaic)

    radiation_daysim_parser = subparsers.add_parser('radiation-daysim',
                                                    formatter_class=argparse.ArgumentDefaultsHelpFormatter)
    radiation_daysim_parser.add_argument('--weather-path', help='Path to weather file.')
    radiation_daysim_parser.set_defaults(func=radiation_daysim)

    install_toolbox_parser = subparsers.add_parser('install-toolbox',
                                                   formatter_class=argparse.ArgumentDefaultsHelpFormatter)
    install_toolbox_parser.set_defaults(func=install_toolbox)

    heatmaps_parser = subparsers.add_parser('heatmaps',
                                            formatter_class=argparse.ArgumentDefaultsHelpFormatter)
    heatmaps_parser.add_argument('--file-to-analyze',
                                 help='The file to analyse (Either the Total_Demand.csv file or one of the emissions results files)')  # noqa
    heatmaps_parser.add_argument('--analysis-fields', nargs='+', help='The fields to analyze',
                                 default=["Qhsf_MWhyr", "Qcsf_MWhyr"])
    heatmaps_parser.add_argument('--list-fields', action='store_true', help='List available fields in the file.',
                                 default=False)
    heatmaps_parser.set_defaults(func=heatmaps)

    test_parser = subparsers.add_parser('test', formatter_class=argparse.ArgumentDefaultsHelpFormatter)
    test_parser.add_argument('--user', help='GitHub user with access to cea-reference-case repository')
    test_parser.add_argument('--token', help='Personal Access Token for the GitHub user')
    test_parser.add_argument('--save', action='store_true', default=False, help='Save user and token to disk.')
    test_parser.add_argument('--reference-cases', default=['open'], nargs='+',
                             choices=['open', 'zug/baseline', 'zurich/baseline', 'zurich/masterplan', 'all'],
                             help='list of reference cases to test')
    test_parser.set_defaults(func=test)

    extract_reference_case_parser = subparsers.add_parser('extract-reference-case',
                                                          formatter_class=argparse.ArgumentDefaultsHelpFormatter)
    extract_reference_case_parser.add_argument('--to', help='Folder to extract the reference case to',
                                               default='.')
    extract_reference_case_parser.set_defaults(func=extract_reference_case)

    compile_parser = subparsers.add_parser('compile', formatter_class=argparse.ArgumentDefaultsHelpFormatter)
    compile_parser.set_defaults(func=compile)

<<<<<<< HEAD
    read_config_parser = subparsers.add_parser('read-config', formatter_class=argparse.ArgumentDefaultsHelpFormatter)
    read_config_parser.add_argument('--section', help='section to read from')
    read_config_parser.add_argument('--key', help='key to read')
    read_config_parser.set_defaults(func=read_config)

    write_config_parser = subparsers.add_parser('write-config', formatter_class=argparse.ArgumentDefaultsHelpFormatter)
    write_config_parser.add_argument('--section', help='section to write to')
    write_config_parser.add_argument('--key', help='key to write')
    write_config_parser.add_argument('--value', help='value to write')
    write_config_parser.set_defaults(func=write_config)
=======
    operation_costs_parser = subparsers.add_parser('operation-costs',
                                                   formatter_class=argparse.ArgumentDefaultsHelpFormatter)
    operation_costs_parser.set_defaults(func=operation_costs)

    retrofit_potential_parser = subparsers.add_parser('retrofit-potential',
                                                      formatter_class=argparse.ArgumentDefaultsHelpFormatter)
    retrofit_potential_parser.add_argument('--keep-partial-matches', default=False, action='store_true',
                                           help='exclude buildings that only fit some of the criteria?')
    retrofit_potential_parser.add_argument('--name', default="retrofit_HVAC", help="name for new scenario")
    retrofit_potential_parser.add_argument('--retrofit-target-date', default=2020, type=int,
                                           help="date to base retrofit age calculations on")
    retrofit_potential_parser.add_argument('--age-threshold', default=None, type=int,
                                           help="threshold age of HVAC (built / retrofitted)")
    retrofit_potential_parser.add_argument('--eui-heating-threshold', default=None, type=int,
                                           help="End use intensity threshold for heating")
    retrofit_potential_parser.add_argument('--eui-hot-water-threshold', default=None, type=int,
                                           help="End use intensity threshold for hot water")
    retrofit_potential_parser.add_argument('--eui-cooling-threshold', default=None, type=int,
                                           help="End use intensity threshold for cooling")
    retrofit_potential_parser.add_argument('--eui-electricity-threshold', default=None, type=int,
                                           help="End use intensity threshold for electricity")
    retrofit_potential_parser.add_argument('--emissions-operation-threshold', default=None, type=int,
                                           help="threshold for emissions due to operation")
    retrofit_potential_parser.add_argument('--heating-costs-threshold', default=None, type=int,
                                           help="threshold for heating costs")
    retrofit_potential_parser.add_argument('--hot-water-costs-threshold', default=None, type=int,
                                           help="threshold for hot water costs")
    retrofit_potential_parser.add_argument('--cooling-costs-threshold', default=None, type=int,
                                           help="threshold for hot water costs")
    retrofit_potential_parser.add_argument('--electricity-costs-threshold', default=None, type=int,
                                           help="threshold for electricity costs")
    retrofit_potential_parser.add_argument('--heating-losses-threshold', default=None, type=int,
                                           help="threshold for thermal losses from heating")
    retrofit_potential_parser.add_argument('--hot-water-losses-threshold', default=None, type=int,
                                           help="threshold for thermal losses from hot water")
    retrofit_potential_parser.add_argument('--cooling-losses-threshold', default=None, type=int,
                                           help="threshold for thermal losses from cooling")
    retrofit_potential_parser.set_defaults(func=retrofit_potential)
>>>>>>> 48003bf6

    parsed_args = parser.parse_args()
    parsed_args.func(parsed_args)

if __name__ == '__main__':
    main()<|MERGE_RESOLUTION|>--- conflicted
+++ resolved
@@ -462,36 +462,6 @@
                                  default=False)
     heatmaps_parser.set_defaults(func=heatmaps)
 
-    test_parser = subparsers.add_parser('test', formatter_class=argparse.ArgumentDefaultsHelpFormatter)
-    test_parser.add_argument('--user', help='GitHub user with access to cea-reference-case repository')
-    test_parser.add_argument('--token', help='Personal Access Token for the GitHub user')
-    test_parser.add_argument('--save', action='store_true', default=False, help='Save user and token to disk.')
-    test_parser.add_argument('--reference-cases', default=['open'], nargs='+',
-                             choices=['open', 'zug/baseline', 'zurich/baseline', 'zurich/masterplan', 'all'],
-                             help='list of reference cases to test')
-    test_parser.set_defaults(func=test)
-
-    extract_reference_case_parser = subparsers.add_parser('extract-reference-case',
-                                                          formatter_class=argparse.ArgumentDefaultsHelpFormatter)
-    extract_reference_case_parser.add_argument('--to', help='Folder to extract the reference case to',
-                                               default='.')
-    extract_reference_case_parser.set_defaults(func=extract_reference_case)
-
-    compile_parser = subparsers.add_parser('compile', formatter_class=argparse.ArgumentDefaultsHelpFormatter)
-    compile_parser.set_defaults(func=compile)
-
-<<<<<<< HEAD
-    read_config_parser = subparsers.add_parser('read-config', formatter_class=argparse.ArgumentDefaultsHelpFormatter)
-    read_config_parser.add_argument('--section', help='section to read from')
-    read_config_parser.add_argument('--key', help='key to read')
-    read_config_parser.set_defaults(func=read_config)
-
-    write_config_parser = subparsers.add_parser('write-config', formatter_class=argparse.ArgumentDefaultsHelpFormatter)
-    write_config_parser.add_argument('--section', help='section to write to')
-    write_config_parser.add_argument('--key', help='key to write')
-    write_config_parser.add_argument('--value', help='value to write')
-    write_config_parser.set_defaults(func=write_config)
-=======
     operation_costs_parser = subparsers.add_parser('operation-costs',
                                                    formatter_class=argparse.ArgumentDefaultsHelpFormatter)
     operation_costs_parser.set_defaults(func=operation_costs)
@@ -530,10 +500,39 @@
     retrofit_potential_parser.add_argument('--cooling-losses-threshold', default=None, type=int,
                                            help="threshold for thermal losses from cooling")
     retrofit_potential_parser.set_defaults(func=retrofit_potential)
->>>>>>> 48003bf6
+
+    test_parser = subparsers.add_parser('test', formatter_class=argparse.ArgumentDefaultsHelpFormatter)
+    test_parser.add_argument('--user', help='GitHub user with access to cea-reference-case repository')
+    test_parser.add_argument('--token', help='Personal Access Token for the GitHub user')
+    test_parser.add_argument('--save', action='store_true', default=False, help='Save user and token to disk.')
+    test_parser.add_argument('--reference-cases', default=['open'], nargs='+',
+                             choices=['open', 'zug/baseline', 'zurich/baseline', 'zurich/masterplan', 'all'],
+                             help='list of reference cases to test')
+    test_parser.set_defaults(func=test)
+
+    extract_reference_case_parser = subparsers.add_parser('extract-reference-case',
+                                                          formatter_class=argparse.ArgumentDefaultsHelpFormatter)
+    extract_reference_case_parser.add_argument('--to', help='Folder to extract the reference case to',
+                                               default='.')
+    extract_reference_case_parser.set_defaults(func=extract_reference_case)
+
+    compile_parser = subparsers.add_parser('compile', formatter_class=argparse.ArgumentDefaultsHelpFormatter)
+    compile_parser.set_defaults(func=compile)
+
+    read_config_parser = subparsers.add_parser('read-config', formatter_class=argparse.ArgumentDefaultsHelpFormatter)
+    read_config_parser.add_argument('--section', help='section to read from')
+    read_config_parser.add_argument('--key', help='key to read')
+    read_config_parser.set_defaults(func=read_config)
+
+    write_config_parser = subparsers.add_parser('write-config', formatter_class=argparse.ArgumentDefaultsHelpFormatter)
+    write_config_parser.add_argument('--section', help='section to write to')
+    write_config_parser.add_argument('--key', help='key to write')
+    write_config_parser.add_argument('--value', help='value to write')
+    write_config_parser.set_defaults(func=write_config)
 
     parsed_args = parser.parse_args()
     parsed_args.func(parsed_args)
 
+
 if __name__ == '__main__':
     main()