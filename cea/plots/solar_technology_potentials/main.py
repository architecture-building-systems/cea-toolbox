--- conflicted
+++ resolved
@@ -189,13 +189,6 @@
     def all_tech_district_yearly(self):
         all_tech_output_path = self.locator.get_timeseries_plots_file("District" + '_solar_tech_yearly')
         all_tech_title = "PV/SC/PVT Potential in District"
-<<<<<<< HEAD
-        data = self.data_processed["data_yearly"]
-        plot = all_tech_district_yearly(data, self.pv_analysis_fields, self.pvt_analysis_fields,
-                                        self.sc_fp_analysis_fields, self.sc_et_analysis_fields, all_tech_title,
-                                        all_tech_output_path)
-        return plot
-=======
         data = self.data_processed["data_yearly"].copy()
         all_tech_district_yearly(data, self.pv_analysis_fields, self.pvt_analysis_fields, self.sc_fp_analysis_fields,
                                  self.sc_et_analysis_fields, all_tech_title, all_tech_output_path)
@@ -206,7 +199,6 @@
         data = self.data_processed["data_yearly"].copy()
         all_tech_district_yearly(data, self.pv_analysis_fields, self.pvt_analysis_fields, self.sc_fp_analysis_fields,
                                  self.sc_et_analysis_fields, all_tech_title, all_tech_output_path)
->>>>>>> eee458ef
 
 
 def main(config):
