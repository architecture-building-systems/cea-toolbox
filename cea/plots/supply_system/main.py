"""
This is the dashboard of CEA
"""
from __future__ import division
from __future__ import print_function

import json
import os

import pandas as pd
import numpy as np
import cea.config
import cea.inputlocator
from cea.plots.supply_system.individual_activation_curve import individual_activation_curve
from cea.plots.supply_system.cost_analysis_curve_decentralized import cost_analysis_curve_decentralized
from cea.plots.supply_system.thermal_storage_curve import thermal_storage_activation_curve
from cea.optimization.slave.electricity_main import electricity_calculations_of_all_buildings
from cea.analysis.multicriteria.optimization_post_processing.energy_mix_based_on_technologies_script import energy_mix_based_on_technologies_script
from cea.analysis.multicriteria.optimization_post_processing.individual_configuration import supply_system_configuration

from cea.optimization.slave.natural_gas_main import natural_gas_imports
from cea.plots.supply_system.likelihood_chart import likelihood_chart
from cea.analysis.multicriteria.optimization_post_processing.locating_individuals_in_generation_script import get_pointers_to_correct_individual_generation
from cea.optimization.lca_calculations import lca_calculations


from cea.plots.supply_system.map_chart import map_chart
from cea.plots.supply_system.pie_chart_import_exports import pie_chart
from cea.plots.supply_system.bar_chart_costs import bar_chart_costs

__author__ = "Jimeno A. Fonseca"
__copyright__ = "Copyright 2018, Architecture and Building Systems - ETH Zurich"
__credits__ = ["Jimeno A. Fonseca", "Sreepathi Bhargava Krishna"]
__license__ = "MIT"
__version__ = "0.1"
__maintainer__ = "Daren Thomas"
__email__ = "cea@arch.ethz.ch"
__status__ = "Production"


def plots_main(locator, config):
    # local variables
    scenario = config.scenario
    generation = config.plots_supply_system.generation
    individual = config.plots_supply_system.individual
    type_of_network = config.plots_supply_system.network_type
    categories = config.plots_supply_system.categories

    # initialize class
    category = "optimization-detailed"
    print(category)

    generation_pointer, individual_pointer = get_pointers_to_correct_individual_generation(generation,
                                                                                           individual, locator)

    plots = Plots(locator, individual, generation, individual_pointer, generation_pointer, config, type_of_network, category)

    if "thermal_dispatch_curves" in categories:
        if type_of_network == 'DH':
            plots.individual_heating_dispatch_curve(category)
            plots.individual_heating_storage_dispatch_curve(category)
        if type_of_network == 'DC':
            plots.individual_cooling_dispatch_curve(category)

    if "electrical_dispatch_curves" in categories:
        if type_of_network == 'DH':
            plots.individual_electricity_dispatch_curve_heating(category)
        if type_of_network == 'DC':
            plots.individual_electricity_dispatch_curve_cooling(category)

    if "costs_analysis" in categories:
        plots.bar_total_costs(category)
        if type_of_network == 'DH':
            plots.cost_analysis_heating_decentralized(config, category)
        if type_of_network == 'DC':
            plots.cost_analysis_cooling_decentralized(config, category)

    if "system_sizes" in categories:
        plots.map_location_size_customers_energy_system(type_of_network, category)

    if "supply_mix" in categories:
        plots.pie_energy_supply_mix(category)

    if "imports_exports" in categories:
        plots.pie_import_exports(category)
        plots.impact_in_the_local_grid(category)

    if "thermal_network" in categories:
        from cea.plots.thermal_networks.main import Plots as Plots_thermal_network
        network_name = "gen%s_%s" % (generation, individual)
        network_type = type_of_network
        preprocessing_run_thermal_network(config, locator, network_name, network_type)
        plots = Plots_thermal_network(locator, network_type, network_name)
        # create plots
        plots.loss_curve(category)
        plots.loss_curve_relative(category)
        plots.supply_return_ambient_curve(category)
        plots.loss_duration_curve(category)
        plots.energy_loss_bar_plot(category)
        plots.energy_loss_bar_substation_plot(category)
        plots.heat_network_plot(category)
        plots.pressure_network_plot(category)
        plots.network_layout_plot(category)
        print("thermal network plots successfully saved in plots folder of scenario: ", config.scenario)

    return


def preprocessing_run_thermal_network(config, locator, output_name_network, output_type_network):
    from cea.technologies.thermal_network.thermal_network import thermal_network_main
    # configure thermal network (reduced simulation and create diagram of new network.
    config.restricted_to = None  # FIXME: remove this later
    network_name = output_name_network
    network_type = output_type_network  # set to either 'DH' or 'DC'
    file_type = 'shp'  # set to csv or shp
    set_diameter = config.thermal_network.set_diameter  # boolean
    config.thermal_network.use_representative_week_per_month = False

    if network_type == 'DC':
        substation_cooling_systems = ['ahu', 'aru', 'scu', 'data',
                                      're']  # list of cooling demand types supplied by network to substation
        substation_heating_systems = []
    else:
        substation_cooling_systems = []
        substation_heating_systems = ['ahu', 'aru', 'shu',
                                      'ww']  # list of heating demand types supplied by network to substation

    # combine into a dictionary to pass fewer arguments
    substation_systems = {'heating': substation_heating_systems, 'cooling': substation_cooling_systems}
    thermal_network_main(locator, network_type, network_name, file_type, set_diameter, config, substation_systems)

class Plots(object):

    def __init__(self, locator, individual, generation, individual_pointer, generation_pointer, config, output_type_network, category):
        # local variables
        self.locator = locator
        self.individual = individual
        self.config = config
        self.category = category
        self.generation = generation
        self.individual_pointer = individual_pointer
        self.generation_pointer = generation_pointer
        self.output_type_network = output_type_network
        # fields of loads in the systems of heating, cooling and electricity
        self.analysis_fields_electricity_loads_heating = ['Electr_netw_total_W', "E_HPSew_req_W", "E_HPLake_req_W",
                                                  "E_GHP_req_W",
                                                  "E_BaseBoiler_req_W",
                                                  "E_PeakBoiler_req_W",
                                                  "E_AddBoiler_req_W",
                                                  "E_aux_storage_solar_and_heat_recovery_req_W",
                                                  "E_total_req_W"]
        self.analysis_fields_electricity_loads_cooling = ["E_total_req_W"]
        self.analysis_fields_heating_loads = ['Q_DHNf_W']
        self.analysis_fields_cooling_loads = ['Q_total_cooling_W']
        self.analysis_fields_heating = ["Q_PVT_to_directload_W",
                                        "Q_SC_ET_to_directload_W",
                                        "Q_SC_FP_to_directload_W",
                                        "Q_server_to_directload_W",
                                        "Q_compair_to_directload_W",
                                        "Q_from_storage_used_W",
                                        "Q_HPLake_W",
                                        "Q_HPSew_W",
                                        "Q_GHP_W",
                                        "Q_CHP_W",
                                        "Q_Furnace_W",
                                        "Q_BaseBoiler_W",
                                        "Q_PeakBoiler_W",
                                        "Q_AddBoiler_W"]
        self.analysis_fields_heating_storage_charging = ["Q_PVT_to_storage_W",
                                                         "Q_SC_ET_to_storage_W",
                                                         "Q_SC_FP_to_storage_W",
                                                         "Q_server_to_storage_W"]
        self.analysis_fields_cost_cooling_centralized = ["Capex_a_ACH",
                                                   "Capex_a_CCGT",
                                                   "Capex_a_CT",
                                                   "Capex_a_Tank",
                                                   "Capex_a_VCC",
                                                   "Capex_a_VCC_backup",
                                                   "Capex_a_pump",
                                                   "Opex_var_ACH",
                                                   "Opex_var_CCGT",
                                                   "Opex_var_CT",
                                                   "Opex_var_Lake",
                                                   "Opex_var_VCC",
                                                   "Opex_var_VCC_backup",
                                                   "Opex_var_pump",
                                                   "Electricity_Costs"]
        self.analysis_fields_heating_storage_discharging = ["Q_from_storage_used_W"]
        self.analysis_fields_heating_storage_status = ["Q_storage_content_W"]
        self.analysis_fields_cooling = ['Q_from_Lake_W',
                                        'Q_from_VCC_W',
                                        'Q_from_ACH_W',
                                        'Q_from_VCC_backup_W',
                                        'Q_from_storage_tank_W']
        self.analysis_fields_electricity_heating = ["E_PV_to_directload_W",
                                            "E_PVT_to_directload_W",
                                            "E_CHP_to_directload_W",
                                            "E_Furnace_to_directload_W",
                                            "E_PV_to_grid_W",
                                            "E_PVT_to_grid_W",
                                            "E_CHP_to_grid_W",
                                            "E_Furnace_to_grid_W",
                                                    "E_from_grid_W"]
        self.analysis_fields_electricity_cooling = ["E_CHP_to_directload_W",
                                                    "E_PV_to_directload_W",
                                                    "E_from_grid_W",
                                                    "E_CHP_to_grid_W",
                                                    "E_PV_to_grid_W"]
        self.renewable_sources_fields = ['Base_boiler_BG_capacity_W', 'CHP_BG_capacity_W',
                                         'Furnace_dry_capacity_W', 'Furnace_wet_capacity_W',
                                         'GHP_capacity_W', 'HP_Lake_capacity_W', 'HP_Sewage_capacity_W',
                                         'PVT_capacity_W', 'PV_capacity_W', 'Peak_boiler_BG_capacity_W',
                                         'SC_ET_capacity_W', 'SC_FP_capacity_W',
                                         'Disconnected_Boiler_BG_capacity_W',
                                         'Disconnected_FC_capacity_W',
                                         'Disconnected_GHP_capacity_W']
        self.cost_analysis_cooling_fields = ['Capex_a_ACH', 'Capex_a_CCGT', 'Capex_a_CT', 'Capex_a_Tank', 'Capex_a_VCC',
                                             'Capex_a_VCC_backup', 'Capex_pump', 'Opex_fixed_ACH', 'Opex_fixed_CCGT',
                                             'Opex_fixed_CT', 'Opex_fixed_Tank', 'Opex_fixed_VCC',
                                             'Opex_fixed_VCC_backup', 'Opex_fixed_pump',
                                             'Opex_var_Lake', 'Opex_var_VCC', 'Opex_var_ACH',
                                             'Opex_var_VCC_backup', 'Opex_var_CT', 'Opex_var_CCGT']

        self.data_processed = preprocessing_generations_data(self.locator, self.generation)
        self.data_processed_individual = self.preprocessing_individual_data(self.locator,
                                                                            self.data_processed['generation'],
                                                                            self.individual, self.generation,
                                                                            self.individual_pointer, self.generation_pointer,
                                                                            self.config)
        self.data_processed_cost_centralized = self.preprocessing_individual_data_cost_centralized(self.locator,
                                                                                                   self.data_processed['generation'],
                                                                                                   self.individual, self.generation,
                                                                                                   self.individual_pointer, self.generation_pointer,
                                                                                                   self.config, self.output_type_network)
        self.data_processed_cost_decentralized = self.preprocessing_individual_data_decentralized(self.locator,
                                                                                                  self.data_processed[
                                                                                                      'generation'],
                                                                                                  self.individual, self.generation,
                                                                                                  self.individual_pointer, self.generation_pointer,
                                                                                                  self.config, self.category)
        self.data_processed_imports_exports = self.preprocessing_import_exports(self.locator, self.generation,
                                                                                self.individual, self.generation_pointer, self.individual_pointer, config)
        self.data_energy_mix = self.preprocessing_energy_mix(self.locator, self.generation, self.individual, self.generation_pointer, self.individual_pointer, self.output_type_network)



   

    def preprocessing_individual_data(self, locator, data_raw, individual, generation, individual_pointer, generation_pointer, config):

        # get netwoork name
        string_network = data_raw['network'].loc[individual].values[0]
        total_demand = pd.read_csv(locator.get_total_demand())
        building_names = total_demand.Name.values

        # get data about hourly demands in these buildings
        building_demands_df = pd.read_csv(locator.get_optimization_network_results_summary(string_network)).set_index(
            "DATE")

        # get data about the dispatch patterns of these buildings
        individual_barcode_list = data_raw['individual_barcode'].loc[individual].values[0]

        # The current structure of CEA has the following columns saved, in future, this will be slightly changed and
        # correspondingly these columns_of_saved_files needs to be changed
        columns_of_saved_files = ['CHP/Furnace', 'CHP/Furnace Share', 'Base Boiler',
                                  'Base Boiler Share', 'Peak Boiler', 'Peak Boiler Share',
                                  'Heating Lake', 'Heating Lake Share', 'Heating Sewage', 'Heating Sewage Share', 'GHP',
                                  'GHP Share',
                                  'Data Centre', 'Compressed Air', 'PV', 'PV Area Share', 'PVT', 'PVT Area Share', 'SC_ET',
                                  'SC_ET Area Share', 'SC_FP', 'SC_FP Area Share', 'DHN Temperature', 'DHN unit configuration',
                                  'Lake Cooling', 'Lake Cooling Share', 'VCC Cooling', 'VCC Cooling Share',
                                  'Absorption Chiller', 'Absorption Chiller Share', 'Storage', 'Storage Share',
                                  'DCN Temperature', 'DCN unit configuration']
        for i in building_names:  # DHN
            columns_of_saved_files.append(str(i) + ' DHN')

        for i in building_names:  # DCN
            columns_of_saved_files.append(str(i) + ' DCN')


        df_current_individual = pd.DataFrame(np.zeros(shape = (1, len(columns_of_saved_files))), columns=columns_of_saved_files)
        for i, ind in enumerate((columns_of_saved_files)):
            df_current_individual[ind] = individual_barcode_list[i]

        individual_number = individual_pointer
        # get data about the dispatch patterns of these buildings (main units)
        if config.plots_supply_system.network_type == 'DH':
            data_dispatch_path = os.path.join(
                locator.get_optimization_slave_heating_activation_pattern(individual_number, generation_pointer))
            df_heating = pd.read_csv(data_dispatch_path).set_index("DATE")

            data_dispatch_path = os.path.join(
                locator.get_optimization_slave_electricity_activation_pattern_heating(individual_number, generation_pointer))
            df_electricity = pd.read_csv(data_dispatch_path).set_index("DATE")

            # get data about the dispatch patterns of these buildings (storage)
            data_storage_path = os.path.join(
                locator.get_optimization_slave_storage_operation_data(individual_number, generation_pointer))
            df_SO = pd.read_csv(data_storage_path).set_index("DATE")

            # join into one database
            data_processed = df_heating.join(df_electricity).join(df_SO).join(building_demands_df)

        elif config.plots_supply_system.network_type == 'DC':
            data_dispatch_path = os.path.join(
                locator.get_optimization_slave_cooling_activation_pattern(individual_number, generation_pointer))
            df_cooling = pd.read_csv(data_dispatch_path).set_index("DATE")

            data_dispatch_path = os.path.join(
                locator.get_optimization_slave_electricity_activation_pattern_cooling(individual_number, generation_pointer))
            df_electricity = pd.read_csv(data_dispatch_path).set_index("DATE")

            # join into one database
            data_processed = df_cooling.join(building_demands_df).join(df_electricity)

        return data_processed

    def preprocessing_individual_data_cost_centralized(self, locator, data_raw, individual, generation, individual_pointer, generation_pointer, config, network_type):

        data_processed = processing_mcda_data(config, data_raw, generation, generation_pointer, individual,
                                                   individual_pointer, locator, network_type)

        return data_processed

    def preprocessing_individual_data_decentralized(self, locator, data_raw, individual, generation, individual_pointer, generation_pointer, config, category):

        total_demand = pd.read_csv(locator.get_total_demand())
        building_names = total_demand.Name.values

        df_all_generations = pd.read_csv(locator.get_optimization_all_individuals())

        # The current structure of CEA has the following columns saved, in future, this will be slightly changed and
        # correspondingly these columns_of_saved_files needs to be changed
        columns_of_saved_files = ['CHP/Furnace', 'CHP/Furnace Share', 'Base Boiler',
                                  'Base Boiler Share', 'Peak Boiler', 'Peak Boiler Share',
                                  'Heating Lake', 'Heating Lake Share', 'Heating Sewage', 'Heating Sewage Share', 'GHP',
                                  'GHP Share',
                                  'Data Centre', 'Compressed Air', 'PV', 'PV Area Share', 'PVT', 'PVT Area Share',
                                  'SC_ET',
                                  'SC_ET Area Share', 'SC_FP', 'SC_FP Area Share', 'DHN Temperature',
                                  'DHN unit configuration',
                                  'Lake Cooling', 'Lake Cooling Share', 'VCC Cooling', 'VCC Cooling Share',
                                  'Absorption Chiller', 'Absorption Chiller Share', 'Storage', 'Storage Share',
                                  'DCN Temperature', 'DCN unit configuration']
        for i in building_names:  # DHN
            columns_of_saved_files.append(str(i) + ' DHN')

        for i in building_names:  # DCN
            columns_of_saved_files.append(str(i) + ' DCN')

        column_names_decentralized = []
        if config.plots_supply_system.network_type == 'DH':
            data_dispatch_path = os.path.join(
                locator.get_optimization_decentralized_folder_building_result_heating(building_names[0]))
            df_heating_costs = pd.read_csv(data_dispatch_path)
            column_names = df_heating_costs.columns.values
            column_names = column_names[1:]
            for i in building_names:
                for j in range(len(column_names)):
                    column_names_decentralized.append(str(i) + " " + column_names[j])

            data_processed = pd.DataFrame(np.zeros([1, len(column_names_decentralized)]),
                                          columns=column_names_decentralized)

        elif config.plots_supply_system.network_type == 'DC':
            data_dispatch_path = os.path.join(
                locator.get_optimization_decentralized_folder_building_result_cooling(building_names[0], 'AHU_ARU_SCU'))
            df_cooling_costs = pd.read_csv(data_dispatch_path)
            column_names = df_cooling_costs.columns.values
            for i in building_names:
                for j in range(len(column_names)):
                    column_names_decentralized.append(str(i) + " " + column_names[j])

            data_processed = pd.DataFrame(np.zeros([1, len(column_names_decentralized)]),
                                          columns=column_names_decentralized)


        individual_barcode_list = data_raw['individual_barcode'].loc[individual].values[0]
        df_current_individual = pd.DataFrame(np.zeros(shape=(1, len(columns_of_saved_files))),
                                             columns=columns_of_saved_files)
        for i, ind in enumerate((columns_of_saved_files)):
            df_current_individual[ind] = individual_barcode_list[i]

        generation_number = generation_pointer
        individual_number = individual_pointer

        df_decentralized = df_all_generations[df_all_generations['generation'] == generation_number]
        df_decentralized = df_decentralized[df_decentralized['individual'] == individual_number]


        if config.plots_supply_system.network_type == 'DH':
            for i in building_names:  # DHN
                if df_decentralized[str(i) + ' DHN'].values[0] == 0:
                    data_dispatch_path = os.path.join(
                        locator.get_optimization_decentralized_folder_building_result_heating(i))
                    df_heating_costs = pd.read_csv(data_dispatch_path)
                    df_heating_costs = df_heating_costs[df_heating_costs["Best configuration"] == 1]
                    for j in range(len(column_names)):
                        name_of_column = str(i) + " " + column_names[j]
                        data_processed.loc[0][name_of_column] = df_heating_costs[column_names[j]].values


        elif config.plots_supply_system.network_type == 'DC':
            for i in building_names:  # DCN
                if df_decentralized[str(i) + ' DCN'].values[0] == 0:
                    data_dispatch_path = os.path.join(
                        locator.get_optimization_decentralized_folder_building_result_cooling(i, 'AHU_ARU_SCU'))
                    df_cooling_costs = pd.read_csv(data_dispatch_path)
                    df_cooling_costs = df_cooling_costs[df_cooling_costs["Best configuration"] == 1]
                    for j in range(len(column_names)):
                        name_of_column = str(i) + " " + column_names[j]
                        data_processed.loc[0][name_of_column] = df_cooling_costs[column_names[j]].values

        return data_processed

    def preprocessing_create_thermal_network_layout(self, config, locator, output_name_network, output_type_network, buildings_data):
        from cea.technologies.thermal_network.network_layout.main import network_layout
        buildings_data = buildings_data.loc[buildings_data["Type"]=="CENTRALIZED"]
        buildings_connected = buildings_data.Name.values

        # configure layout script to create the new network adn store in the folder inputs.
        config.restricted_to = None  # FIXME: remove this later
        config.network_layout.network_type = output_type_network
        config.network_layout.create_plant = True
        config.network_layout.buildings = buildings_connected
<<<<<<< HEAD
        network_layout(config, locator, config.network_layout.buildings, output_name_network) #FIXME: change to match new inputs
=======
        network_layout(config, locator, config.network_layout.buildings, output_name_network)
>>>>>>> 2a2f04de


    def preprocessing_import_exports(self, locator, generation, individual, generation_pointer, individual_pointer, config):

        data_imports_exports_electricity_W = electricity_calculations_of_all_buildings(generation_pointer,
                                                                                       individual_pointer, locator,
                                                                                       config,,
        data_imports_natural_gas_W = natural_gas_imports(generation_pointer, individual_pointer, locator, config)

        return  {"E_hourly_Wh":data_imports_exports_electricity_W, "E_yearly_Wh": data_imports_exports_electricity_W.sum(axis=0),
                 "NG_hourly_Wh": data_imports_natural_gas_W,
                 "NG_yearly_Wh": data_imports_natural_gas_W.sum(axis=0)}

    def preprocessing_energy_mix(self, locator, generation, individual, generation_pointer, individual_pointer, network_type):

        data_energy_mix_MWhyr = energy_mix_based_on_technologies_script(generation_pointer, individual_pointer, locator, network_type)

        return  {"yearly_MWh": data_energy_mix_MWhyr}

    def preprocessing_capacities_installed(self, locator, generation, individual, generation_pointer, individual_pointer, output_type_network, config):

        data_capacities_installed, building_connectivity = supply_system_configuration(generation_pointer, individual_pointer, locator, output_type_network, config)

        return {"capacities": data_capacities_installed, "building_connectivity":building_connectivity}

    def erase_zeros(self, data, fields):
        analysis_fields_no_zero = []
        for field in fields:
            if isinstance(data[field], float):
                sum = data[field]
            else:
                sum = data[field].sum()
            if not np.isclose(sum, 0.0):
                analysis_fields_no_zero += [field]
        return analysis_fields_no_zero

    def individual_heating_dispatch_curve(self, category):
        title = 'Dispatch curve for configuration' + self.individual + " in generation " + str(self.generation)
        output_path = self.locator.get_timeseries_plots_file(
            'gen' + str(self.generation) + '_' + self.individual + '_centralized_heating_dispatch_curve', category)
        anlysis_fields_loads = self.analysis_fields_heating_loads
        data = self.data_processed_individual
        plot = individual_activation_curve(data, anlysis_fields_loads, self.analysis_fields_heating, title, output_path)
        return plot

    def individual_heating_storage_dispatch_curve(self, category):
        title = 'Dispatch curve for configuration ' + self.individual + " in generation " + str(
            self.generation)
        output_path = self.locator.get_timeseries_plots_file(
            'gen' + str(self.generation) + '_' + self.individual + '_centralized_heating_storage_dispatch_curve', category)
        analysis_fields_charging = self.analysis_fields_heating_storage_charging
        analysis_fields_discharging = self.analysis_fields_heating_storage_discharging
        analysis_fields_status = self.analysis_fields_heating_storage_status
        data = self.data_processed_individual.copy()
        plot = thermal_storage_activation_curve(data, analysis_fields_charging, analysis_fields_discharging,
                                                analysis_fields_status, title, output_path)
        return plot

    def individual_electricity_dispatch_curve_heating(self, category):
        title = 'Dispatch curve for configuration ' + self.individual + " in generation " + str(self.generation)
        output_path = self.locator.get_timeseries_plots_file(
            'gen' + str(self.generation) + '_' + self.individual + '_centralized_electricity_dispatch_curve', category)
        anlysis_fields_loads = self.analysis_fields_electricity_loads_heating
        data = self.data_processed_imports_exports["E_hourly_Wh"].copy()
        data.set_index("DATE")
        plot = individual_activation_curve(data, anlysis_fields_loads, self.analysis_fields_electricity_heating, title,
                                           output_path)
        return plot

    def individual_electricity_dispatch_curve_cooling(self, category):
        title = 'Dispatch curve for ' + self.individual + " in generation " + str(self.generation)
        output_path = self.locator.get_timeseries_plots_file(
            'gen' + str(self.generation) + '_' + self.individual + '_centralized_electricity_dispatch_curve', category)
        anlysis_fields_loads = self.analysis_fields_electricity_loads_cooling
        data = self.data_processed_imports_exports["E_hourly_Wh"].copy()
        data_indexed = data.set_index("DATE")
        analysis_fields_clean = self.erase_zeros(data_indexed, self.analysis_fields_electricity_cooling)
        plot = individual_activation_curve(data_indexed, anlysis_fields_loads, analysis_fields_clean, title,
                                           output_path)
        return plot

    def individual_cooling_dispatch_curve(self, category):
        title = 'Dispatch curve for ' + self.individual + " in generation " + str(self.generation)
        output_path = self.locator.get_timeseries_plots_file(
            'gen' + str(self.generation) + '_' + self.individual + '_centralized_cooling_dispatch_curve', category)
        data = self.data_processed_individual.copy()
        anlysis_fields_loads = self.analysis_fields_cooling_loads
        analysis_fields_clean = self.erase_zeros(data, self.analysis_fields_cooling)
        plot = individual_activation_curve(data, anlysis_fields_loads, analysis_fields_clean, title, output_path)
        return plot

    def cost_analysis_cooling_decentralized(self, config, category):
        data = self.data_processed_cost_decentralized
        output_path = self.locator.get_timeseries_plots_file(
            'gen' + str(self.generation) + '_' + self.individual + '_decentralized_costs_per_generation_unit', category)
        plot = cost_analysis_curve_decentralized(data, self.locator, self.generation, self.individual, config, output_path)
        return plot

    def cost_analysis_heating_decentralized(self, config, category):

        data = self.data_processed_cost_decentralized
        output_path = self.locator.get_timeseries_plots_file(
            'gen' + str(self.generation) + '_' + self.individual + '_decentralized_costs_per_generation_unit', category)
        plot = cost_analysis_curve_decentralized(data, self.locator, self.generation, self.individual, config, output_path)
        return plot

    def pie_import_exports(self, category):
        title = 'Imports vs exports in ' + self.individual + " in generation " + str(self.generation)
        output_path = self.locator.get_timeseries_plots_file(
            'gen' + str(self.generation) + '_' + self.individual + '_pie_import_exports', category)
        anlysis_fields = ["E_from_grid_W", ##TODO: get values for imports of gas etc..Low priority
                          "E_CHP_to_grid_W",
                          "E_PV_to_grid_W",
                          "NG_used_CCGT_W"]
        data = self.data_processed_imports_exports["E_yearly_Wh"].copy()
        data = data.append(self.data_processed_imports_exports['NG_yearly_Wh'].copy())
        data = data[anlysis_fields]/1000000 ## convert to MWh/yr
        analysis_fields_clean = self.erase_zeros(data, anlysis_fields)
        plot = pie_chart(data, analysis_fields_clean, title, output_path)

        return plot

    def bar_total_costs(self, category):
        title = 'CAPEX vs OPEX for ' + self.individual + " in generation " + str(self.generation)
        output_path = self.locator.get_timeseries_plots_file(
            'gen' + str(self.generation) + '_' + self.individual + '_bar_costs', category)
        anlysis_fields = ["Opex_Centralized",
                          "Capex_Centralized",
                          "Capex_Decentralized",
                          "Opex_Decentralized"]
        data = self.data_processed_cost_centralized.copy()
        analysis_fields_clean = self.erase_zeros(data, anlysis_fields)
        plot = bar_chart_costs(data.iloc[0], analysis_fields_clean, title, output_path)
        return plot

    def pie_energy_supply_mix(self, category):
        title = 'Energy supply mix of ' + self.individual + " in generation " + str(self.generation)
        output_path = self.locator.get_timeseries_plots_file(
            'gen' + str(self.generation) + '_' + self.individual + '_pie_energy_supply_mix', category)
        anlysis_fields = ["E_PV_to_directload_MWhyr",
                          "GRID_MWhyr",
                          "NG_CCGT_MWhyr",
                          ]
        data = self.data_energy_mix["yearly_MWh"].copy()
        analysis_fields_clean = self.erase_zeros(data, anlysis_fields)
        plot = pie_chart(data.iloc[0], analysis_fields_clean, title, output_path)
        return plot

    def map_location_size_customers_energy_system(self, output_type_network, category):
        title = 'Energy system map for %s in generation %s' % (self.individual, self.generation)
        output_path = self.locator.get_timeseries_plots_file('gen' + str(self.generation) + '_' + self.individual + '_energy_system_map', category)
        output_name_network = "gen%s_%s" % (self.generation, self.individual)
        data_processed_capacities_installed = self.preprocessing_capacities_installed(self.locator,
                                                                                           self.generation,
                                                                                           self.individual,
                                                                                           self.generation_pointer,
                                                                                           self.individual_pointer,
                                                                                           self.output_type_network,
                                                                                           self.config)
        data = data_processed_capacities_installed["capacities"]
        buildings_connected = data_processed_capacities_installed["building_connectivity"]
        analysis_fields = data.columns.values
        analysis_fields_clean = self.erase_zeros(data, analysis_fields)
        self.preprocessing_create_thermal_network_layout(self.config, self.locator, output_name_network, output_type_network,
                                                          buildings_connected)

        plot = map_chart(data, self.locator, analysis_fields_clean, title, output_path,
                         output_name_network, output_type_network,
                         buildings_connected)
        return plot

    def impact_in_the_local_grid (self, category):
        title = 'Likelihood ramp-up/ramp-down hours in ' + self.individual + " in generation " + str(self.generation)
        output_path = self.locator.get_timeseries_plots_file(
            'gen' + str(self.generation) + '_' + self.individual + '_likelihood_ramp-up_ramp_down', category)

        anlysis_fields = ["E_total_to_grid_W_negative",
                          "E_from_grid_W",]
        data = self.data_processed_imports_exports["E_hourly_Wh"].copy()
        analysis_fields_clean = self.erase_zeros(data, anlysis_fields)
        plot = likelihood_chart(data, analysis_fields_clean, title, output_path)
        return plot

def preprocessing_generations_data(locator, generation):

    with open(locator.get_optimization_checkpoint(generation), "rb") as fp:
        data = json.load(fp)
    # get lists of data for performance values of the population
    costs_Mio = [round(objectives[0] / 1000000, 2) for objectives in
                 data['population_fitness']]  # convert to millions
    emissions_ton = [round(objectives[1] / 1000000, 2) for objectives in
                     data['population_fitness']]  # convert to tons x 10^3
    prim_energy_GJ = [round(objectives[2] / 1000000, 2) for objectives in
                      data['population_fitness']]  # convert to gigajoules x 10^3
    individual_names = ['ind' + str(i) for i in range(len(costs_Mio))]

    df_population = pd.DataFrame({'Name': individual_names, 'costs_Mio': costs_Mio,
                                  'emissions_ton': emissions_ton, 'prim_energy_GJ': prim_energy_GJ
                                  }).set_index("Name")

    individual_barcode = [[str(ind) if type(ind) == float else str(ind) for ind in
                           individual] for individual in data['population']]
    def_individual_barcode = pd.DataFrame({'Name': individual_names,
                                           'individual_barcode': individual_barcode}).set_index("Name")

    # get lists of data for performance values of the population (hall_of_fame
    costs_Mio_HOF = [round(objectives[0] / 1000000, 2) for objectives in
                     data['halloffame_fitness']]  # convert to millions
    emissions_ton_HOF = [round(objectives[1] / 1000000, 2) for objectives in
                         data['halloffame_fitness']]  # convert to tons x 10^3
    prim_energy_GJ_HOF = [round(objectives[2] / 1000000, 2) for objectives in
                          data['halloffame_fitness']]  # convert to gigajoules x 10^3
    individual_names_HOF = ['ind' + str(i) for i in range(len(costs_Mio_HOF))]
    df_halloffame = pd.DataFrame({'Name': individual_names_HOF, 'costs_Mio': costs_Mio_HOF,
                                  'emissions_ton': emissions_ton_HOF,
                                  'prim_energy_GJ': prim_energy_GJ_HOF}).set_index("Name")

    # get dataframe with capacity installed per individual
    for i, individual in enumerate(individual_names):
        dict_capacities = data['capacities'][i]
        dict_network = data['disconnected_capacities'][i]["network"]
        list_dict_disc_capacities = data['disconnected_capacities'][i]["disconnected_capacity"]
        for building, dict_disconnected in enumerate(list_dict_disc_capacities):
            if building == 0:
                df_disc_capacities = pd.DataFrame(dict_disconnected, index=[dict_disconnected['building_name']])
            else:
                df_disc_capacities = df_disc_capacities.append(
                    pd.DataFrame(dict_disconnected, index=[dict_disconnected['building_name']]))
        df_disc_capacities = df_disc_capacities.set_index('building_name')
        dict_disc_capacities = df_disc_capacities.sum(axis=0).to_dict()  # series with sum of capacities

        if i == 0:
            df_disc_capacities_final = pd.DataFrame(dict_disc_capacities, index=[individual])
            df_capacities = pd.DataFrame(dict_capacities, index=[individual])
            df_network = pd.DataFrame({"network": dict_network}, index=[individual])
        else:
            df_capacities = df_capacities.append(pd.DataFrame(dict_capacities, index=[individual]))
            df_network = df_network.append(pd.DataFrame({"network": dict_network}, index=[individual]))
            df_disc_capacities_final = df_disc_capacities_final.append(
                pd.DataFrame(dict_disc_capacities, index=[individual]))

    data_processed = {'population': df_population, 'halloffame': df_halloffame, 'capacities_W': df_capacities,
         'disconnected_capacities_W': df_disc_capacities_final, 'network': df_network,
         'spread': data['spread'], 'euclidean_distance': data['euclidean_distance'],
         'individual_barcode': def_individual_barcode}

    return {'generation':data_processed}

def processing_mcda_data(config, data_raw, generation, generation_pointer, individual, individual_pointer,
                         locator, network_type):
    total_demand = pd.read_csv(locator.get_total_demand())
    building_names = total_demand.Name.values
    preprocessing_costs = pd.read_csv(locator.get_preprocessing_costs())
    # The current structure of CEA has the following columns saved, in future, this will be slightly changed and
    # correspondingly these columns_of_saved_files needs to be changed
    columns_of_saved_files = ['CHP/Furnace', 'CHP/Furnace Share', 'Base Boiler',
                              'Base Boiler Share', 'Peak Boiler', 'Peak Boiler Share',
                              'Heating Lake', 'Heating Lake Share', 'Heating Sewage', 'Heating Sewage Share', 'GHP',
                              'GHP Share',
                              'Data Centre', 'Compressed Air', 'PV', 'PV Area Share', 'PVT', 'PVT Area Share',
                              'SC_ET',
                              'SC_ET Area Share', 'SC_FP', 'SC_FP Area Share', 'DHN Temperature',
                              'DHN unit configuration',
                              'Lake Cooling', 'Lake Cooling Share', 'VCC Cooling', 'VCC Cooling Share',
                              'Absorption Chiller', 'Absorption Chiller Share', 'Storage', 'Storage Share',
                              'DCN Temperature', 'DCN unit configuration']
    for i in building_names:  # DHN
        columns_of_saved_files.append(str(i) + ' DHN')
    for i in building_names:  # DCN
        columns_of_saved_files.append(str(i) + ' DCN')
    individual_index = data_raw['individual_barcode'].index.values
    if network_type == 'DH':
        data_dispatch_path = os.path.join(
            locator.get_optimization_slave_investment_cost_detailed(1, 1))
        df_heating_costs = pd.read_csv(data_dispatch_path)
        column_names = df_heating_costs.columns.values
        column_names = np.append(column_names, ['Opex_HP_Sewage', 'Opex_HP_Lake', 'Opex_GHP', 'Opex_CHP_BG',
                                                'Opex_CHP_NG', 'Opex_Furnace_wet', 'Opex_Furnace_dry',
                                                'Opex_BaseBoiler_BG', 'Opex_BaseBoiler_NG', 'Opex_PeakBoiler_BG',
                                                'Opex_PeakBoiler_NG', 'Opex_BackupBoiler_BG',
                                                'Opex_BackupBoiler_NG',
                                                'Capex_SC', 'Capex_PVT', 'Capex_Boiler_backup', 'Capex_storage_HEX',
                                                'Capex_furnace', 'Capex_Boiler', 'Capex_Boiler_peak', 'Capex_Lake',
                                                'Capex_CHP',
                                                'Capex_Sewage', 'Capex_pump', 'Opex_Total', 'Capex_Total',
                                                'Capex_Boiler_Total',
                                                'Opex_Boiler_Total', 'Opex_CHP_Total', 'Opex_Furnace_Total',
                                                'Disconnected_costs',
                                                'Capex_Decentralized', 'Opex_Decentralized', 'Capex_Centralized',
                                                'Opex_Centralized', 'Electricity_Costs', 'Process_Heat_Costs'])

        data_processed = pd.DataFrame(np.zeros([len(data_raw['individual_barcode']), len(column_names)]),
                                      columns=column_names)

    elif network_type == 'DC':
        data_dispatch_path = os.path.join(
            locator.get_optimization_slave_investment_cost_detailed_cooling(1, 1))
        df_cooling_costs = pd.read_csv(data_dispatch_path)
        column_names = df_cooling_costs.columns.values
        column_names = np.append(column_names,
                                 ['Opex_var_ACH', 'Opex_var_CCGT', 'Opex_var_CT', 'Opex_var_Lake', 'Opex_var_VCC',
                                  'Opex_var_PV',
                                  'Opex_var_VCC_backup', 'Capex_a_ACH', 'Capex_a_CCGT', 'Capex_a_CT', 'Capex_a_Tank',
                                  'Capex_a_VCC', 'Capex_a_PV',
                                  'Capex_a_VCC_backup', 'Capex_a_pump', 'Opex_Total', 'Capex_Total', 'Opex_var_pumps',
                                  'Disconnected_costs',
                                  'Capex_Decentralized', 'Opex_Decentralized', 'Capex_Centralized',
                                  'Opex_Centralized', 'Electricitycosts_for_hotwater',
                                  'Electricitycosts_for_appliances', 'Process_Heat_Costs', 'Network_costs', 'Substation_costs'])

        data_processed = pd.DataFrame(np.zeros([1, len(column_names)]), columns=column_names)
    individual_barcode_list = data_raw['individual_barcode'].loc[individual].values[0]
    df_current_individual = pd.DataFrame(np.zeros(shape=(1, len(columns_of_saved_files))),
                                         columns=columns_of_saved_files)
    for i, ind in enumerate((columns_of_saved_files)):
        df_current_individual[ind] = individual_barcode_list[i]
    generation_number = generation_pointer
    individual_number = individual_pointer
    data_mcda = pd.read_csv(locator.get_multi_criteria_analysis(generation))
    if network_type == 'DH':
        data_dispatch_path = os.path.join(
            locator.get_optimization_slave_investment_cost_detailed(individual_number, generation_number))
        df_heating_costs = pd.read_csv(data_dispatch_path)

        data_dispatch_path = os.path.join(
            locator.get_optimization_slave_heating_activation_pattern(individual_number, generation_number))
        df_heating = pd.read_csv(data_dispatch_path).set_index("DATE")

        for column_name in df_heating_costs.columns.values:
            data_processed.loc[0][column_name] = df_heating_costs[column_name].values

        data_processed.loc[0]['Opex_HP_Sewage'] = np.sum(df_heating['Opex_var_HP_Sewage'])
        data_processed.loc[0]['Opex_HP_Lake'] = np.sum(df_heating['Opex_var_HP_Lake'])
        data_processed.loc[0]['Opex_GHP'] = np.sum(df_heating['Opex_var_GHP'])
        data_processed.loc[0]['Opex_CHP_BG'] = np.sum(df_heating['Opex_var_CHP_BG'])
        data_processed.loc[0]['Opex_CHP_NG'] = np.sum(df_heating['Opex_var_CHP_NG'])
        data_processed.loc[0]['Opex_Furnace_wet'] = np.sum(df_heating['Opex_var_Furnace_wet'])
        data_processed.loc[0]['Opex_Furnace_dry'] = np.sum(df_heating['Opex_var_Furnace_dry'])
        data_processed.loc[0]['Opex_BaseBoiler_BG'] = np.sum(df_heating['Opex_var_BaseBoiler_BG'])
        data_processed.loc[0]['Opex_BaseBoiler_NG'] = np.sum(df_heating['Opex_var_BaseBoiler_NG'])
        data_processed.loc[0]['Opex_PeakBoiler_BG'] = np.sum(df_heating['Opex_var_PeakBoiler_BG'])
        data_processed.loc[0]['Opex_PeakBoiler_NG'] = np.sum(df_heating['Opex_var_PeakBoiler_NG'])
        data_processed.loc[0]['Opex_BackupBoiler_BG'] = np.sum(df_heating['Opex_var_BackupBoiler_BG'])
        data_processed.loc[0]['Opex_BackupBoiler_NG'] = np.sum(df_heating['Opex_var_BackupBoiler_NG'])

        data_processed.loc[0]['Capex_SC'] = data_processed.loc[0]['Capex_a_SC'] + data_processed.loc[0][
            'Opex_fixed_SC']
        data_processed.loc[0]['Capex_PVT'] = data_processed.loc[0]['Capex_a_PVT'] + data_processed.loc[0][
            'Opex_fixed_PVT']
        data_processed.loc[0]['Capex_Boiler_backup'] = data_processed.loc[0]['Capex_a_Boiler_backup'] + \
                                                       data_processed.loc[0]['Opex_fixed_Boiler_backup']
        data_processed.loc[0]['Capex_storage_HEX'] = data_processed.loc[0]['Capex_a_storage_HEX'] + \
                                                     data_processed.loc[0]['Opex_fixed_storage_HEX']
        data_processed.loc[0]['Capex_furnace'] = data_processed.loc[0]['Capex_a_furnace'] + data_processed.loc[0][
            'Opex_fixed_furnace']
        data_processed.loc[0]['Capex_Boiler'] = data_processed.loc[0]['Capex_a_Boiler'] + data_processed.loc[0][
            'Opex_fixed_Boiler']
        data_processed.loc[0]['Capex_Boiler_peak'] = data_processed.loc[0]['Capex_a_Boiler_peak'] + \
                                                     data_processed.loc[0]['Opex_fixed_Boiler_peak']
        data_processed.loc[0]['Capex_Lake'] = data_processed.loc[0]['Capex_a_Lake'] + data_processed.loc[0][
            'Opex_fixed_Lake']
        data_processed.loc[0]['Capex_Sewage'] = data_processed.loc[0]['Capex_a_Sewage'] + data_processed.loc[0][
            'Opex_fixed_Boiler']
        data_processed.loc[0]['Capex_pump'] = data_processed.loc[0]['Capex_a_pump'] + data_processed.loc[0][
            'Opex_fixed_pump']
        data_processed.loc[0]['Capex_CHP'] = data_processed.loc[0]['Capex_a_CHP'] + data_processed.loc[0][
            'Opex_fixed_CHP']
        data_processed.loc[0]['Disconnected_costs'] = df_heating_costs['CostDiscBuild']

        data_processed.loc[0]['Capex_Boiler_Total'] = data_processed.loc[0]['Capex_Boiler'] + \
                                                      data_processed.loc[0][
                                                          'Capex_Boiler_peak'] + \
                                                      data_processed.loc[0][
                                                          'Capex_Boiler_backup']
        data_processed.loc[0]['Opex_Boiler_Total'] = data_processed.loc[0]['Opex_BackupBoiler_NG'] + \
                                                     data_processed.loc[0][
                                                         'Opex_BackupBoiler_BG'] + \
                                                     data_processed.loc[0][
                                                         'Opex_PeakBoiler_NG'] + \
                                                     data_processed.loc[0][
                                                         'Opex_PeakBoiler_BG'] + \
                                                     data_processed.loc[0][
                                                         'Opex_BaseBoiler_NG'] + \
                                                     data_processed.loc[0][
                                                         'Opex_BaseBoiler_BG']
        data_processed.loc[0]['Opex_CHP_Total'] = data_processed.loc[0]['Opex_CHP_NG'] + \
                                                  data_processed.loc[0][
                                                      'Opex_CHP_BG']

        data_processed.loc[0]['Opex_Furnace_Total'] = data_processed.loc[0]['Opex_Furnace_wet'] + \
                                                      data_processed.loc[0]['Opex_Furnace_dry']

        data_processed.loc[0]['Electricity_Costs'] = preprocessing_costs['elecCosts'].values[0]
        data_processed.loc[0]['Process_Heat_Costs'] = preprocessing_costs['hpCosts'].values[0]

        data_processed.loc[0]['Opex_Centralized'] \
            = data_processed.loc[0]['Opex_HP_Sewage'] + data_processed.loc[0]['Opex_HP_Lake'] + \
              data_processed.loc[0]['Opex_GHP'] + data_processed.loc[0]['Opex_CHP_BG'] + \
              data_processed.loc[0]['Opex_CHP_NG'] + data_processed.loc[0]['Opex_Furnace_wet'] + \
              data_processed.loc[0]['Opex_Furnace_dry'] + data_processed.loc[0]['Opex_BaseBoiler_BG'] + \
              data_processed.loc[0]['Opex_BaseBoiler_NG'] + data_processed.loc[0]['Opex_PeakBoiler_BG'] + \
              data_processed.loc[0]['Opex_PeakBoiler_NG'] + data_processed.loc[0]['Opex_BackupBoiler_BG'] + \
              data_processed.loc[0]['Opex_BackupBoiler_NG'] + \
              data_processed.loc[0]['Electricity_Costs'] + data_processed.loc[0][
                  'Process_Heat_Costs']

        data_processed.loc[0]['Capex_Centralized'] = data_processed.loc[0]['Capex_SC'] + \
                                                     data_processed.loc[0]['Capex_PVT'] + data_processed.loc[0][
                                                         'Capex_Boiler_backup'] + \
                                                     data_processed.loc[0]['Capex_storage_HEX'] + \
                                                     data_processed.loc[0]['Capex_furnace'] + \
                                                     data_processed.loc[0]['Capex_Boiler'] + data_processed.loc[0][
                                                         'Capex_Boiler_peak'] + \
                                                     data_processed.loc[0]['Capex_Lake'] + data_processed.loc[0][
                                                         'Capex_Sewage'] + \
                                                     data_processed.loc[0]['Capex_pump']

        data_processed.loc[0]['Capex_Decentralized'] = df_heating_costs['Capex_Disconnected']
        data_processed.loc[0]['Opex_Decentralized'] = df_heating_costs['Opex_Disconnected']
        data_processed.loc[0]['Capex_Total'] = data_processed.loc[0]['Capex_Centralized'] + data_processed.loc[0][
            'Capex_Decentralized']
        data_processed.loc[0]['Opex_Total'] = data_processed.loc[0]['Opex_Centralized'] + data_processed.loc[0][
            'Opex_Decentralized']

    elif network_type == 'DC':

        data_mcda_ind = data_mcda[data_mcda['individual'] == individual]

        for column_name in df_cooling_costs.columns.values:
            data_processed.loc[0][column_name] = df_cooling_costs[column_name].values

        data_processed.loc[0]['Opex_var_ACH'] = data_mcda_ind['Opex_total_ACH'].values[0] - \
                                                data_mcda_ind['Opex_fixed_ACH'].values[0]
        data_processed.loc[0]['Opex_var_CCGT'] = data_mcda_ind['Opex_total_CCGT'].values[0] - \
                                                 data_mcda_ind['Opex_fixed_CCGT'].values[0]
        data_processed.loc[0]['Opex_var_CT'] = data_mcda_ind['Opex_total_CT'].values[0] - \
                                               data_mcda_ind['Opex_fixed_CT'].values[0]
        data_processed.loc[0]['Opex_var_Lake'] = data_mcda_ind['Opex_total_Lake'].values[0] - \
                                                 data_mcda_ind['Opex_fixed_Lake'].values[0]
        data_processed.loc[0]['Opex_var_VCC'] = data_mcda_ind['Opex_total_VCC'].values[0] - \
                                                data_mcda_ind['Opex_fixed_VCC'].values[0]
        data_processed.loc[0]['Opex_var_VCC_backup'] = data_mcda_ind['Opex_total_VCC_backup'].values[0] - \
                                                       data_mcda_ind['Opex_fixed_VCC_backup'].values[0]
        data_processed.loc[0]['Opex_var_pumps'] = data_mcda_ind['Opex_var_pump'].values[0]
        data_processed.loc[0]['Opex_var_PV'] = data_mcda_ind['Opex_total_PV'].values[0] - \
                                               data_mcda_ind['Opex_fixed_PV'].values[0]

        data_processed.loc[0]['Capex_a_ACH'] = data_mcda_ind['Capex_a_ACH'].values[0] + \
                                              data_mcda_ind['Opex_fixed_ACH'].values[0]
        data_processed.loc[0]['Capex_a_CCGT'] = data_mcda_ind['Capex_a_CCGT'].values[0] + \
                                              data_mcda_ind['Opex_fixed_CCGT'].values[0]
        data_processed.loc[0]['Capex_a_CT'] = data_mcda_ind['Capex_a_CT'].values[0] + \
                                            data_mcda_ind['Opex_fixed_CT'].values[0]
        data_processed.loc[0]['Capex_a_Tank'] = data_mcda_ind['Capex_a_Tank'].values[0] + \
                                              data_mcda_ind['Opex_fixed_Tank'].values[0]
        data_processed.loc[0]['Capex_a_VCC'] = data_mcda_ind['Capex_a_VCC'].values[0] + \
                                              data_mcda_ind['Opex_fixed_VCC'].values[0]
        data_processed.loc[0]['Capex_a_VCC_backup'] = data_mcda_ind['Capex_a_VCC_backup'].values[0] + \
                                                    data_mcda_ind['Opex_fixed_VCC_backup'].values[0]
        data_processed.loc[0]['Capex_a_pump'] = data_mcda_ind['Capex_pump'].values[0] + \
                                                data_mcda_ind['Opex_fixed_pump'].values[0]
        data_processed.loc[0]['Capex_a_PV'] = data_mcda_ind['Capex_a_PV'].values[0]
        data_processed.loc[0]['Substation_costs'] = data_mcda_ind['Substation_costs'].values[0]
        data_processed.loc[0]['Network_costs'] = data_mcda_ind['Network_costs'].values[0]

        data_processed.loc[0]['Capex_Decentralized'] = data_mcda_ind['Capex_a_disconnected']
        data_processed.loc[0]['Opex_Decentralized'] = data_mcda_ind['Opex_total_disconnected']

        lca = lca_calculations(locator, config)

        data_processed.loc[0]['Electricitycosts_for_hotwater'] = data_mcda_ind['Electricity_for_hotwater_GW'].values[0] * 1000000000 * lca.ELEC_PRICE
        data_processed.loc[0]['Electricitycosts_for_appliances'] = data_mcda_ind['Electricity_for_appliances_GW'].values[0] * 1000000000 * lca.ELEC_PRICE
        data_processed.loc[0]['Process_Heat_Costs'] = preprocessing_costs['hpCosts'].values[0]

        data_processed.loc[0]['Opex_Centralized'] = data_processed.loc[0]['Opex_var_ACH'] + \
                                                    data_processed.loc[0]['Opex_var_CCGT'] + \
                                                    data_processed.loc[0]['Opex_var_CT'] + \
                                                    data_processed.loc[0]['Opex_var_Lake'] + \
                                                    data_processed.loc[0]['Opex_var_VCC'] + \
                                                    data_processed.loc[0]['Opex_var_VCC_backup'] + \
                                                    data_processed.loc[0]['Opex_var_pumps'] + \
                                                    data_processed.loc[0]['Electricitycosts_for_hotwater'] + \
                                                    data_processed.loc[0]['Electricitycosts_for_appliances'] + \
                                                    data_processed.loc[0]['Process_Heat_Costs'] + \
                                                    data_processed.loc[0]['Opex_var_PV']

        data_processed.loc[0]['Capex_Centralized'] = data_processed.loc[0]['Capex_a_ACH'][0] + \
                                                     data_processed.loc[0]['Capex_a_CCGT'][0] + \
                                                     data_processed.loc[0]['Capex_a_CT'][0] + \
                                                     data_processed.loc[0]['Capex_a_Tank'][0] + \
                                                     data_processed.loc[0]['Capex_a_VCC'][0] + \
                                                     data_processed.loc[0]['Capex_a_VCC_backup'][0] + \
                                                     data_processed.loc[0]['Capex_a_pump'] + \
                                                     data_processed.loc[0]['Opex_fixed_ACH'] + \
                                                     data_processed.loc[0]['Opex_fixed_CCGT'] + \
                                                     data_processed.loc[0]['Opex_fixed_CT'] + \
                                                     data_processed.loc[0]['Opex_fixed_Tank'] + \
                                                     data_processed.loc[0]['Opex_fixed_VCC'] + \
                                                     data_processed.loc[0]['Opex_fixed_VCC_backup'] + \
                                                     data_processed.loc[0]['Opex_fixed_pump'] + \
                                                     data_processed.loc[0]['Capex_a_PV'] + \
                                                     data_processed.loc[0]['Network_costs'] + \
                                                     data_processed.loc[0]['Substation_costs']

        data_processed.loc[0]['Capex_Total'] = data_processed.loc[0]['Capex_Centralized'] + data_processed.loc[0][
            'Capex_Decentralized']
        data_processed.loc[0]['Opex_Total'] = data_processed.loc[0]['Opex_Centralized'] + data_processed.loc[0][
            'Opex_Decentralized']
    return data_processed

def main(config):
    locator = cea.inputlocator.InputLocator(config.scenario)

    print("Running dashboard with scenario = %s" % config.scenario)
    print("Running dashboard with the next generation = %s" % config.plots_supply_system.generation)
    print("Running dashboard with the next individual = %s" % config.plots_supply_system.individual)

    plots_main(locator, config)

if __name__ == '__main__':
    main(cea.config.Configuration())<|MERGE_RESOLUTION|>--- conflicted
+++ resolved
@@ -423,11 +423,7 @@
         config.network_layout.network_type = output_type_network
         config.network_layout.create_plant = True
         config.network_layout.buildings = buildings_connected
-<<<<<<< HEAD
         network_layout(config, locator, config.network_layout.buildings, output_name_network) #FIXME: change to match new inputs
-=======
-        network_layout(config, locator, config.network_layout.buildings, output_name_network)
->>>>>>> 2a2f04de
 
 
     def preprocessing_import_exports(self, locator, generation, individual, generation_pointer, individual_pointer, config):
