--- conflicted
+++ resolved
@@ -2,17 +2,6 @@
 from __future__ import print_function
 
 import os
-<<<<<<< HEAD
-=======
-import json
-import cea.config
-import cea.plots
-import cea.plots.cache
-from cea.analysis.multicriteria.optimization_post_processing.individual_configuration import supply_system_configuration
-from cea.optimization.lca_calculations import LcaCalculations
-from cea.analysis.multicriteria.optimization_post_processing.locating_individuals_in_generation_script import \
-    locating_individuals_in_generation_script
->>>>>>> 12ea656f
 
 import pandas as pd
 
@@ -58,7 +47,6 @@
         super(GenerationPlotBase, self).__init__(project, parameters, cache)
         self.category_path = os.path.join('testing', 'optimization-overview')
         self.generation = self.parameters['generation']
-<<<<<<< HEAD
         self.multi_criteria = self.parameters['multicriteria']
 
     @cea.plots.cache.cached
@@ -69,132 +57,11 @@
                 data_processed = pd.read_csv(self.locator.get_multi_criteria_analysis(self.generation))
             except IOError:
                 raise IOError("Please run the multi-criteria analysis tool first or set multi-criteria = False")
-=======
-        self.network_type = self.parameters['network-type']
-        self.detailed_electricity_pricing = self.parameters['detailed-electricity-pricing']
 
-        address_of_individuals_path = self.locator.get_address_of_individuals_of_a_generation(self.generation)
-        if not os.path.exists(address_of_individuals_path):
-            self.data_address = locating_individuals_in_generation_script(self.generation, self.locator)
-        else:
-            self.data_address = pd.read_csv(address_of_individuals_path)
-
-    def preprocessing_generations_data(self):
-        with open(self.locator.get_optimization_checkpoint(self.generation), "rb") as fp:
-            data = json.load(fp)
-        # get lists of data for performance values of the population
-        costs_Mio = [round(objectives[0] / 1000000, 2) for objectives in
-                     data['tested_population_fitness']]  # convert to millions
-        individual_names = ['ind' + str(i) for i in range(len(costs_Mio))]
-        individual_barcode = [[str(ind) if type(ind) == float else str(ind) for ind in
-                               individual] for individual in data['tested_population']]
-        def_individual_barcode = pd.DataFrame({'Name': individual_names,
-                                               'individual_barcode': individual_barcode}).set_index("Name")
-        data_processed = {'individual_barcode': def_individual_barcode}
-        return data_processed
-
-    @cea.plots.cache.cached
-    def preprocessing_final_generation_data_cost_centralized(self):
-        data_raw = self.preprocessing_generations_data()
-        total_demand = pd.read_csv(self.locator.get_total_demand())
-        building_names = total_demand.Name.values
-
-        preprocessing_costs = pd.read_csv(self.locator.get_preprocessing_costs())
-
-        # The current structure of CEA has the following columns saved, in future, this will be slightly changed and
-        # correspondingly these columns_of_saved_files needs to be changed
-        columns_of_saved_files = ['CHP/Furnace', 'CHP/Furnace Share', 'Base Boiler',
-                                  'Base Boiler Share', 'Peak Boiler', 'Peak Boiler Share',
-                                  'Heating Lake', 'Heating Lake Share', 'Heating Sewage', 'Heating Sewage Share', 'GHP',
-                                  'GHP Share',
-                                  'Data Centre', 'Compressed Air', 'PV', 'PV Area Share', 'PVT', 'PVT Area Share',
-                                  'SC_ET',
-                                  'SC_ET Area Share', 'SC_FP', 'SC_FP Area Share', 'DHN Temperature',
-                                  'DHN unit configuration',
-                                  'Lake Cooling', 'Lake Cooling Share', 'VCC Cooling', 'VCC Cooling Share',
-                                  'Absorption Chiller', 'Absorption Chiller Share', 'Storage', 'Storage Share',
-                                  'DCN Temperature', 'DCN unit configuration']
-        for i in building_names:  # DHN
-            columns_of_saved_files.append(str(i) + ' DHN')
-
-        for i in building_names:  # DCN
-            columns_of_saved_files.append(str(i) + ' DCN')
-
-        individual_index = data_raw['individual_barcode'].index.values
-        if self.network_type == 'DH':
-            data_activation_path = os.path.join(
-                self.locator.get_optimization_slave_investment_cost_detailed(1, 1))
-            df_heating_costs = pd.read_csv(data_activation_path)
-            column_names = df_heating_costs.columns.values
-            column_names = np.append(column_names, ['Opex_HP_Sewage', 'Opex_HP_Lake', 'Opex_GHP', 'Opex_CHP_BG',
-                                                    'Opex_CHP_NG', 'Opex_Furnace_wet', 'Opex_Furnace_dry',
-                                                    'Opex_BaseBoiler_BG', 'Opex_BaseBoiler_NG', 'Opex_PeakBoiler_BG',
-                                                    'Opex_PeakBoiler_NG', 'Opex_BackupBoiler_BG',
-                                                    'Opex_BackupBoiler_NG',
-                                                    'Capex_SC', 'Capex_PVT', 'Capex_Boiler_backup', 'Capex_storage_HEX',
-                                                    'Capex_furnace', 'Capex_Boiler', 'Capex_Boiler_peak', 'Capex_Lake',
-                                                    'Capex_CHP',
-                                                    'Capex_Sewage', 'Capex_pump', 'Opex_Total', 'Capex_Total',
-                                                    'Capex_Boiler_Total',
-                                                    'Opex_Boiler_Total', 'Opex_CHP_Total', 'Opex_Furnace_Total',
-                                                    'Disconnected_costs',
-                                                    'Capex_Decentralized', 'Opex_Decentralized', 'Capex_Centralized',
-                                                    'Opex_Centralized', 'Electricity_Costs', 'Process_Heat_Costs'])
-
-            data_processed = pd.DataFrame(np.zeros([len(data_raw['individual_barcode']), len(column_names)]),
-                                          columns=column_names)
-
->>>>>>> 12ea656f
         else:
             data_processed = pd.read_csv(self.locator.get_optimization_generation_total_performance(self.generation))
         return data_processed
 
-<<<<<<< HEAD
-=======
-    @cea.plots.cache.cached
-    def preprocessing_multi_criteria_data(self):
-        try:
-            data_multi_criteria = pd.read_csv(self.locator.get_multi_criteria_analysis(self.generation))
-        except IOError:
-            raise IOError("Please run the multi-criteria analysis tool first for the generation {}".format(
-                self.generation))
-        return data_multi_criteria
-
-    @cea.plots.cache.cached
-    def preprocessing_capacities_data(self):
-        data_generation = self.preprocessing_generations_data()
-        column_names = ['Lake_kW', 'VCC_LT_kW', 'VCC_HT_kW', 'single_effect_ACH_LT_kW',
-                        'single_effect_ACH_HT_kW', 'DX_kW', 'CHP_CCGT_thermal_kW',
-                        'Storage_thermal_kW', 'CT_kW', 'Buildings Connected Share']
-        individual_index = data_generation['individual_barcode'].index.values
-        capacities_of_generation = pd.DataFrame(np.zeros([len(individual_index), len(column_names)]),
-                                                columns=column_names)
-
-        for i, ind in enumerate(individual_index):
-
-            data_address_individual = self.data_address[self.data_address['individual_list'] == ind]
-
-            # points to the correct file to be referenced from optimization folders
-            generation_pointer = data_address_individual['generation_number_address'].values[0]
-            individual_pointer = data_address_individual['individual_number_address'].values[0]
-            district_supply_sys, building_connectivity = supply_system_configuration(generation_pointer,
-                                                                                     individual_pointer, self.locator,
-                                                                                     self.network_type)
-
-            for name in column_names:
-                if name is 'Buildings Connected Share':
-                    connected_buildings = len(building_connectivity.loc[building_connectivity.Type == "CENTRALIZED"])
-                    total_buildings = connected_buildings + len(
-                        building_connectivity.loc[building_connectivity.Type == "DECENTRALIZED"])
-                    capacities_of_generation.iloc[i][name] = np.float(connected_buildings * 100 / total_buildings)
-                else:
-                    capacities_of_generation.iloc[i][name] = district_supply_sys[name].sum()
-
-        capacities_of_generation['indiv'] = individual_index
-        capacities_of_generation.set_index('indiv', inplace=True)
-        return capacities_of_generation
-
->>>>>>> 12ea656f
 
 if __name__ == '__main__':
     # run all the plots in this category
