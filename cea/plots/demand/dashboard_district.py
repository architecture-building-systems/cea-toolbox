--- conflicted
+++ resolved
@@ -30,7 +30,6 @@
 
 
 def plots_main(locator, config):
-
     # initialize timer
     t0 = time.clock()
 
@@ -40,14 +39,14 @@
     # initialize class
     plots = Plots(locator, buildings)
 
-    if len(buildings) == 1: #when only one building is passed.
+    if len(buildings) == 1:  # when only one building is passed.
         plots.heating_reset_schedule()
         plots.energy_balance()
         plots.load_duration_curve()
         plots.load_curve()
         plots.peak_load()
         plots.energy_use_intensity()
-    else:                   # when two or more buildings are passed
+    else:  # when two or more buildings are passed
         plots.load_duration_curve()
         plots.load_curve()
         plots.peak_load()
@@ -96,7 +95,6 @@
         else:
             return "District"
 
-<<<<<<< HEAD
     def preprocess_plot_title(self, buildings):
         if buildings == []:  # get all buildings of the district if not indicated a single building
             return " for District"
@@ -211,13 +209,6 @@
         plot = heating_reset_schedule(data, analysis_fields, title, output_path)
         return plot
 
-=======
-def main(config):
-    locator = cea.inputlocator.InputLocator(config.scenario)
-
-    # print out all configuration variables used by this script
-    print("Running dashboard with scenario = %s" % config.scenario)
->>>>>>> 10f2f1a6
 
 def main(config):
     locator = cea.inputlocator.InputLocator(config.scenario)
