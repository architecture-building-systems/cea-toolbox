"""
This is the dashboard of CEA
"""
from __future__ import division
from __future__ import print_function

import os

import pandas as pd

import cea.config
import cea.inputlocator
from cea.plots.demand.energy_use_intensity import energy_use_intensity
from cea.plots.demand.heating_reset_schedule import heating_reset_schedule
from cea.plots.demand.load_curve import load_curve
from cea.plots.demand.load_duration_curve import load_duration_curve
from cea.plots.demand.peak_load import peak_load_building
from cea.plots.demand.energy_balance import energy_balance
from cea.utilities import epwreader

__author__ = "Jimeno A. Fonseca"
__copyright__ = "Copyright 2018, Architecture and Building Systems - ETH Zurich"
__credits__ = ["Jimeno A. Fonseca"]
__license__ = "MIT"
__version__ = "0.1"
__maintainer__ = "Daren Thomas"
__email__ = "cea@arch.ethz.ch"
__status__ = "Production"


def dashboard(locator, config):
    # GET LOCAL VARIABLES
<<<<<<< HEAD
    building = "B02"
=======
    building = config.dashboard.buildings
    if len(building) > 1:
        raise Exception("cannot run dashboard of demand_buildings for more than one building at the time")
    else:
        building = building[0]
>>>>>>> ddd5821c

    # GET TIMESERIES DATA
    df = pd.read_csv(locator.get_demand_results_file(building)).set_index("DATE")

    # CREATE ENERGY BALANCE
    output_path = locator.get_timeseries_plots_file(building + '_energy_balance')
    title = 'Energy balance for Building ' + building
    analysis_fields = ['Q_heat_app_kWh', 'Q_heat_light_kWh', 'Q_heat_pers_kWh', 'Q_heat_data_kWh', 'Q_cool_ref_kWh',
                       'I_sol_gross_kWh', 'I_rad_kWh',
                       'Qhsf_kWh', 'Q_loss_heat_kWh', 'Q_loss_cool_kWh', 'Q_trans_heat_wall_kWh',
                       'Q_trans_cool_wall_kWh', 'Q_trans_heat_vent_kWh', 'Q_trans_cool_vent_kWh',
                       'Q_trans_heat_wind_kWh', 'Q_trans_cool_wind_kWh', 'Q_trans_heat_roof_kWh',
                       'Q_trans_cool_roof_kWh', 'Q_trans_heat_base_kWh', 'Q_trans_cool_base_kWh', 'Qcsf_sen_kWh',
                       'Qcsf_lat_kWh', 'Q_heat_lat_peop_kWh', 'Q_heat_lat_vent_kWh']
    energy_balance(df, analysis_fields, title, output_path)

    # CREATE LOAD CURVE
    output_path = locator.get_timeseries_plots_file(building + '_load_curve')
    title = "Load Curve for Building " + building
    analysis_fields = ["Ef_kWh", "Qhsf_kWh", "Qwwf_kWh", "Qcsf_kWh", "T_int_C", "T_ext_C"]
    load_curve(df, analysis_fields, title, output_path)

    # CREATE LOAD DURATION CURVE
    output_path = locator.get_timeseries_plots_file(building + '_load_duration_curve')
    title = "Load Duration Curve for Building " + building
    analysis_fields = ["Ef_kWh", "Qhsf_kWh", "Qwwf_kWh", "Qcsf_kWh"]
    load_duration_curve(df, analysis_fields, title, output_path)

    # CREATE HEATING RESET SCHEDULE
    output_path = locator.get_timeseries_plots_file(building + '_heating_reset_schedule')
    title = "Heating Reset Schedule for Building " + building
    analysis_fields = ["Twwf_sup_C", "Twwf_re_C", "Thsf_sup_C", "Thsf_re_C", "Tcsf_sup_C", "Tcsf_re_C"]
    heating_reset_schedule(df, analysis_fields, title, output_path)

    # CREATE TOTAL LOAD STACKED
    df2 = pd.read_csv(locator.get_total_demand()).set_index("Name")
    df2 = df2.ix[building]
    output_path = locator.get_timeseries_plots_file(building + '_energy_use_intensity')
    title = "Energy Use Intensity for Building " + building
    analysis_fields = ["Ef_MWhyr", "Qhsf_MWhyr", "Qwwf_MWhyr", "Qcsf_MWhyr"]
    energy_use_intensity(df2, analysis_fields, title, output_path)

    # CREATE PEAK LOAD STACKED
    output_path = locator.get_timeseries_plots_file(building + '_peak_load')
    title = "Peak load for Building " + building
    analysis_fields = ["Ef0_kW", "Qhsf0_kW", "Qwwf0_kW", "Qcsf0_kW"]
    peak_load_building(df2, analysis_fields, title, output_path)


def main(config):
    locator = cea.inputlocator.InputLocator(config.dashboard.scenario)

    # print out all configuration variables used by this script
    print("Running dashboard with scenario = %s" % config.dashboard.scenario)

    dashboard(locator, config)



if __name__ == '__main__':
    main(cea.config.Configuration())<|MERGE_RESOLUTION|>--- conflicted
+++ resolved
@@ -30,15 +30,11 @@
 
 def dashboard(locator, config):
     # GET LOCAL VARIABLES
-<<<<<<< HEAD
-    building = "B02"
-=======
     building = config.dashboard.buildings
     if len(building) > 1:
         raise Exception("cannot run dashboard of demand_buildings for more than one building at the time")
     else:
         building = building[0]
->>>>>>> ddd5821c
 
     # GET TIMESERIES DATA
     df = pd.read_csv(locator.get_demand_results_file(building)).set_index("DATE")
