# coding=utf-8
"""
Analytical energy demand model algorithm
"""
from __future__ import division

import multiprocessing as mp
import os
import time

import cea.config
import cea.inputlocator
import demand_writers
from cea.demand import thermal_loads
from cea.demand.building_properties import BuildingProperties
from cea.utilities import epwreader
import warnings
<<<<<<< HEAD
from cea.utilities.date import get_dates_from_year
=======
from cea.constants import HOURS_IN_YEAR
import cea.utilities.parallel
from itertools import repeat
>>>>>>> f1d9dc1d

warnings.filterwarnings("ignore")


__author__ = "Jimeno A. Fonseca"
__copyright__ = "Copyright 2015, Architecture and Building Systems - ETH Zurich"
__credits__ = ["Jimeno A. Fonseca", "Daren Thomas", "Gabriel Happle"]
__license__ = "MIT"
__version__ = "0.1"
__maintainer__ = "Daren Thomas"
__email__ = "cea@arch.ethz.ch"
__status__ = "Production"


def demand_calculation(locator, config):
    """
    Algorithm to calculate the hourly demand of energy services in buildings
    using the integrated model of [Fonseca2015]_.

    Produces a demand file per building and a total demand file for the whole zone of interest:
      - a csv file for every building with hourly demand data.
      - ``Total_demand.csv``, csv file of yearly demand data per building.


    :param locator: An InputLocator to locate input files
    :type locator: cea.inputlocator.InputLocator

    :param weather_path: A path to the EnergyPlus weather data file (.epw)
    :type weather_path: str

    :param use_dynamic_infiltration_calculation: Set this to ``True`` if the (slower) dynamic infiltration
        calculation method (:py:func:`cea.demand.ventilation_air_flows_detailed.calc_air_flows`) should be used instead
        of the standard.
    :type use_dynamic_infiltration_calculation: bool

    :param multiprocessing: Set this to ``True`` if the :py:mod:`multiprocessing` module should be used to speed up
        calculations by making use of multiple cores.
    :type multiprocessing: bool

    :returns: None
    :rtype: NoneType

    .. [Fonseca2015] Fonseca, Jimeno A., and Arno Schlueter. “Integrated Model for Characterization of
        Spatiotemporal Building Energy Consumption Patterns in Neighborhoods and City Districts.”
        Applied Energy 142 (2015): 247–265.
    """

    # INITIALIZE TIMER
    t0 = time.clock()

    # LOCAL VARIABLES
    building_names = config.demand.buildings
    use_dynamic_infiltration = config.demand.use_dynamic_infiltration_calculation
    resolution_output = config.demand.resolution_output
    loads_output = config.demand.loads_output
    massflows_output = config.demand.massflows_output
    temperatures_output = config.demand.temperatures_output
    override_variables = config.demand.override_variables
    debug = config.debug
    weather_path = locator.get_weather_file()
    weather_data = epwreader.epw_reader(weather_path)[['year', 'drybulb_C', 'wetbulb_C',
                                                         'relhum_percent', 'windspd_ms', 'skytemp_C']]
    year = weather_data['year'][0]
    # create date range for the calculation year
    date_range = get_dates_from_year(year)

    # CALCULATE OBJECT WITH PROPERTIES OF ALL BUILDINGS
    building_properties = BuildingProperties(locator, override_variables)

    # add a message i2065 of warning. This needs a more elegant solution
    def calc_buildings_less_100m2(building_properties):
        footprint = building_properties._prop_geometry.footprint
        floors = building_properties._prop_geometry.floors_ag
        names = building_properties._prop_geometry.index
        GFA_m2 = [x*y for x,y in zip(footprint, floors)]
        list_buildings_less_100m2 = []
        for name, gfa in zip(names, GFA_m2):
            if gfa < 100.0:
                list_buildings_less_100m2.append(name)
        return list_buildings_less_100m2
    list_buildings_less_100m2 = calc_buildings_less_100m2(building_properties)
    if list_buildings_less_100m2 != []:
        print('Warning! The following list of buildings have less than 100 m2 of gross floor area, CEA might fail: %s' % list_buildings_less_100m2)

    # SPECIFY NUMBER OF BUILDINGS TO SIMULATE
    if not building_names:
        building_names = building_properties.list_building_names()
        print('Running demand calculation for all buildings in the zone')
    else:
        print('Running demand calculation for the following buildings=%s' % building_names)

    # DEMAND CALCULATION
<<<<<<< HEAD
    if multiprocessing and mp.cpu_count() > 1:
        calc_demand_multiprocessing(building_properties, date_range, locator, list_building_names,
                                    weather_data, use_dynamic_infiltration,
                                    resolution_output, loads_output, massflows_output, temperatures_output,
                                    config, debug)
    else:
        calc_demand_singleprocessing(building_properties, date_range, locator, list_building_names,
                                     weather_data, use_dynamic_infiltration,
                                     resolution_output, loads_output, massflows_output, temperatures_output,
                                     config, debug)

    # WRITE TOTAL YEARLY VALUES
    writer_totals = demand_writers.YearlyDemandWriter(loads_output, massflows_output, temperatures_output)
    totals, time_series = writer_totals.write_to_csv(list_building_names, locator)
=======
    n = len(building_names)
    calc_thermal_loads = cea.utilities.parallel.vectorize(thermal_loads.calc_thermal_loads,
                                                          config.get_number_of_processes(), on_complete=print_progress)

    calc_thermal_loads(
        building_names,
        [building_properties[b] for b in building_names],
        repeat(weather_data, n),
        repeat(date_range, n),
        repeat(locator, n),
        repeat(use_dynamic_infiltration, n),
        repeat(resolution_output, n),
        repeat(loads_output, n),
        repeat(massflows_output, n),
        repeat(temperatures_output, n),
        repeat(format_output, n),
        repeat(config, n),
        repeat(write_detailed_output, n),
        repeat(debug, n))

    # WRITE TOTAL YEARLY VALUES
    writer_totals = demand_writers.YearlyDemandWriter(loads_output, massflows_output, temperatures_output)
    if format_output == 'csv':
        totals, time_series = writer_totals.write_to_csv(building_names, locator)
    elif format_output == 'hdf5':
        totals, time_series = writer_totals.write_to_hdf5(building_names, locator)
    else:
        raise Exception('error')
>>>>>>> f1d9dc1d

    time_elapsed = time.clock() - t0
    print('done - time elapsed: %d.2f seconds' % time_elapsed)

    return totals, time_series


<<<<<<< HEAD
def calc_demand_singleprocessing(building_properties, date_range, locator, list_building_names,
                                 weather_data, use_dynamic_infiltration_calculation,
                                 resolution_outputs, loads_output, massflows_output, temperatures_output,
                                 config, debug):
    num_buildings = len(list_building_names)
    for i, building in enumerate(list_building_names):
        bpr = building_properties[building]
        thermal_loads.calc_thermal_loads(building, bpr, weather_data, date_range, locator,
                                         use_dynamic_infiltration_calculation,
                                         resolution_outputs, loads_output, massflows_output, temperatures_output,
                                         config, debug)
        print('Building No. %i completed out of %i: %s' % (i + 1, num_buildings, building))

def calc_demand_multiprocessing(building_properties, date_range, locator, list_building_names,
                                weather_data, use_dynamic_infiltration_calculation,
                                resolution_outputs, loads_output, massflows_output, temperatures_output,
                                config, debug):
    number_of_processes = config.get_number_of_processes()
    print("Using %i CPU's" % number_of_processes)
    pool = mp.Pool(number_of_processes)
    joblist = []
    num_buildings = len(list_building_names)
    for building in list_building_names:
        bpr = building_properties[building]
        job = pool.apply_async(thermal_loads.calc_thermal_loads,
                               [building, bpr, weather_data, date_range, locator,
                                use_dynamic_infiltration_calculation,
                                resolution_outputs, loads_output, massflows_output, temperatures_output,
                                config, debug])
        joblist.append(job)
    for i, job in enumerate(joblist):
        job.get(240)
        print('Building No. %i completed out of %i' % (i + 1, num_buildings))
    pool.close()
=======
def print_progress(i, n, args, result):
    print("Building No. {i} completed out of {n}: {building}".format(i=i + 1, n=n, building=args[0]))
>>>>>>> f1d9dc1d


def main(config):
    assert os.path.exists(config.scenario), 'Scenario not found: %s' % config.scenario
    locator = cea.inputlocator.InputLocator(scenario=config.scenario)
    print('Running demand calculation for scenario %s' % config.scenario)
    print('Running demand calculation with dynamic infiltration=%s' %
          config.demand.use_dynamic_infiltration_calculation)
    print('Running demand calculation with multiprocessing=%s' % config.multiprocessing)
    if config.debug:
        print('Running demand in debug mode: Instant visulaization of tsd activated.')
        print('Running demand calculation with write detailed output')


    if not radiation_files_exist(config, locator):
        raise ValueError("Missing radiation data in scenario. Consider running radiation script first.")

    demand_calculation(locator=locator, config=config)


def radiation_files_exist(config, locator):
    # verify that the necessary radiation files exist
    def daysim_results_exist(building_name):
        return os.path.exists(locator.get_radiation_metadata(building_name)) and os.path.exists(
            locator.get_radiation_building(building_name))

    return all(daysim_results_exist(building_name) for building_name in locator.get_zone_building_names())


if __name__ == '__main__':
    main(cea.config.Configuration())<|MERGE_RESOLUTION|>--- conflicted
+++ resolved
@@ -4,27 +4,21 @@
 """
 from __future__ import division
 
-import multiprocessing as mp
 import os
 import time
+import warnings
+from itertools import repeat
 
 import cea.config
 import cea.inputlocator
+import cea.utilities.parallel
 import demand_writers
 from cea.demand import thermal_loads
 from cea.demand.building_properties import BuildingProperties
 from cea.utilities import epwreader
-import warnings
-<<<<<<< HEAD
 from cea.utilities.date import get_dates_from_year
-=======
-from cea.constants import HOURS_IN_YEAR
-import cea.utilities.parallel
-from itertools import repeat
->>>>>>> f1d9dc1d
 
 warnings.filterwarnings("ignore")
-
 
 __author__ = "Jimeno A. Fonseca"
 __copyright__ = "Copyright 2015, Architecture and Building Systems - ETH Zurich"
@@ -83,7 +77,7 @@
     debug = config.debug
     weather_path = locator.get_weather_file()
     weather_data = epwreader.epw_reader(weather_path)[['year', 'drybulb_C', 'wetbulb_C',
-                                                         'relhum_percent', 'windspd_ms', 'skytemp_C']]
+                                                       'relhum_percent', 'windspd_ms', 'skytemp_C']]
     year = weather_data['year'][0]
     # create date range for the calculation year
     date_range = get_dates_from_year(year)
@@ -96,15 +90,17 @@
         footprint = building_properties._prop_geometry.footprint
         floors = building_properties._prop_geometry.floors_ag
         names = building_properties._prop_geometry.index
-        GFA_m2 = [x*y for x,y in zip(footprint, floors)]
+        GFA_m2 = [x * y for x, y in zip(footprint, floors)]
         list_buildings_less_100m2 = []
         for name, gfa in zip(names, GFA_m2):
             if gfa < 100.0:
                 list_buildings_less_100m2.append(name)
         return list_buildings_less_100m2
+
     list_buildings_less_100m2 = calc_buildings_less_100m2(building_properties)
     if list_buildings_less_100m2 != []:
-        print('Warning! The following list of buildings have less than 100 m2 of gross floor area, CEA might fail: %s' % list_buildings_less_100m2)
+        print(
+                    'Warning! The following list of buildings have less than 100 m2 of gross floor area, CEA might fail: %s' % list_buildings_less_100m2)
 
     # SPECIFY NUMBER OF BUILDINGS TO SIMULATE
     if not building_names:
@@ -114,22 +110,6 @@
         print('Running demand calculation for the following buildings=%s' % building_names)
 
     # DEMAND CALCULATION
-<<<<<<< HEAD
-    if multiprocessing and mp.cpu_count() > 1:
-        calc_demand_multiprocessing(building_properties, date_range, locator, list_building_names,
-                                    weather_data, use_dynamic_infiltration,
-                                    resolution_output, loads_output, massflows_output, temperatures_output,
-                                    config, debug)
-    else:
-        calc_demand_singleprocessing(building_properties, date_range, locator, list_building_names,
-                                     weather_data, use_dynamic_infiltration,
-                                     resolution_output, loads_output, massflows_output, temperatures_output,
-                                     config, debug)
-
-    # WRITE TOTAL YEARLY VALUES
-    writer_totals = demand_writers.YearlyDemandWriter(loads_output, massflows_output, temperatures_output)
-    totals, time_series = writer_totals.write_to_csv(list_building_names, locator)
-=======
     n = len(building_names)
     calc_thermal_loads = cea.utilities.parallel.vectorize(thermal_loads.calc_thermal_loads,
                                                           config.get_number_of_processes(), on_complete=print_progress)
@@ -145,66 +125,20 @@
         repeat(loads_output, n),
         repeat(massflows_output, n),
         repeat(temperatures_output, n),
-        repeat(format_output, n),
         repeat(config, n),
-        repeat(write_detailed_output, n),
         repeat(debug, n))
 
     # WRITE TOTAL YEARLY VALUES
     writer_totals = demand_writers.YearlyDemandWriter(loads_output, massflows_output, temperatures_output)
-    if format_output == 'csv':
-        totals, time_series = writer_totals.write_to_csv(building_names, locator)
-    elif format_output == 'hdf5':
-        totals, time_series = writer_totals.write_to_hdf5(building_names, locator)
-    else:
-        raise Exception('error')
->>>>>>> f1d9dc1d
-
+    totals, time_series = writer_totals.write_to_csv(building_names, locator)
     time_elapsed = time.clock() - t0
     print('done - time elapsed: %d.2f seconds' % time_elapsed)
 
     return totals, time_series
 
 
-<<<<<<< HEAD
-def calc_demand_singleprocessing(building_properties, date_range, locator, list_building_names,
-                                 weather_data, use_dynamic_infiltration_calculation,
-                                 resolution_outputs, loads_output, massflows_output, temperatures_output,
-                                 config, debug):
-    num_buildings = len(list_building_names)
-    for i, building in enumerate(list_building_names):
-        bpr = building_properties[building]
-        thermal_loads.calc_thermal_loads(building, bpr, weather_data, date_range, locator,
-                                         use_dynamic_infiltration_calculation,
-                                         resolution_outputs, loads_output, massflows_output, temperatures_output,
-                                         config, debug)
-        print('Building No. %i completed out of %i: %s' % (i + 1, num_buildings, building))
-
-def calc_demand_multiprocessing(building_properties, date_range, locator, list_building_names,
-                                weather_data, use_dynamic_infiltration_calculation,
-                                resolution_outputs, loads_output, massflows_output, temperatures_output,
-                                config, debug):
-    number_of_processes = config.get_number_of_processes()
-    print("Using %i CPU's" % number_of_processes)
-    pool = mp.Pool(number_of_processes)
-    joblist = []
-    num_buildings = len(list_building_names)
-    for building in list_building_names:
-        bpr = building_properties[building]
-        job = pool.apply_async(thermal_loads.calc_thermal_loads,
-                               [building, bpr, weather_data, date_range, locator,
-                                use_dynamic_infiltration_calculation,
-                                resolution_outputs, loads_output, massflows_output, temperatures_output,
-                                config, debug])
-        joblist.append(job)
-    for i, job in enumerate(joblist):
-        job.get(240)
-        print('Building No. %i completed out of %i' % (i + 1, num_buildings))
-    pool.close()
-=======
 def print_progress(i, n, args, result):
     print("Building No. {i} completed out of {n}: {building}".format(i=i + 1, n=n, building=args[0]))
->>>>>>> f1d9dc1d
 
 
 def main(config):
@@ -217,7 +151,6 @@
     if config.debug:
         print('Running demand in debug mode: Instant visulaization of tsd activated.')
         print('Running demand calculation with write detailed output')
-
 
     if not radiation_files_exist(config, locator):
         raise ValueError("Missing radiation data in scenario. Consider running radiation script first.")
