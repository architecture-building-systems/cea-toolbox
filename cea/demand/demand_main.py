--- conflicted
+++ resolved
@@ -130,11 +130,9 @@
 
     date = pd.date_range(str(year) + '/01/01', periods=8760, freq='H')
     # building properties model
-<<<<<<< HEAD
-    building_properties = BuildingProperties(locator, gv, use_daysim_radiation, override_variables)
-=======
-    building_properties = BuildingProperties(locator, gv, use_daysim_radiation, region)
->>>>>>> 19f9c4c5
+
+    building_properties = BuildingProperties(locator, gv, use_daysim_radiation, region, override_variables)
+
     # schedules model
     list_uses = list(building_properties._prop_occupancy.drop('PFloor', axis=1).columns)
     archetype_schedules, archetype_values = occupancy_model.schedule_maker(region, date, locator, list_uses)
