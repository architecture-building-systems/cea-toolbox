# coding=utf-8
"""
Analytical energy demand model algorithm
"""
from __future__ import division

import multiprocessing as mp
import os
import time

import pandas as pd

import cea.config
import cea.globalvar
import cea.inputlocator
import demand_writers
from cea.demand import occupancy_model_matsim_import as occupancy_model
from cea.demand import thermal_loads
from cea.demand.building_properties import BuildingProperties
from cea.utilities import epwreader
<<<<<<< HEAD
from cea.demand.transportation.matsim_data_import import matsim_population_reader
=======
import warnings
warnings.filterwarnings("ignore")
>>>>>>> d8ad4fc1


__author__ = "Jimeno A. Fonseca"
__copyright__ = "Copyright 2015, Architecture and Building Systems - ETH Zurich"
__credits__ = ["Jimeno A. Fonseca", "Daren Thomas", "Gabriel Happle"]
__license__ = "MIT"
__version__ = "0.1"
__maintainer__ = "Daren Thomas"
__email__ = "cea@arch.ethz.ch"
__status__ = "Production"


def demand_calculation(locator, config):
    """
    Algorithm to calculate the hourly demand of energy services in buildings
    using the integrated model of [Fonseca2015]_.

    Produces a demand file per building and a total demand file for the whole zone of interest:
      - a csv file for every building with hourly demand data.
      - ``Total_demand.csv``, csv file of yearly demand data per building.


    :param locator: An InputLocator to locate input files
    :type locator: cea.inputlocator.InputLocator

    :param weather_path: A path to the EnergyPlus weather data file (.epw)
    :type weather_path: str

    :param use_dynamic_infiltration_calculation: Set this to ``True`` if the (slower) dynamic infiltration
        calculation method (:py:func:`cea.demand.ventilation_air_flows_detailed.calc_air_flows`) should be used instead
        of the standard.
    :type use_dynamic_infiltration_calculation: bool

    :param multiprocessing: Set this to ``True`` if the :py:mod:`multiprocessing` module should be used to speed up
        calculations by making use of multiple cores.
    :type multiprocessing: bool

    :returns: None
    :rtype: NoneType

    .. [Fonseca2015] Fonseca, Jimeno A., and Arno Schlueter. “Integrated Model for Characterization of
        Spatiotemporal Building Energy Consumption Patterns in Neighborhoods and City Districts.”
        Applied Energy 142 (2015): 247–265.
    """

    # INITIALIZE TIMER
    t0 = time.clock()

    # LOCAL VARIABLES
    multiprocessing = config.multiprocessing
    region = config.region
    list_building_names = config.demand.buildings
    use_dynamic_infiltration = config.demand.use_dynamic_infiltration_calculation
    use_daysim_radiation = config.demand.use_daysim_radiation
    use_stochastic_occupancy = config.demand.use_stochastic_occupancy
    use_transportation_population = config.demand.use_transportation_population
    resolution_output = config.demand.resolution_output
    loads_output = config.demand.loads_output
    massflows_output = config.demand.massflows_output
    temperatures_output = config.demand.temperatures_output
    format_output = config.demand.format_output
    override_variables = config.demand.override_variables
    write_detailed_output = config.demand.write_detailed_output
    debug = config.debug
    weather_data = epwreader.epw_reader(config.weather)[['year', 'drybulb_C', 'wetbulb_C',
                                                         'relhum_percent', 'windspd_ms', 'skytemp_C']]
    year = weather_data['year'][0]

    # CALCULATE OBJECT WITH PROPERTIES OF ALL BUILDINGS
    building_properties, schedules_dict, date = properties_and_schedule(locator, region, year, use_daysim_radiation,
                                                                        override_variables)
    if use_transportation_population:
        schedules_dict['building_schedules'] = matsim_population_reader(locator, building_properties)

    # SPECIFY NUMBER OF BUILDINGS TO SIMULATE
    if not list_building_names:
        list_building_names = building_properties.list_building_names()
        print('Running demand calculation for all buildings in the zone')
    else:
        print('Running demand calculation for the next buildings=%s' % list_building_names)

    # DEMAND CALCULATION
    if multiprocessing and mp.cpu_count() > 1:
        calc_demand_multiprocessing(building_properties, date, locator, list_building_names,
                                    schedules_dict, weather_data, use_dynamic_infiltration, use_stochastic_occupancy,
                                    resolution_output, loads_output, massflows_output, temperatures_output,
                                    format_output, config, region,  write_detailed_output, debug)
    else:
        calc_demand_singleprocessing(building_properties, date, locator, list_building_names, schedules_dict,
                                     weather_data, use_dynamic_infiltration, use_stochastic_occupancy,
                                     resolution_output, loads_output, massflows_output, temperatures_output,
                                     format_output, region,  write_detailed_output, debug)

    # WRITE TOTAL YEARLY VALUES
    writer_totals = demand_writers.YearlyDemandWriter(loads_output, massflows_output, temperatures_output)
    if format_output == 'csv':
        totals, time_series = writer_totals.write_to_csv(list_building_names, locator)
    elif format_output == 'hdf5':
        totals, time_series = writer_totals.write_to_hdf5(list_building_names, locator)
    else:
        raise Exception('error')

    time_elapsed = time.clock() - t0
    print('done - time elapsed: %d.2f seconds' % time_elapsed)

    return totals, time_series


def properties_and_schedule(locator, region, year, use_daysim_radiation, override_variables=False):
    # this script is called from the Neural network please do not mess with it!

    date = pd.date_range(str(year) + '/01/01', periods=8760, freq='H')
    # building properties model

    building_properties = BuildingProperties(locator, use_daysim_radiation, region, override_variables)

    # schedules model
    list_uses = list(building_properties._prop_occupancy.columns)
    # changing schedule_maker to import only *daily* schedules!
    archetype_schedules, archetype_values = occupancy_model.schedule_maker(region, date, locator, list_uses)

    schedules_dict = {'list_uses': list_uses, 'archetype_schedules': archetype_schedules, 'occupancy_densities':
        archetype_values['people'], 'archetype_values': archetype_values}
    return building_properties, schedules_dict, date


def calc_demand_singleprocessing(building_properties, date, locator, list_building_names, usage_schedules,
                                 weather_data, use_dynamic_infiltration_calculation, use_stochastic_occupancy,
                                 resolution_outputs, loads_output, massflows_output, temperatures_output,
                                 format_output, region,  write_detailed_output, debug):
    num_buildings = len(list_building_names)

    for i, building in enumerate(list_building_names):
        bpr = building_properties[building]
        thermal_loads.calc_thermal_loads(building, bpr, weather_data, usage_schedules, date, locator,
                                         use_stochastic_occupancy, use_dynamic_infiltration_calculation,
                                         resolution_outputs, loads_output, massflows_output, temperatures_output,
                                         format_output, region,  write_detailed_output, debug)
        print('Building No. %i completed out of %i: %s' % (i + 1, num_buildings, building))


def calc_demand_multiprocessing(building_properties, date, locator, list_building_names, usage_schedules,
                                weather_data, use_dynamic_infiltration_calculation, use_stochastic_occupancy,
                                resolution_outputs, loads_output, massflows_output, temperatures_output, format_output,
                                config, region,  write_detailed_output, debug):
    number_of_processes = config.get_number_of_processes()
    print("Using %i CPU's" % number_of_processes)
    pool = mp.Pool(number_of_processes)
    joblist = []
    num_buildings = len(list_building_names)
    for building in list_building_names:
        bpr = building_properties[building]
        job = pool.apply_async(thermal_loads.calc_thermal_loads,
                               [building, bpr, weather_data, usage_schedules, date, locator,
                                use_stochastic_occupancy, use_dynamic_infiltration_calculation,
                                resolution_outputs, loads_output, massflows_output, temperatures_output,
                                format_output, region,  write_detailed_output, debug])
        joblist.append(job)
    for i, job in enumerate(joblist):
        job.get(240)
        print('Building No. %i completed out of %i' % (i + 1, num_buildings))
    pool.close()


def main(config):
    assert os.path.exists(config.scenario), 'Scenario not found: %s' % config.scenario
    locator = cea.inputlocator.InputLocator(scenario=config.scenario)
    print('Running demand calculation for scenario %s' % config.scenario)
    print('Running demand calculation with weather file %s' % config.weather)
    print('Running demand calculation for region %s' % config.region)
    print('Running demand calculation with dynamic infiltration=%s' %
          config.demand.use_dynamic_infiltration_calculation)
    print('Running demand calculation with multiprocessing=%s' % config.multiprocessing)
    print('Running demand calculation with daysim radiation=%s' % config.demand.use_daysim_radiation)
    print('Running demand calculation with stochastic occupancy=%s' % config.demand.use_stochastic_occupancy)
    if config.demand.write_detailed_output:
        print('Running demand calculation with write detailed output=%s' % config.demand.write_detailed_output)
    if config.debug:
        print('Running demand in debug mode: Instant visulaization of tsd activated.')


    if not radiation_files_exist(config, locator):
        raise ValueError("Missing radiation data in scenario. Consider running radiation script first.")

    demand_calculation(locator=locator, config=config)


def radiation_files_exist(config, locator):
    # verify that the necessary radiation files exist
    def daysim_results_exist(building_name):
        return os.path.exists(locator.get_radiation_metadata(building_name)) and os.path.exists(
            locator.get_radiation_building(building_name))

    if config.demand.use_daysim_radiation:
        return all(daysim_results_exist(building_name) for building_name in locator.get_zone_building_names())
    else:
        return os.path.exists(locator.get_radiation()) and os.path.exists(locator.get_surface_properties())


if __name__ == '__main__':
    main(cea.config.Configuration())<|MERGE_RESOLUTION|>--- conflicted
+++ resolved
@@ -18,12 +18,9 @@
 from cea.demand import thermal_loads
 from cea.demand.building_properties import BuildingProperties
 from cea.utilities import epwreader
-<<<<<<< HEAD
 from cea.demand.transportation.matsim_data_import import matsim_population_reader
-=======
 import warnings
 warnings.filterwarnings("ignore")
->>>>>>> d8ad4fc1
 
 
 __author__ = "Jimeno A. Fonseca"
@@ -110,12 +107,12 @@
         calc_demand_multiprocessing(building_properties, date, locator, list_building_names,
                                     schedules_dict, weather_data, use_dynamic_infiltration, use_stochastic_occupancy,
                                     resolution_output, loads_output, massflows_output, temperatures_output,
-                                    format_output, config, region,  write_detailed_output, debug)
+                                    format_output, config, region)
     else:
         calc_demand_singleprocessing(building_properties, date, locator, list_building_names, schedules_dict,
                                      weather_data, use_dynamic_infiltration, use_stochastic_occupancy,
                                      resolution_output, loads_output, massflows_output, temperatures_output,
-                                     format_output, region,  write_detailed_output, debug)
+                                     format_output, region)
 
     # WRITE TOTAL YEARLY VALUES
     writer_totals = demand_writers.YearlyDemandWriter(loads_output, massflows_output, temperatures_output)
@@ -155,7 +152,6 @@
                                  resolution_outputs, loads_output, massflows_output, temperatures_output,
                                  format_output, region,  write_detailed_output, debug):
     num_buildings = len(list_building_names)
-
     for i, building in enumerate(list_building_names):
         bpr = building_properties[building]
         thermal_loads.calc_thermal_loads(building, bpr, weather_data, usage_schedules, date, locator,
