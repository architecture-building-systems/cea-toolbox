# -*- coding: utf-8 -*-
"""
Electrical loads
"""
from __future__ import division
from cea.constants import *
import numpy as np
from cea.utilities import physics
from cea.technologies import heatpumps
from cea.demand import control_heating_cooling_systems, constants
from cea.resources.geothermal import calc_ground_temperature

__author__ = "Jimeno A. Fonseca, Gabriel Happle"
__copyright__ = "Copyright 2016, Architecture and Building Systems - ETH Zurich"
__credits__ = ["Jimeno A. Fonseca"]
__license__ = "MIT"
__version__ = "0.1"
__maintainer__ = "Daren Thomas"
__email__ = "cea@arch.ethz.ch"
__status__ = "Production"


# import constants
H_F = constants.H_F
P_WATER = P_WATER_KGPERM3
C_P_W = HEAT_CAPACITY_OF_WATER_JPERKGK / 1000
P_FAN = constants.P_FAN
F_SR = constants.F_SR
DELTA_P_1 = constants.DELTA_P_1
EFFI = constants.EFFI
HOURS_OP = constants.HOURS_OP
GR = constants.GR


def calc_Eint(tsd, bpr, schedules):
    """
    Calculate final internal electrical loads (without auxiliary loads)

    :param tsd: Timestep data
    :type tsd: Dict[str, numpy.ndarray]

    :param bpr: building properties
    :type bpr: cea.demand.thermal_loads.BuildingPropertiesRow

    :param schedules: The list of schedules defined for the project - in the same order as `list_uses`
    :type schedules: List[numpy.ndarray]

    :returns: `tsd` with new keys: `['Eaf', 'Elf', 'Ealf', 'Edataf', 'Eref', 'Eprof']`
    :rtype: Dict[str, numpy.ndarray]
    """

    # calculate final electrical consumption due to appliances and lights in W
    tsd['Eaf'] = schedules['Ea'] * bpr.internal_loads['Ea_Wm2']
    tsd['Elf'] = schedules['El'] * bpr.internal_loads['El_Wm2']
    tsd['Ealf'] = tsd['Elf'] + tsd['Eaf']

    # calculate other electrical loads in W
<<<<<<< HEAD
    if 'COOLROOM' in bpr.occupancy:
        tsd['Eref'] = schedules['Ere'] * bpr.internal_loads['Ere_Wm2'] * bpr.occupancy['COOLROOM']
    else:
        tsd['Eref'] = np.zeros(8760)

    if 'SERVERROOM' in bpr.occupancy:
        tsd['Edataf'] = schedules['Ed'] * bpr.internal_loads['Ed_Wm2'] * bpr.occupancy['SERVERROOM']
    else:
        tsd['Edataf'] = np.zeros(8760)

    if 'INDUSTRIAL' in bpr.occupancy:
        tsd['Eprof'] = schedules['Epro'] * bpr.internal_loads['Epro_Wm2'] * bpr.occupancy['INDUSTRIAL']
=======
    if bpr.internal_loads['Ere_Wm2'] > 0:
        tsd['Eref'] = schedules['Ere'] * bpr.internal_loads['Ere_Wm2']
    else:
        tsd['Eref'] = np.zeros(8760)

    if bpr.internal_loads['Ed_Wm2'] > 0:
        tsd['Edataf'] = schedules['Ed'] * bpr.internal_loads['Ed_Wm2']
    else:
        tsd['Edataf'] = np.zeros(8760)

    if bpr.internal_loads['Epro_Wm2'] > 0:
        tsd['Eprof'] = schedules['Epro'] * bpr.internal_loads['Epro_Wm2']
>>>>>>> dcdee7a0
        tsd['Ecaf'] = np.zeros(8760) # not used in the current version but in the optimization part
    else:
        tsd['Eprof'] = np.zeros(8760)
        tsd['Ecaf'] = np.zeros(8760) # not used in the current version but in the optimization part

    return tsd


def calc_Eauxf(tsd, bpr, Qwwf_0, v_fw_m3perh):
    """
    Auxiliary electric loads
    from Legacy

    :param tsd: Time series data of building
    :type tsd: dict
    :param bpr: Building Properties Row object
    :type bpr: cea.demand.thermal_loads.BuildingPropertiesRow
    :param Qwwf_0: nominal size of domestic hot water boiler [W]
    :param v_fw_m3perh: fresh water flow rate
    :param gv:
    :return:
    """
    # TODO: documentation

    Ll = bpr.geometry['Blength']
    Lw = bpr.geometry['Bwidth']
    Mww = tsd['mww']
    Qcsf = tsd['Qcsf']
    Qhsf = tsd['Qhsf']
    Qww = tsd['Qww']
    Qwwf = tsd['Qwwf']
    Tcs_re_ahu = tsd['Tcsf_re_ahu']
    Tcs_sup_ahu = tsd['Tcsf_sup_ahu']
    Tcs_re_aru = tsd['Tcsf_re_aru']
    Tcs_sup_aru = tsd['Tcsf_sup_aru']
    Tcs_re_scu = tsd['Tcsf_re_scu']
    Tcs_sup_scu = tsd['Tcsf_sup_scu']
    Ths_re_ahu = tsd['Thsf_re_ahu']
    Ths_sup_ahu = tsd['Thsf_sup_ahu']
    Ths_re_aru = tsd['Thsf_re_aru']
    Ths_sup_aru = tsd['Thsf_sup_aru']
    Ths_re_shu = tsd['Thsf_re_shu']
    Ths_sup_shu = tsd['Thsf_sup_shu']

    Year = bpr.age['built']
    fforma = bpr.building_systems['fforma']
    nf_ag = bpr.geometry['floors_ag']
    Ehs_lat_aux = tsd['Ehs_lat_aux']

    # split up the final demands according to the fraction of energy
    frac_heat_ahu = [ahu / sys if sys > 0 else 0 for ahu, sys in zip(tsd['Qhs_sen_ahu'], tsd['Qhs_sen_sys'])]
    Qhsf_ahu = Qhsf * frac_heat_ahu
    Qhsf_0_ahu = np.nanmax(Qhsf_ahu)
    frac_heat_aru = [aru / sys if sys > 0 else 0 for aru, sys in zip(tsd['Qhs_sen_aru'], tsd['Qhs_sen_sys'])]
    Qhsf_aru = Qhsf * frac_heat_aru
    Qhsf_0_aru = np.nanmax(Qhsf_aru)
    frac_heat_shu = [shu / sys if sys > 0 else 0 for shu, sys in zip(tsd['Qhs_sen_shu'], tsd['Qhs_sen_sys'])]
    Qhsf_shu = Qhsf * frac_heat_shu
    Qhsf_0_shu = np.nanmax(Qhsf_shu)
    frac_cool_ahu = [ahu / sys if sys < 0 else 0 for ahu, sys in zip(tsd['Qcs_sen_ahu'], tsd['Qcs_sen_sys'])]
    Qcsf_ahu = Qcsf * frac_cool_ahu
    Qcsf_0_ahu = np.nanmin(Qcsf_ahu)
    frac_cool_aru = [aru / sys if sys < 0 else 0 for aru, sys in zip(tsd['Qcs_sen_aru'], tsd['Qcs_sen_sys'])]
    Qcsf_aru = Qcsf * frac_cool_aru
    Qcsf_0_aru = np.nanmin(Qcsf_aru)
    frac_cool_scu = [scu / sys if sys < 0 else 0 for scu, sys in zip(tsd['Qcs_sen_scu'], tsd['Qcs_sen_sys'])]
    Qcsf_scu = Qcsf * frac_cool_scu
    Qcsf_0_scu = np.nanmin(Qcsf_scu)

    Eaux_cs = np.zeros(8760)
    Eaux_fw = np.zeros(8760)
    Eaux_hs = np.zeros(8760)
    Imax = 2 * (Ll + Lw / 2 + H_F + (nf_ag) + 10) * fforma
    deltaP_des = Imax * DELTA_P_1 * (1 + F_SR)
    if Year >= 2000:
        b = 1
    else:
        b = 1.2
    Eaux_ww = np.vectorize(calc_Eauxf_ww)(Qww, Qwwf, Qwwf_0, deltaP_des, b, Mww)

    if control_heating_cooling_systems.has_heating_system(bpr):

        # for all subsystems
        Eaux_hs_ahu = np.vectorize(calc_Eauxf_hs_dis)(Qhsf_ahu, Qhsf_0_ahu, deltaP_des, b, Ths_sup_ahu, Ths_re_ahu)
        Eaux_hs_aru = np.vectorize(calc_Eauxf_hs_dis)(Qhsf_aru, Qhsf_0_aru, deltaP_des, b, Ths_sup_aru, Ths_re_aru)
        Eaux_hs_shu = np.vectorize(calc_Eauxf_hs_dis)(Qhsf_shu, Qhsf_0_shu, deltaP_des, b, Ths_sup_shu, Ths_re_shu)
        Eaux_hs = Eaux_hs_ahu + Eaux_hs_aru + Eaux_hs_shu  # sum up

    if control_heating_cooling_systems.has_cooling_system(bpr):

        # for all subsystems
        Eaux_cs_ahu = np.vectorize(calc_Eauxf_cs_dis)(Qcsf_ahu, Qcsf_0_ahu, deltaP_des, b, Tcs_sup_ahu, Tcs_re_ahu)
        Eaux_cs_aru = np.vectorize(calc_Eauxf_cs_dis)(Qcsf_aru, Qcsf_0_aru, deltaP_des, b, Tcs_sup_aru, Tcs_re_aru)
        Eaux_cs_scu = np.vectorize(calc_Eauxf_cs_dis)(Qcsf_scu, Qcsf_0_scu, deltaP_des, b, Tcs_sup_scu, Tcs_re_scu)
        Eaux_cs = Eaux_cs_ahu + Eaux_cs_aru + Eaux_cs_scu  # sum up

    if nf_ag > 5:  # up to 5th floor no pumping needs
        Eaux_fw = calc_Eauxf_fw(v_fw_m3perh, nf_ag)

    Eaux_ve = calc_Eauxf_ve(tsd)
    Eaux_ve = np.nan_to_num(Eaux_ve)

    Eauxf = Eaux_hs + Eaux_cs + Eaux_ve + Eaux_ww + Eaux_fw + Ehs_lat_aux

    return Eauxf, Eaux_hs, Eaux_cs, Eaux_ve, Eaux_ww, Eaux_fw


def calc_Eauxf_hs_dis(Qhsf, Qhsf0, deltaP_des, b, ts, tr):
    # TODO: documentation of legacy

    # the power of the pump in Watts
    if Qhsf > 0 and (ts - tr) != 0:
        fctr = 1.05
        qV_des = Qhsf / ((ts - tr) * C_P_W * 1000)
        Phy_des = 0.2278 * deltaP_des * qV_des

        if Qhsf / Qhsf0 > 0.67:
            Ppu_dis_hy_i = Phy_des
            feff = (1.25 * (200 / Ppu_dis_hy_i) ** 0.5) * fctr * b
            Eaux_hs = Ppu_dis_hy_i * feff
        else:
            Ppu_dis_hy_i = 0.0367 * Phy_des
            feff = (1.25 * (200 / Ppu_dis_hy_i) ** 0.5) * fctr * b
            Eaux_hs = Ppu_dis_hy_i * feff
    else:
        Eaux_hs = 0.0
    return Eaux_hs  # in #W


def calc_Eauxf_cs_dis(Qcsf, Qcsf0, deltaP_des, b, ts, tr):
    # TODO: documentation of legacy

    # refrigerant R-22 1200 kg/m3
    # for Cooling system
    # the power of the pump in Watts
    if Qcsf < 0 and (ts - tr) != 0:
        fctr = 1.10
        qV_des = Qcsf / ((ts - tr) * C_P_W * 1000)  # kg/s
        Phy_des = 0.2778 * deltaP_des * qV_des

        # the power of the pump in Watts
        if Qcsf < 0:
            if Qcsf / Qcsf0 > 0.67:
                Ppu_dis_hy_i = Phy_des
                feff = (1.25 * (200 / Ppu_dis_hy_i) ** 0.5) * fctr * b
                Eaux_cs = Ppu_dis_hy_i * feff
            else:
                Ppu_dis_hy_i = 0.0367 * Phy_des
                feff = (1.25 * (200 / Ppu_dis_hy_i) ** 0.5) * fctr * b
                Eaux_cs = Ppu_dis_hy_i * feff
    else:
        Eaux_cs = 0.0
    return Eaux_cs  # in #W


def calc_Eauxf_ve(tsd):
    """
    calculation of auxiliary electricity consumption of mechanical ventilation and AC fans
    
    :param tsd: Time series data of building
    :type tsd: dict
    :return: electrical energy for fans of mechanical ventilation in [Wh/h]
    :rtype: float
    """

    # TODO: DOCUMENTATION
    # FIXME: Why only energy demand for AC? Also other mechanical ventilation should have auxiliary energy demand
    # FIXME: What are the units

    # m_ve_mech is

    fan_power = P_FAN  # specific fan consumption in W/m3/h, see globalvar.py

    # mechanical ventilation system air flow [m3/s] = outdoor air + recirculation air
    q_ve_mech = tsd['m_ve_mech']/physics.calc_rho_air(tsd['theta_ve_mech']) \
        + tsd['m_ve_rec']/physics.calc_rho_air(tsd['T_int'])

    Eve_aux = fan_power * q_ve_mech * 3600

    return Eve_aux


def calc_Eauxf_ww(Qww, Qwwf, Qwwf0, deltaP_des, b, qV_des):
    """

    :param Qww:
    :param Qwwf:
    :param Qwwf0:
    :param Imax:
    :param deltaP_des:
    :param b:
    :param qV_des:
    :return:
    """
    # TODO: documentation

    if Qww > 0:
        # for domestichotwater
        # the power of the pump in Watts
        Phy_des = 0.2778 * deltaP_des * qV_des
        # the power of the pump in Watts

        if Qwwf / Qwwf0 > 0.67:
            Ppu_dis_hy_i = Phy_des
            feff = (1.25 * (200 / Ppu_dis_hy_i) ** 0.5) * b
            Eaux_ww = Ppu_dis_hy_i * feff
        else:
            Ppu_dis_hy_i = 0.0367 * Phy_des
            feff = (1.25 * (200 / Ppu_dis_hy_i) ** 0.5) * b
            Eaux_ww = Ppu_dis_hy_i * feff
    else:
        Eaux_ww = 0.0
    return Eaux_ww  # in #W


def calc_Eauxf_fw(freshw, nf):
    """

    :param freshw:
    :param nf:
    :return:
    """
    # TODO: documentation

    Eaux_fw = np.zeros(8760)
    # for domestic freshwater
    # the power of the pump in Watts assuming the best performance of the pump of 0.6 and an accumulation tank
    for day in range(1, 366):
        balance = 0
        t0 = (day - 1) * 24
        t24 = day * 24
        for hour in range(t0, t24):
            balance = balance + freshw[hour]
        if balance > 0:
            flowday = balance / (3600)  # in m3/s
            Energy_hourWh = (H_F * (nf - 5)) / 0.6 * P_WATER * GR * (flowday / HOURS_OP) / EFFI
            for t in range(1, HOURS_OP + 1):
                time = t0 + 11 + t
                Eaux_fw[time] = Energy_hourWh
    return Eaux_fw


def calc_heatpump_cooling_electricity(bpr, tsd, gv):
    """
    calculates electricity demand due to heatpumps/cooling units in the building for different cooling supply systems.

    :param bpr: Building Properties Row object
    :type bpr: cea.demand.thermal_loads.BuildingPropertiesRow
    :param tsd: Time series data of building
    :type tsd: dict
    :param gv: global variables
    :type gv: cea.globalvar.GlobalVariables
    :return: (updates tsd)
    """
    # if cooling supply system is hp air-air (T2) or hp water-water (T3)
    if bpr.supply['type_cs'] in {'T2', 'T3'}:
        if bpr.supply['type_cs'] == 'T2':
            t_source = (tsd['T_ext'] + 273)
        if bpr.supply['type_cs'] == 'T3':
            t_source = (tsd['T_ext_wetbulb'] + 273)

        # heat pump energy for the 3 components
        # ahu
        e_gen_f_cs_ahu = np.vectorize(heatpumps.HP_air_air)(tsd['mcpcsf_ahu'], (tsd['Tcsf_sup_ahu'] + 273),
                                                             (tsd['Tcsf_re_ahu'] + 273), t_source)
        # aru
        e_gen_f_cs_aru = np.vectorize(heatpumps.HP_air_air)(tsd['mcpcsf_aru'], (tsd['Tcsf_sup_aru'] + 273),
                                                             (tsd['Tcsf_re_aru'] + 273), t_source)
        # scu
        e_gen_f_cs_scu = np.vectorize(heatpumps.HP_air_air)(tsd['mcpcsf_scu'], (tsd['Tcsf_sup_scu'] + 273),
                                                             (tsd['Tcsf_re_scu'] + 273), t_source)
        # sum
        tsd['Egenf_cs'] = e_gen_f_cs_ahu + e_gen_f_cs_aru + e_gen_f_cs_scu

        tsd['Qcsf'] = np.zeros(8760)  # this happens when the cooling load is met by a decentralized chiller'

    # if cooling supply from district network (T4, T5) or no supply (T0)
    elif bpr.supply['type_cs'] in {'T4', 'T5', 'T0'}:
        tsd['Egenf_cs'] = np.zeros(8760)

    # if unknown cooling supply
    else:
        tsd['Egenf_cs'] = np.zeros(8760)
        print('Error: Unknown Cooling system, assuming it is connected to a district cooling network')

    return<|MERGE_RESOLUTION|>--- conflicted
+++ resolved
@@ -55,20 +55,6 @@
     tsd['Ealf'] = tsd['Elf'] + tsd['Eaf']
 
     # calculate other electrical loads in W
-<<<<<<< HEAD
-    if 'COOLROOM' in bpr.occupancy:
-        tsd['Eref'] = schedules['Ere'] * bpr.internal_loads['Ere_Wm2'] * bpr.occupancy['COOLROOM']
-    else:
-        tsd['Eref'] = np.zeros(8760)
-
-    if 'SERVERROOM' in bpr.occupancy:
-        tsd['Edataf'] = schedules['Ed'] * bpr.internal_loads['Ed_Wm2'] * bpr.occupancy['SERVERROOM']
-    else:
-        tsd['Edataf'] = np.zeros(8760)
-
-    if 'INDUSTRIAL' in bpr.occupancy:
-        tsd['Eprof'] = schedules['Epro'] * bpr.internal_loads['Epro_Wm2'] * bpr.occupancy['INDUSTRIAL']
-=======
     if bpr.internal_loads['Ere_Wm2'] > 0:
         tsd['Eref'] = schedules['Ere'] * bpr.internal_loads['Ere_Wm2']
     else:
@@ -81,7 +67,6 @@
 
     if bpr.internal_loads['Epro_Wm2'] > 0:
         tsd['Eprof'] = schedules['Epro'] * bpr.internal_loads['Epro_Wm2']
->>>>>>> dcdee7a0
         tsd['Ecaf'] = np.zeros(8760) # not used in the current version but in the optimization part
     else:
         tsd['Eprof'] = np.zeros(8760)
