--- conflicted
+++ resolved
@@ -338,23 +338,7 @@
     return Eaux_fw
 
 
-<<<<<<< HEAD
-
 def calc_Qcsf(locator, bpr, tsd, region):
-=======
-def calc_heatpump_cooling_electricity(bpr, tsd):
-    """
-    calculates electricity demand due to heatpumps/cooling units in the building for different cooling supply systems.
-
-    :param bpr: Building Properties Row object
-    :type bpr: cea.demand.thermal_loads.BuildingPropertiesRow
-    :param tsd: Time series data of building
-    :type tsd: dict
-    :return: (updates tsd)
->>>>>>> 9313d065
-    """
-    it calculates final loads
-    """
 
     # GET SYSTEMS EFFICIENCIES
     data_systems = pd.read_excel(locator.get_life_cycle_inventory_supply_systems(region), "COOLING").set_index('code')
