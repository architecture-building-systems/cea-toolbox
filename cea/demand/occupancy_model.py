--- conflicted
+++ resolved
@@ -46,25 +46,11 @@
     :param archetype_schedules: The list of schedules defined for the project - in the same order as `list_uses`
     :type archetype_schedules: list[ndarray[float]]
 
-<<<<<<< HEAD
-    :param specific_values: for the variable to be calculated, list of yearly values per m2 or per person (e.g. occupant
-    density)
-    :type specific_values: list[float]
-=======
-    :param occ_density: the list of occupancy densities per every schedule
-    :type occ_density: list[float]
->>>>>>> 0988f19a
-
-    :param building_uses: for each use in `list_uses`, the percentage of that use for this building. Sum of values is 1.0
-    :type building_uses: dict[str, float]
-
-    :param area: total conditioned or electrified floor area (Af or Ae)
-    :type area: float
-
-    :param schedule_type: defines the type of schedule to be generated based on the schedules in the archetype data
-    base. Valid inputs are 'people' (for occupancy, occupant-related internal loads and ventilation), 'electricity' (for
-    lighting, appliances, refrigeration and data centers), 'water' (for total water and hot water), or 'process'.
-    :param schedule_type: string
+    :param bpr: 
+    :type bpr: 
+
+	:param archetype_values:
+	:type archetype_values:
 
     :returns schedules: a dictionary containing the weighted average schedule for: occupancy; ventilation demand;
     sensible heat and moisture gains due to occupancy; electricity demand for appliances, lighting, processes,
