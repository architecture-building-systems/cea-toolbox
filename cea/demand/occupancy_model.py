--- conflicted
+++ resolved
@@ -119,14 +119,8 @@
 
     # define schedules and codes
     occupant_schedules = ['ve', 'Qs', 'X']
-<<<<<<< HEAD
     electricity_schedules = ['Ea', 'El']
     water_schedules = ['Vww', 'Vw']
-=======
-    electricity_schedules = ['Ea', 'El', 'Ed', 'Qcre']
-    water_schedules = ['Vww', 'Vw']
-    process_schedules = ['Epro', 'Qhpro']
->>>>>>> b3376688
 
     # schedule_codes define which archetypal schedule should be used for the given schedule
     schedule_codes = {'people': 0, 'electricity': 1, 'water': 2}
@@ -694,17 +688,18 @@
 
     weather_data = epwreader.epw_reader(config.weather)[['year']]
     year = weather_data['year'][0]
-    dates = pd.date_range(str(year) + '/01/01', periods=HOURS_IN_YEAR, freq='H')
+    date = pd.date_range(str(year) + '/01/01', periods=HOURS_IN_YEAR, freq='H')
     locator = cea.inputlocator.InputLocator(scenario=config.scenario)
-    config.demand.buildings = [locator.get_zone_building_names()[0]]
-    building_properties = BuildingProperties(locator=locator, override_variables=False)
+    config.demand.buildings = locator.get_zone_building_names()[0]
+    date = pd.date_range(gv.date_start, periods=HOURS_IN_YEAR, freq='H')
+    building_properties = BuildingProperties(locator, True, False)
     bpr = building_properties[locator.get_zone_building_names()[0]]
     list_uses = ['OFFICE', 'INDUSTRIAL']
     bpr.occupancy = {'OFFICE': 0.5, 'INDUSTRIAL': 0.5}
     use_stochastic_occupancy = config.demand.use_stochastic_occupancy
 
     # calculate schedules
-    archetype_schedules, archetype_values = schedule_maker(dates, locator, list_uses)
+    archetype_schedules, archetype_values = schedule_maker(date, locator, list_uses)
     return calc_schedules(list_uses, archetype_schedules, bpr, archetype_values, use_stochastic_occupancy)
 
 
