--- conflicted
+++ resolved
@@ -178,10 +178,7 @@
                                          (archetype_DB['standard'] == 'C')].Code.values[0])
     return category
 
-<<<<<<< HEAD
-def run_as_script(scenario_path=None, prop_thermal_flag=True, prop_architecture_flag=True, prop_hvac_flag=False,
-                  prop_comfort_flag=False, prop_internal_loads_flag=False):
-=======
+
 def correct_archetype_areas(prop_architecture_df, architecture_DB, list_uses):
     """
         Corrects the heated area 'Hs' for buildings with multiple uses.
@@ -270,7 +267,7 @@
 
 def run_as_script(scenario_path=None, prop_thermal_flag=True, prop_architecture_flag=True, prop_hvac_flag=True,
                   prop_comfort_flag=True, prop_internal_loads_flag=True):
->>>>>>> 677b9657
+
     """
     Run the properties script with input from the reference case and compare the results. This ensures that changes
     made to this script (e.g. refactorings) do not stop the script from working and also that the results stay the same.
