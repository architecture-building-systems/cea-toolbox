--- conflicted
+++ resolved
@@ -325,20 +325,10 @@
 
 
 def main(config):
-<<<<<<< HEAD
-
-=======
->>>>>>> 18343c29
     """
     Run the properties script with input from the reference case and compare the results. This ensures that changes
     made to this script (e.g. refactorings) do not stop the script from working and also that the results stay the same.
     """
-<<<<<<< HEAD
-
-    assert os.path.exists(config.scenario), 'Scenario not found: %s' % config.scenario
-    locator = cea.inputlocator.InputLocator(scenario=config.scenario)
-=======
->>>>>>> 18343c29
 
     print('Running data-helper with scenario = %s' % config.scenario)
     print('Running data-helper with archetypes = %s' % config.data_helper.archetypes)
@@ -356,4 +346,4 @@
 
 
 if __name__ == '__main__':
-    main(cea.config.Configuration())
+    main(cea.config.Configuration())