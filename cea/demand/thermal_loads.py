--- conflicted
+++ resolved
@@ -111,7 +111,6 @@
             tsd['mcpcdata_sys'] = tsd['Tcdata_sys_re'] = tsd['Tcdata_sys_sup'] = np.zeros(8760)
             tsd['Edata'] = tsd['E_cdata'] = np.zeros(8760)
 
-
         #CALCULATE HEATING AND COOLING DEMAND
         calc_Qhs_Qcs(bpr, date, tsd, use_dynamic_infiltration_calculation) #end-use demand latent and sensible + ventilation
         sensible_loads.calc_Qhs_Qcs_loss(bpr, tsd) # losses
@@ -127,7 +126,7 @@
         tsd['Qcs_sys'] = abs(tsd['Qcs_sys'])
 
         electrical_loads.calc_Qcsf(locator, bpr, tsd, region) # final : including fuels and renewables
-        electrical_loads.calc_Qhsf(locator, bpr, tsd, region)  # final : including fuels and renewables
+        electrical_loads.calc_Qhsf(locator, bpr, tsd, region) # final : including fuels and renewables
 
         #CALCULATE HOT WATER LOADS
         if hotwater_loads.has_hot_water_technical_system(bpr):
@@ -149,21 +148,13 @@
     electrical_loads.calc_E_sys(tsd) # system (incl. losses)
     electrical_loads.calc_Ef(tsd)  # final (incl. self. generated)
 
-
-
     #WRITE RESULTS
     write_results(bpr, building_name, date, format_output, gv, loads_output, locator, massflows_output,
                   resolution_outputs, temperatures_output, tsd)
 
     return
 
-<<<<<<< HEAD
 def calc_QH_sys_QC_sys(tsd):
-=======
-    # - electricity demand due to heatpumps/cooling units in the building
-    # TODO: do it for heatpumps and electric boilers tsd['Egenf_hs'], tsd['Egenf_ww']
-    electrical_loads.calc_heatpump_cooling_electricity(bpr, tsd)
->>>>>>> 9313d065
 
     tsd['QH_sys'] = tsd['Qww_sys'] + tsd['Qhs_sys'] + tsd['Qhpro_sys']
     tsd['QC_sys'] = tsd['Qcs_sys'] + tsd['Qcdata_sys'] + tsd['Qcre_sys']
@@ -201,7 +192,6 @@
     for t in get_hours(bpr):
 
         # heat flows in [W]
-        # sensible heat gains
         tsd = sensible_loads.calc_Qgain_sen(t, tsd, bpr)
 
         if use_dynamic_infiltration_calculation:
