--- conflicted
+++ resolved
@@ -5,12 +5,9 @@
 from __future__ import division
 
 import numpy as np
-<<<<<<< HEAD
 import pandas as pd
 import os
 
-=======
->>>>>>> b3376688
 from cea.demand import demand_writers
 from cea.demand import latent_loads
 from cea.demand import occupancy_model_matsim_import as occupancy_model
@@ -111,7 +108,7 @@
         tsd = refrigeration_loads.calc_Qcre_sys(bpr, tsd, schedules)
         tsd = refrigeration_loads.calc_Qref(locator, bpr, tsd)
     else:
-        tsd['DC_cre'] = tsd['Qcre_sys'] = np.zeros(HOURS_IN_YEAR) # = tsd['Qcre'] = np.zeros(HOURS_IN_YEAR)
+        tsd['DC_cre'] = tsd['Qcre_sys'] = tsd['Qcre'] = np.zeros(HOURS_IN_YEAR)
         tsd['mcpcre_sys'] = tsd['Tcre_sys_re'] = tsd['Tcre_sys_sup'] = np.zeros(HOURS_IN_YEAR)
         tsd['E_cre'] = np.zeros(HOURS_IN_YEAR)
 
@@ -132,7 +129,7 @@
             tsd = datacenter_loads.calc_Qcdata_sys(bpr, tsd)  # system need for cooling
             tsd = datacenter_loads.calc_Qcdataf(locator, bpr, tsd)  # final need for cooling
         else:
-            tsd['DC_cdata'] = tsd['Qcdata_sys'] = np.zeros(HOURS_IN_YEAR) # = tsd['Qcdata'] = np.zeros(HOURS_IN_YEAR)
+            tsd['DC_cdata'] = tsd['Qcdata_sys'] = tsd['Qcdata'] = np.zeros(HOURS_IN_YEAR)
             tsd['mcpcdata_sys'] = tsd['Tcdata_sys_re'] = tsd['Tcdata_sys_sup'] = np.zeros(HOURS_IN_YEAR)
             tsd['Edata'] = tsd['E_cdata'] = np.zeros(HOURS_IN_YEAR)
 
@@ -460,8 +457,8 @@
 TSD_KEYS_COOLING_LOADS = ['Qcs_sen_rc', 'Qcs_sen_scu', 'Qcs_sen_ahu', 'Qcs_lat_ahu', 'Qcs_sen_aru', 'Qcs_lat_aru',
                           'Qcs_sen_sys', 'Qcs_lat_sys', 'Qcs_em_ls', 'Qcs_dis_ls', 'Qcs_sys_scu', 'Qcs_sys_ahu', 'Qcs_sys_aru',
                           'DC_cs', 'Qcs', 'Qcs_sys', 'QC_sys',
-                          'DC_cre', 'Qcre_sys', # 'Qcre',
-                          'DC_cdata', 'Qcdata_sys'] # , 'Qcdata']
+                          'DC_cre', 'Qcre_sys', 'Qcre',
+                          'DC_cdata', 'Qcdata_sys', 'Qcdata']
 TSD_KEYS_HEATING_TEMP = ['ta_re_hs_ahu', 'ta_sup_hs_ahu', 'ta_re_hs_aru', 'ta_sup_hs_aru']
 TSD_KEYS_HEATING_FLOWS = ['ma_sup_hs_ahu', 'ma_sup_hs_aru']
 TSD_KEYS_COOLING_TEMP = ['ta_re_cs_ahu', 'ta_sup_cs_ahu', 'ta_re_cs_aru', 'ta_sup_cs_aru']
@@ -585,8 +582,8 @@
                    'SOLAR_hs', 'DH_hs', 'Qhs_sys', 'Qhs',
                    'SOLAR_ww', 'DH_ww', 'Qww_sys', 'Qww',
                    'DC_cs', 'DC_cs_lat', 'Qcs_sys', 'Qcs',
-                   'DC_cdata', 'Qcdata_sys', # 'Qcdata',
-                   'DC_cre', 'Qcre_sys', # 'Qcre',
+                   'DC_cdata', 'Qcdata_sys', 'Qcdata',
+                   'DC_cre', 'Qcre_sys', 'Qcre',
                    'Eaux','Ehs_lat_aux', 'Eaux_hs', 'Eaux_cs', 'Eaux_ve', 'Eaux_ww', 'Eaux_fw',
                    'E_sys', 'PV', 'GRID', 'E_ww', 'E_hs', 'E_cs', 'E_cre', 'E_cdata', 'E_pro',
                    'Epro', 'Edata', 'Ea', 'El', 'Eal',
