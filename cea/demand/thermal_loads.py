# -*- coding: utf-8 -*-
"""
Demand model of thermal loads
"""
from __future__ import division

import math

import numpy as np

from cea.demand import demand_writers
from cea.demand import latent_loads
from cea.demand import occupancy_model, hourly_procedure_heating_cooling_system_load, ventilation_air_flows_simple
from cea.demand import sensible_loads, electrical_loads, hotwater_loads, refrigeration_loads, datacenter_loads
from cea.demand import ventilation_air_flows_detailed, control_heating_cooling_systems


def calc_thermal_loads(building_name, bpr, weather_data, usage_schedules, date, gv, locator, use_stochastic_occupancy,
                       use_dynamic_infiltration_calculation, resolution_outputs, loads_output, massflows_output,
                       temperatures_output, format_output):
    """
    Calculate thermal loads of a single building with mechanical or natural ventilation.
    Calculation procedure follows the methodology of ISO 13790

    The structure of ``usage_schedules`` is:

    .. code-block:: python
        :emphasize-lines: 2,4

        {
            'list_uses': ['ADMIN', 'GYM', ...],
            'schedules': [ ([...], [...], [...], [...]), (), (), () ]
        }

    * each element of the 'list_uses' entry represents a building occupancy type.
    * each element of the 'schedules' entry represents the schedules for a building occupancy type.
    * the schedules for a building occupancy type are a 4-tuple (occupancy, electricity, domestic hot water,
      probability of use), with each element of the 4-tuple being a list of hourly values (8760 values).


    Side effect include a number of files in two folders:

    * ``scenario/outputs/data/demand``

      * ``${Name}.csv`` for each building

    * temporary folder (as returned by ``tempfile.gettempdir()``)

      * ``${Name}T.csv`` for each building

    daren-thomas: as far as I can tell, these are the only side-effects.

    :param building_name: name of building
    :type building_name: str

    :param bpr: a collection of building properties for the building used for thermal loads calculation
    :type bpr: BuildingPropertiesRow

    :param weather_data: data from the .epw weather file. Each row represents an hour of the year. The columns are:
        ``drybulb_C``, ``relhum_percent``, and ``windspd_ms``
    :type weather_data: pandas.DataFrame

    :param usage_schedules: dict containing schedules and function names of buildings.
    :type usage_schedules: dict

    :param date: the dates (hours) of the year (8760)
    :type date: pandas.tseries.index.DatetimeIndex

    :param gv: global variables / context
    :type gv: GlobalVariables

    :param locator:
    :param use_dynamic_infiltration_calculation:

    :returns: This function does not return anything
    :rtype: NoneType

"""
    schedules, tsd = initialize_inputs(bpr, usage_schedules, weather_data, use_stochastic_occupancy)

    if bpr.rc_model['Af'] > 0:  # building has conditioned area

        ventilation_air_flows_simple.calc_m_ve_required(tsd)
        ventilation_air_flows_simple.calc_m_ve_leakage_simple(bpr, tsd)

        # get internal comfort properties
        tsd = control_heating_cooling_systems.calc_simple_temp_control(tsd, bpr, date.dayofweek)

        # initialize first previous time step
        # this makes the 'if ... else ... ' unnecessary
        t_prev = get_hours(bpr).next() - 1
        tsd['T_int'][t_prev] = tsd['T_ext'][t_prev]
        tsd['x_int'][t_prev] = latent_loads.convert_rh_to_moisture_content(tsd['rh_ext'][t_prev], tsd['T_ext'][t_prev])

        # end-use demand calculation
        for t in get_hours(bpr):

            # heat flows in [W]
            # sensible heat gains
            tsd = sensible_loads.calc_Qgain_sen(t, tsd, bpr)

            if use_dynamic_infiltration_calculation:
                # OVERWRITE STATIC INFILTRATION WITH DYNAMIC INFILTRATION RATE
                dict_props_nat_vent = ventilation_air_flows_detailed.get_properties_natural_ventilation(bpr)
                qm_sum_in, qm_sum_out = ventilation_air_flows_detailed.calc_air_flows(
                    tsd['T_int'][t - 1], tsd['u_wind'][t], tsd['T_ext'][t], dict_props_nat_vent)
                # INFILTRATION IS FORCED NOT TO REACH ZERO IN ORDER TO AVOID THE RC MODEL TO FAIL
                tsd['m_ve_inf'][t] = max(qm_sum_in / 3600, 1 / 3600)

            # ventilation air flows [kg/s]
            ventilation_air_flows_simple.calc_air_mass_flow_mechanical_ventilation(bpr, tsd, t)
            ventilation_air_flows_simple.calc_air_mass_flow_window_ventilation(bpr, tsd, t)

            # ventilation air temperature and humidity
            ventilation_air_flows_simple.calc_theta_ve_mech(bpr, tsd, t)
            latent_loads.calc_moisture_content_airflows(tsd, t)

            # heating / cooling demand of building
            hourly_procedure_heating_cooling_system_load.calc_heating_cooling_loads(bpr, tsd, t)

            # END OF FOR LOOP

        # Calc of Qhs_dis_ls/Qcs_dis_ls - losses due to distribution of heating/cooling coils
        sensible_loads.calc_q_dis_ls_heating_cooling(bpr, tsd)

        # summation
        # calculate final heating and cooling loads
        sensible_loads.calc_final_heating_cooling_loads(tsd)

        # Calculate temperatures of all systems
        sensible_loads.calc_temperatures_emission_systems(bpr, tsd)

        # calculate hot water load
        # TODO: refactor and clean
        tsd['mww'], tsd['mcptw'], tsd['Qww'], tsd['Qwwf'], Qwwf_0, Vww, v_fw_m3perh, tsd[
            'mcpwwf'], tsd['Twwf_sup'], tsd['Twwf_re'] = hotwater_loads.calc_Qwwf(
            bpr.building_systems['Lcww_dis'], bpr.building_systems['Lsww_dis'], bpr.building_systems['Lvww_c'],
            bpr.building_systems['Lvww_dis'], tsd['T_ext'], tsd['T_int'], tsd['Twwf_re'],
            bpr.building_systems['Tww_sup_0'], bpr.building_systems['Y'], gv, schedules,
            bpr)

        # calc auxiliary electricity loads
        tsd['Eauxf'], tsd['Eauxf_hs'], tsd['Eauxf_cs'], \
        tsd['Eauxf_ve'], tsd['Eauxf_ww'], tsd['Eauxf_fw'] = electrical_loads.calc_Eauxf(tsd, bpr, Qwwf_0, v_fw_m3perh)

        # calc people latent gains for energy balance graph
        latent_loads.calc_latent_gains_from_people(tsd, bpr)

        # +++++++++++++++
        # REAGGREGATE FLOWS AND TEMPERATURES FOR TESTING WITH CURRENT OPTIMIZATION SCRIPT
        # TODO: remove again
        tsd['mcphsf'] = tsd['mcphsf_ahu'] + tsd['mcphsf_aru'] + tsd['mcphsf_shu']
        tsd['mcpcsf'] = tsd['mcpcsf_ahu'] + tsd['mcpcsf_aru'] + tsd['mcpcsf_scu']
        with np.warnings.catch_warnings():
            np.warnings.filterwarnings('ignore', r'All-NaN (slice|axis) encountered')
            tsd['Tcsf_sup'] = np.nanmin([tsd['Tcsf_sup_ahu'], tsd['Tcsf_sup_aru'], tsd['Tcsf_sup_scu']], axis=0)
            tsd['Tcsf_re'] = np.nanmax([tsd['Tcsf_re_ahu'], tsd['Tcsf_re_aru'], tsd['Tcsf_re_scu']], axis=0)
            tsd['Thsf_sup'] = np.nanmax([tsd['Thsf_sup_ahu'], tsd['Thsf_sup_aru'], tsd['Thsf_sup_shu']], axis=0)
            tsd['Thsf_re'] = np.nanmin([tsd['Thsf_re_ahu'], tsd['Thsf_re_aru'], tsd['Thsf_re_shu']], axis=0)
            # ++++++++++++++++

    elif bpr.rc_model['Af'] == 0:  # if building does not have conditioned area

        # TODO: actually this should behave like a building without systems
        tsd = update_timestep_data_no_conditioned_area(tsd)
        tsd['T_int'] = tsd['T_ext'].copy()

    else:
        raise Exception('error')

    # calculate other quantities
    # - processes
    tsd['Qhprof'][:] = schedules['Qhpro'] * bpr.internal_loads['Qhpro_Wm2']  # in kWh

    # - change sign to latent and sensible cooling loads
    tsd['Qcsf_lat'] = abs(tsd['Qcsf_lat'])
    tsd['Qcsf'] = abs(tsd['Qcsf'])
    tsd['Qcs'] = abs(tsd['Qcs'])

    # - electricity demand due to heatpumps/cooling units in the building
    # TODO: do it for heatpumps and electric boilers tsd['Egenf_hs'], tsd['Egenf_ww']
    electrical_loads.calc_heatpump_cooling_electricity(bpr, tsd)

    # - number of people
    tsd['people'] = np.floor(tsd['people'])

    # Sum up
    tsd['QHf'] = tsd['Qhsf'] + tsd['Qwwf'] + tsd['Qhprof']
    tsd['QCf'] = tsd['Qcsf'] + tsd['Qcdataf'] + tsd['Qcref']
    tsd['Ef'] = tsd['Ealf'] + tsd['Edataf'] + tsd['Eprof'] + tsd['Ecaf'] + tsd['Eauxf'] + tsd['Eref'] + tsd['Egenf_cs']
    tsd['E'] = tsd['Ealf'] + tsd['Edataf'] + tsd['Eprof'] + tsd['Ecaf'] + tsd['Eauxf'] + tsd['Eref']
    tsd['QEf'] = tsd['QHf'] + tsd['QCf'] + tsd['Ef']

    # write results
    if resolution_outputs == 'hourly':
        writer = demand_writers.HourlyDemandWriter(loads_output, massflows_output, temperatures_output)
    elif resolution_outputs == 'monthly':
        writer = demand_writers.MonthlyDemandWriter(loads_output, massflows_output, temperatures_output)
    else:
        raise Exception('error')

    if format_output == 'csv':
        writer.results_to_csv(tsd, bpr, locator, date, building_name)
    elif format_output == 'hdf5':
        writer.results_to_hdf5(tsd, bpr, locator, date, building_name)
    else:
        raise Exception('error')

    # write report & quick visualization
    gv.report(tsd, locator.get_demand_results_folder(), building_name)

    return


def initialize_inputs(bpr, usage_schedules, weather_data, use_stochastic_occupancy):
    """


<<<<<<< HEAD
    :param bpr: a collection of building properties for the building used for thermal loads calculation
    :type bpr: BuildingPropertiesRow
    :param gv: global variables / context
    :type gv: GlobalVariables
    :param usage_schedules: dict containing schedules and function names of buildings.
    :type usage_schedules: dict
    :param weather_data: data from the .epw weather file. Each row represents an hour of the year. The columns are:
        ``drybulb_C``, ``relhum_percent``, and ``windspd_ms``
    :type weather_data: pandas.DataFrame
    :param use_stochastic_occupancy: Boolean specifying whether stochastic occupancy should be used. If False,
        deterministic schedules are used.
    :type use_stochastic_occupancy: Boolean

    :return schedules:
    :rtype schedules:
    :return tsd: time series data dict
    :rtype tsd: dict
=======
    :param bpr:
    :param usage_schedules:
    :param weather_data:
    :return:
>>>>>>> 9313d065
    """
    # TODO: documentation


    # this is used in the NN please do not erase or change!!
    tsd = initialize_timestep_data(bpr, weather_data)
    # get schedules
    list_uses = usage_schedules['list_uses']
    archetype_schedules = usage_schedules['archetype_schedules']
    archetype_values = usage_schedules['archetype_values']
    schedules = occupancy_model.calc_schedules(list_uses, archetype_schedules, bpr, archetype_values,
                                               use_stochastic_occupancy)

    # calculate occupancy schedule and occupant-related parameters
    tsd['people'] = schedules['people']
    tsd['ve'] = schedules['ve'] * (bpr.comfort['Ve_lps'] * 3.6)  # in m3/h
    tsd['Qs'] = schedules['Qs'] * bpr.internal_loads['Qs_Wp']  # in W
    # # latent heat gains
    tsd['w_int'] = sensible_loads.calc_Qgain_lat(schedules, bpr)
    # get electrical loads (no auxiliary loads)
    tsd = electrical_loads.calc_Eint(tsd, bpr, schedules)
    # get refrigeration loads
    tsd['Qcref'], tsd['mcpref'], \
    tsd['Tcref_re'], tsd['Tcref_sup'] = np.vectorize(refrigeration_loads.calc_Qcref)(tsd['Eref'])
    # get server loads
    tsd['Qcdataf'], tsd['mcpdataf'], \
    tsd['Tcdataf_re'], tsd['Tcdataf_sup'] = np.vectorize(datacenter_loads.calc_Qcdataf)(tsd['Edataf'])
    # ground water temperature in C
    tsd['Twwf_re'] = calc_water_temperature(tsd['T_ext'], depth_m=1)

    return schedules, tsd


def calc_water_temperature(T_ambient_C, depth_m):
    """
    Calculates hourly ground temperature fluctuation over a year following [Kusuda, T. et al., 1965]_.
    ..[Kusuda, T. et al., 1965] Kusuda, T. and P.R. Achenbach (1965). Earth Temperatures and Thermal Diffusivity at
    Selected Stations in the United States. ASHRAE Transactions. 71(1):61-74
    """
    heat_capacity_soil = 2000  # _[A. Kecebas et al., 2011]
    conductivity_soil = 1.6  # _[A. Kecebas et al., 2011]
    density_soil = 1600  # _[A. Kecebas et al., 2011]

    T_max = max(T_ambient_C) + 273.15  # to K
    T_avg = np.mean(T_ambient_C) + 273.15  # to K
    e = depth_m * math.sqrt(
        (math.pi * heat_capacity_soil * density_soil) / (8760 * conductivity_soil))  # soil constants
    Tg = [(T_avg + (T_max - T_avg) * math.exp(-e) * math.cos((2 * math.pi * (i + 1) / 8760) - e)) - 274
          for i in range(8760)]

    return Tg  # in C


TSD_KEYS_HEATING_LOADS = ['Qhs_sen_rc', 'Qhs_sen_shu', 'Qhs_sen_ahu', 'Qhs_lat_ahu', 'Qhs_sen_aru', 'Qhs_lat_aru',
                          'Qhs_sen_sys', 'Qhs_lat_sys', 'Qhs_em_ls', 'Qhs_dis_ls', 'Qhsf_shu', 'Qhsf_ahu', 'Qhsf_aru',
                          'Qhsf', 'Qhs', 'Qhsf_lat']
TSD_KEYS_COOLING_LOADS = ['Qcs_sen_rc', 'Qcs_sen_scu', 'Qcs_sen_ahu', 'Qcs_lat_ahu', 'Qcs_sen_aru', 'Qcs_lat_aru',
                          'Qcs_sen_sys', 'Qcs_lat_sys', 'Qcs_em_ls', 'Qcs_dis_ls', 'Qcsf_scu', 'Qcsf_ahu', 'Qcsf_aru',
                          'Qcsf', 'Qcs', 'Qcsf_lat']
TSD_KEYS_HEATING_TEMP = ['ta_re_hs_ahu', 'ta_sup_hs_ahu', 'ta_re_hs_aru', 'ta_sup_hs_aru']
TSD_KEYS_HEATING_FLOWS = ['ma_sup_hs_ahu', 'ma_sup_hs_aru']
TSD_KEYS_COOLING_TEMP = ['ta_re_cs_ahu', 'ta_sup_cs_ahu', 'ta_re_cs_aru', 'ta_sup_cs_aru']
TSD_KEYS_COOLING_FLOWS = ['ma_sup_cs_ahu', 'ma_sup_cs_aru']
TSD_KEYS_COOLING_SUPPLY_FLOWS = ['mcpcsf_ahu', 'mcpcsf_aru', 'mcpcsf_scu', 'mcpcsf']
TSD_KEYS_COOLING_SUPPLY_TEMP = ['Tcsf_re_ahu', 'Tcsf_re_aru', 'Tcsf_re_scu', 'Tcsf_sup_ahu', 'Tcsf_sup_aru',
                                'Tcsf_sup_scu', 'Tcsf_sup', 'Tcsf_re']
TSD_KEYS_HEATING_SUPPLY_FLOWS = ['mcphsf_ahu', 'mcphsf_aru', 'mcphsf_shu', 'mcphsf']
TSD_KEYS_HEATING_SUPPLY_TEMP = ['Thsf_re_ahu', 'Thsf_re_aru', 'Thsf_re_shu', 'Thsf_sup_ahu', 'Thsf_sup_aru',
                                'Thsf_sup_shu', 'Thsf_sup', 'Thsf_re']
TSD_KEYS_RC_TEMP = ['T_int', 'theta_m', 'theta_c', 'theta_o', 'theta_ve_mech']
TSD_KEYS_MOISTURE = ['x_int', 'x_ve_inf', 'x_ve_mech', 'g_hu_ld', 'g_dhu_ld']
TSD_KEYS_VENTILATION_FLOWS = ['m_ve_window', 'm_ve_mech', 'm_ve_rec', 'm_ve_inf', 'm_ve_required']
TSD_KEYS_ENERGY_BALANCE_DASHBOARD = ['Q_gain_sen_light', 'Q_gain_sen_app', 'Q_gain_sen_peop', 'Q_gain_sen_data',
                                     'Q_loss_sen_ref', 'Q_gain_sen_wall', 'Q_gain_sen_base', 'Q_gain_sen_roof',
                                     'Q_gain_sen_wind', 'Q_gain_sen_vent', 'Q_gain_lat_peop']
TSD_KEYS_SOLAR = ['I_sol', 'I_rad', 'I_sol_and_I_rad']
TSD_KEYS_PEOPLE = ['people', 've', 'Qs', 'w_int']


def initialize_timestep_data(bpr, weather_data):
    """
    initializes the time step data with the weather data and the minimum set of variables needed for computation.

    :param bpr: a collection of building properties for the building used for thermal loads calculation
    :type bpr: BuildingPropertiesRow
    :param weather_data: data from the .epw weather file. Each row represents an hour of the year. The columns are:
        ``drybulb_C``, ``relhum_percent``, and ``windspd_ms``
    :type weather_data: pandas.DataFrame

    :return: returns the `tsd` variable, a dictionary of time step data mapping variable names to ndarrays for each hour of the year.
    :rtype: dict
    """

    # Initialize dict with weather variables
    tsd = {'Twwf_sup': [bpr.building_systems['Tww_sup_0']] * 8760,
           'T_ext': weather_data.drybulb_C.values,
           'T_ext_wetbulb': weather_data.wetbulb_C.values,
           'rh_ext': weather_data.relhum_percent.values,
           'T_sky': weather_data.skytemp_C.values,
           'u_wind': weather_data.windspd_ms}

    # fill data with nan values

    nan_fields_electricity = ['Eauxf', 'Eauxf_ve', 'Eauxf_hs', 'Eauxf_cs', 'Eauxf_ww', 'Eauxf_fw', 'Egenf_cs',
                              'Ehs_lat_aux']
    nan_fields_water = ['mcpwwf', 'Twwf_re', 'Qwwf', 'Qww']
    nan_fields = ['QEf', 'QHf', 'QCf',
                  'Ef', 'Qhprof',
                  'Tcdataf_re', 'Tcdataf_sup',
                  'Tcref_re', 'Tcref_sup']
    nan_fields.extend(TSD_KEYS_HEATING_LOADS)
    nan_fields.extend(TSD_KEYS_COOLING_LOADS)
    nan_fields.extend(TSD_KEYS_HEATING_TEMP)
    nan_fields.extend(TSD_KEYS_COOLING_TEMP)
    nan_fields.extend(TSD_KEYS_COOLING_FLOWS)
    nan_fields.extend(TSD_KEYS_HEATING_FLOWS)
    nan_fields.extend(TSD_KEYS_COOLING_SUPPLY_FLOWS)
    nan_fields.extend(TSD_KEYS_COOLING_SUPPLY_TEMP)
    nan_fields.extend(TSD_KEYS_HEATING_SUPPLY_FLOWS)
    nan_fields.extend(TSD_KEYS_HEATING_SUPPLY_TEMP)
    nan_fields.extend(TSD_KEYS_RC_TEMP)
    nan_fields.extend(TSD_KEYS_MOISTURE)
    nan_fields.extend(TSD_KEYS_ENERGY_BALANCE_DASHBOARD)
    nan_fields.extend(TSD_KEYS_SOLAR)
    nan_fields.extend(TSD_KEYS_VENTILATION_FLOWS)
    nan_fields.extend(nan_fields_electricity)
    nan_fields.extend(nan_fields_water)
    nan_fields.extend(TSD_KEYS_PEOPLE)

    tsd.update(dict((x, np.zeros(8760) * np.nan) for x in nan_fields))

    # initialize system status log
    tsd['sys_status_ahu'] = np.chararray(8760, itemsize=20)
    tsd['sys_status_aru'] = np.chararray(8760, itemsize=20)
    tsd['sys_status_sen'] = np.chararray(8760, itemsize=20)
    tsd['sys_status_ahu'][:] = 'unknown'
    tsd['sys_status_aru'][:] = 'unknown'
    tsd['sys_status_sen'][:] = 'unknown'

    # TODO: add detailed infiltration air flows
    # tsd['qm_sum_in'] = np.zeros(8760) * np.nan
    # tsd['qm_sum_out'] = np.zeros(8760) * np.nan

    return tsd


def update_timestep_data_no_conditioned_area(tsd):
    """
    Update time step data with zeros for buildings without conditioned area

    Author: Gabriel Happle
    Date: 01/2017

    :param tsd: time series data dict
    :return: update tsd
    """

    zero_fields = ['Qhs_lat_sys', 'Qhs_sen_sys', 'Qcs_lat_sys', 'Qcs_sen_sys', 'Qhs_sen', 'Qcs_sen', 'Ehs_lat_aux',
                   'Qhs_em_ls', 'Qcs_em_ls', 'ma_sup_hs', 'ma_sup_cs', 'Ta_sup_hs', 'Ta_sup_cs', 'Ta_re_hs', 'Ta_re_cs',
                   'Qhsf', 'Qhs', 'Qhsf_lat', 'Qcsf', 'Qcs', 'Qcsf_lat', 'Qcsf', 'Qcs', 'Qhsf', 'Qhs', 'Eauxf',
                   'Eauxf_hs', 'Eauxf_cs', 'Eauxf_ve', 'Eauxf_ww', 'Eauxf_fw', 'Egenf_cs', 'mcphsf', 'mcpcsf', 'mcpwwf',
                   'mcpdataf',
                   'mcpref', 'Twwf_sup', 'Twwf_re', 'Thsf_sup', 'Thsf_re', 'Tcsf_sup', 'Tcsf_re', 'Tcdataf_re',
                   'Tcdataf_sup', 'Tcref_re', 'Tcref_sup', 'Qwwf', 'Qww',
                   'mcptw', 'I_sol', 'I_rad', 'Qgain_light', 'Qgain_app', 'Qgain_pers', 'Qgain_data', 'Q_cool_ref',
                   'Qgain_wall', 'Qgain_base', 'Qgain_roof', 'Qgain_wind', 'Qgain_vent', 'q_cs_lat_peop']

    tsd.update(dict((x, np.zeros(8760)) for x in zero_fields))

    return tsd


HOURS_IN_YEAR = 8760
HOURS_PRE_CONDITIONING = 720  # number of hours that the building will be thermally pre-conditioned, the results of these hours will be overwritten


def get_hours(bpr):
    """


    :param bpr: BuildingPropertiesRow
    :type bpr:
    :return:
    """

    if bpr.hvac['has-heating-season']:
        # if has heating season start simulating at [before] start of heating season
        hour_start_simulation = control_heating_cooling_systems.convert_date_to_hour(bpr.hvac['heating-season-start'])
    elif not bpr.hvac['has-heating-season'] and bpr.hvac['has-cooling-season']:
        # if has no heating season but cooling season start at [before] start of cooling season
        hour_start_simulation = control_heating_cooling_systems.convert_date_to_hour(bpr.hvac['cooling-season-start'])
    elif not bpr.hvac['has-heating-season'] and not bpr.hvac['has-cooling-season']:
        # no heating or cooling
        hour_start_simulation = 0

    # TODO: HOURS_PRE_CONDITIONING could be part of config in the future
    hours_simulation_total = HOURS_IN_YEAR + HOURS_PRE_CONDITIONING
    hour_start_simulation = hour_start_simulation - HOURS_PRE_CONDITIONING

    t = hour_start_simulation
    for i in xrange(hours_simulation_total):
        yield (t + i) % HOURS_IN_YEAR<|MERGE_RESOLUTION|>--- conflicted
+++ resolved
@@ -214,13 +214,8 @@
 
 def initialize_inputs(bpr, usage_schedules, weather_data, use_stochastic_occupancy):
     """
-
-
-<<<<<<< HEAD
     :param bpr: a collection of building properties for the building used for thermal loads calculation
     :type bpr: BuildingPropertiesRow
-    :param gv: global variables / context
-    :type gv: GlobalVariables
     :param usage_schedules: dict containing schedules and function names of buildings.
     :type usage_schedules: dict
     :param weather_data: data from the .epw weather file. Each row represents an hour of the year. The columns are:
@@ -234,12 +229,6 @@
     :rtype schedules:
     :return tsd: time series data dict
     :rtype tsd: dict
-=======
-    :param bpr:
-    :param usage_schedules:
-    :param weather_data:
-    :return:
->>>>>>> 9313d065
     """
     # TODO: documentation
 
