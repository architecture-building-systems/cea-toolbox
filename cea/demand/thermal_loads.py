# -*- coding: utf-8 -*-
"""
Demand model of thermal loads
"""
from __future__ import division

import math

import numpy as np
import pandas as pd
import os

from cea.demand import demand_writers
from cea.demand import latent_loads
from cea.demand import occupancy_model, hourly_procedure_heating_cooling_system_load, ventilation_air_flows_simple
from cea.demand import sensible_loads, electrical_loads, hotwater_loads, refrigeration_loads, datacenter_loads
from cea.demand import ventilation_air_flows_detailed, control_heating_cooling_systems
from cea.utilities.physics import calc_wet_bulb_temperature

def calc_thermal_loads(building_name, bpr, weather_data, usage_schedules, date, gv, locator, use_stochastic_occupancy,
                       use_dynamic_infiltration_calculation, resolution_outputs, loads_output, massflows_output,
                       temperatures_output, format_output):
    """
    Calculate thermal loads of a single building with mechanical or natural ventilation.
    Calculation procedure follows the methodology of ISO 13790

    The structure of ``usage_schedules`` is:

    .. code-block:: python
        :emphasize-lines: 2,4

        {
            'list_uses': ['ADMIN', 'GYM', ...],
            'schedules': [ ([...], [...], [...], [...]), (), (), () ]
        }

    * each element of the 'list_uses' entry represents a building occupancy type.
    * each element of the 'schedules' entry represents the schedules for a building occupancy type.
    * the schedules for a building occupancy type are a 4-tuple (occupancy, electricity, domestic hot water,
      probability of use), with each element of the 4-tuple being a list of hourly values (8760 values).


    Side effect include a number of files in two folders:

    * ``scenario/outputs/data/demand``

      * ``${Name}.csv`` for each building

    * temporary folder (as returned by ``tempfile.gettempdir()``)

      * ``${Name}T.csv`` for each building

    daren-thomas: as far as I can tell, these are the only side-effects.

    :param building_name: name of building
    :type building_name: str

    :param bpr: a collection of building properties for the building used for thermal loads calculation
    :type bpr: BuildingPropertiesRow

    :param weather_data: data from the .epw weather file. Each row represents an hour of the year. The columns are:
        ``drybulb_C``, ``relhum_percent``, and ``windspd_ms``
    :type weather_data: pandas.DataFrame

    :param usage_schedules: dict containing schedules and function names of buildings.
    :type usage_schedules: dict

    :param date: the dates (hours) of the year (8760)
    :type date: pandas.tseries.index.DatetimeIndex

    :param gv: global variables / context
    :type gv: GlobalVariables

    :param locator:
    :param use_dynamic_infiltration_calculation:

    :returns: This function does not return anything
    :rtype: NoneType

"""
<<<<<<< HEAD

    actual_weather_data = weather_data.copy(deep=True)

    # check if microclimate data is available
    if os.path.isfile(os.path.join(locator.get_microclimate_folder(), 'T_ext.csv')):
        print 'microclimate data found, replacing standard weather values'
        drybulb_C = pd.read_csv(os.path.join(locator.get_microclimate_folder(), 'T_ext.csv')).set_index('hoy')
        if building_name in drybulb_C.columns.values:
            # import other microclimate data
            relhum_percent = pd.read_csv(os.path.join(locator.get_microclimate_folder(), 'rh_ext.csv')).set_index('hoy')
            windspd_ms = pd.read_csv(os.path.join(locator.get_microclimate_folder(), 'u_wind.csv')).set_index('hoy')
            # replace available microclimate data in building's weather data
            actual_weather_data.loc[drybulb_C.index.values, 'drybulb_C'] = drybulb_C[building_name]
            actual_weather_data.loc[drybulb_C.index.values, 'wetbulb_C'] = calc_wet_bulb_temperature(
                drybulb_C[building_name],relhum_percent[building_name])
            actual_weather_data.loc[relhum_percent.index.values, 'relhum_percent'] = relhum_percent[building_name]
            actual_weather_data.loc[windspd_ms.index.values, 'windspd_ms'] = windspd_ms[building_name]

    # initialize inputs
    schedules, tsd = initialize_inputs(bpr, gv, usage_schedules, actual_weather_data)
=======
    schedules, tsd = initialize_inputs(bpr, gv, usage_schedules, weather_data, use_stochastic_occupancy)
>>>>>>> c87654cf

    if bpr.rc_model['Af'] > 0:  # building has conditioned area

        ventilation_air_flows_simple.calc_m_ve_required(tsd)
        ventilation_air_flows_simple.calc_m_ve_leakage_simple(bpr, tsd)

        # get internal comfort properties
        tsd = control_heating_cooling_systems.calc_simple_temp_control(tsd, bpr, date.dayofweek)

        # initialize first previous time step
        # this makes the 'if ... else ... ' unnecessary
        t_prev = get_hours(bpr).next() - 1
        tsd['T_int'][t_prev] = tsd['T_ext'][t_prev]
        tsd['x_int'][t_prev] = latent_loads.convert_rh_to_moisture_content(tsd['rh_ext'][t_prev], tsd['T_ext'][t_prev])

        # end-use demand calculation
        for t in get_hours(bpr):

            # heat flows in [W]
            # sensible heat gains
            tsd = sensible_loads.calc_Qgain_sen(t, tsd, bpr)

            if use_dynamic_infiltration_calculation:
                # OVERWRITE STATIC INFILTRATION WITH DYNAMIC INFILTRATION RATE
                dict_props_nat_vent = ventilation_air_flows_detailed.get_properties_natural_ventilation(bpr)
                qm_sum_in, qm_sum_out = ventilation_air_flows_detailed.calc_air_flows(
                    tsd['T_int'][t - 1], tsd['u_wind'][t], tsd['T_ext'][t], dict_props_nat_vent)
                # INFILTRATION IS FORCED NOT TO REACH ZERO IN ORDER TO AVOID THE RC MODEL TO FAIL
                tsd['m_ve_inf'][t] = max(qm_sum_in / 3600, 1 / 3600)

            # ventilation air flows [kg/s]
            ventilation_air_flows_simple.calc_air_mass_flow_mechanical_ventilation(bpr, tsd, t)
            ventilation_air_flows_simple.calc_air_mass_flow_window_ventilation(bpr, tsd, t)

            # ventilation air temperature and humidity
            ventilation_air_flows_simple.calc_theta_ve_mech(bpr, tsd, t)
            latent_loads.calc_moisture_content_airflows(tsd, t)

            # heating / cooling demand of building
            hourly_procedure_heating_cooling_system_load.calc_heating_cooling_loads(bpr, tsd, t)

            # END OF FOR LOOP

        # Calc of Qhs_dis_ls/Qcs_dis_ls - losses due to distribution of heating/cooling coils
        sensible_loads.calc_q_dis_ls_heating_cooling(bpr, tsd)

        # summation
        # calculate final heating and cooling loads
        sensible_loads.calc_final_heating_cooling_loads(tsd)

        # Calculate temperatures of all systems
        sensible_loads.calc_temperatures_emission_systems(bpr, tsd)

        # calculate hot water load
        tsd['mww'], tsd['mcptw'], tsd['Qww'], Qww_ls_st, tsd['Qwwf'], Qwwf_0, Tww_st, Vww, Vw, tsd[
            'mcpwwf'] = hotwater_loads.calc_Qwwf(
            bpr.building_systems['Lcww_dis'], bpr.building_systems['Lsww_dis'], bpr.building_systems['Lvww_c'],
            bpr.building_systems['Lvww_dis'], tsd['T_ext'], tsd['T_int'], tsd['Twwf_re'],
            bpr.building_systems['Tww_sup_0'], bpr.building_systems['Y'], gv, schedules,
            bpr)

        # calc auxiliary electricity loads
        tsd['Eauxf'], tsd['Eauxf_hs'], tsd['Eauxf_cs'], \
        tsd['Eauxf_ve'], tsd['Eauxf_ww'], tsd['Eauxf_fw'] = electrical_loads.calc_Eauxf(tsd, bpr, Qwwf_0, Vw)

        # calc people latent gains for energy balance graph
        latent_loads.calc_latent_gains_from_people(tsd, bpr)

        # +++++++++++++++
        # REAGGREGATE FLOWS AND TEMPERATURES FOR TESTING WITH CURRENT OPTIMIZATION SCRIPT
        # TODO: remove again
        tsd['mcphsf'] = tsd['mcphsf_ahu'] + tsd['mcphsf_aru'] + tsd['mcphsf_shu']
        tsd['mcpcsf'] = tsd['mcpcsf_ahu'] + tsd['mcpcsf_aru'] + tsd['mcpcsf_scu']
        with np.warnings.catch_warnings():
            np.warnings.filterwarnings('ignore', r'All-NaN (slice|axis) encountered')
            tsd['Tcsf_sup'] = np.nanmin([tsd['Tcsf_sup_ahu'],tsd['Tcsf_sup_aru'],tsd['Tcsf_sup_scu']], axis=0)
            tsd['Tcsf_re'] = np.nanmax([tsd['Tcsf_re_ahu'], tsd['Tcsf_re_aru'], tsd['Tcsf_re_scu']], axis=0)
            tsd['Thsf_sup'] = np.nanmax([tsd['Thsf_sup_ahu'], tsd['Thsf_sup_aru'], tsd['Thsf_sup_shu']], axis=0)
            tsd['Thsf_re'] = np.nanmin([tsd['Thsf_re_ahu'], tsd['Thsf_re_aru'], tsd['Thsf_re_shu']], axis=0)
        # ++++++++++++++++

    elif bpr.rc_model['Af'] == 0:  # if building does not have conditioned area

        # TODO: actually this should behave like a building without systems
        tsd = update_timestep_data_no_conditioned_area(tsd)
        tsd['T_int'] = tsd['T_ext'].copy()

    else:
        raise Exception('error')

    # calculate other quantities
    # - processes
    tsd['Qhprof'][:] = schedules['Qhpro'] * bpr.internal_loads['Qhpro_Wm2'] # in kWh

    # - change sign to latent and sensible cooling loads
    tsd['Qcsf_lat'] = abs(tsd['Qcsf_lat'])
    tsd['Qcsf'] = abs(tsd['Qcsf'])
    tsd['Qcs'] = abs(tsd['Qcs'])

    # - electricity demand due to heatpumps/cooling units in the building
    # TODO: do it for heatpumps tsd['Egenf_cs']
    electrical_loads.calc_heatpump_cooling_electricity(bpr, tsd, gv)

    # - number of people
    tsd['people'] = np.floor(tsd['people'])

    # Sum up
    tsd['QHf'] = tsd['Qhsf'] + tsd['Qwwf'] + tsd['Qhprof']
    tsd['QCf'] = tsd['Qcsf'] + tsd['Qcdataf'] + tsd['Qcref']
    tsd['Ef'] = tsd['Ealf'] + tsd['Edataf'] + tsd['Eprof'] + tsd['Ecaf'] + tsd['Eauxf'] + tsd['Eref'] + tsd['Egenf_cs']
    tsd['QEf'] = tsd['QHf'] + tsd['QCf'] + tsd['Ef']

    # write results
    if resolution_outputs == 'hourly':
        writer = demand_writers.HourlyDemandWriter(loads_output, massflows_output, temperatures_output)
    elif resolution_outputs == 'monthly':
        writer = demand_writers.MonthlyDemandWriter(loads_output, massflows_output, temperatures_output)
    else:
        raise Exception('error')

    if format_output == 'csv':
        writer.results_to_csv(tsd, bpr, locator, date, building_name)
    elif format_output == 'hdf5':
        writer.results_to_hdf5(tsd, bpr, locator, date, building_name)
    else:
        raise Exception('error')

    # write report & quick visualization
    gv.report(tsd, locator.get_demand_results_folder(), building_name)

    return


def initialize_inputs(bpr, gv, usage_schedules, weather_data, use_stochastic_occupancy):
    """


    :param bpr:
    :param gv:
    :param usage_schedules:
    :param weather_data:
    :return:
    """
    # TODO: documentation


    # this is used in the NN please do not erase or change!!
    tsd = initialize_timestep_data(bpr, weather_data)
    # get schedules
    list_uses = usage_schedules['list_uses']
    archetype_schedules = usage_schedules['archetype_schedules']
    archetype_values = usage_schedules['archetype_values']
    schedules = occupancy_model.calc_schedules(gv.config.region, list_uses, archetype_schedules, bpr, archetype_values,
                                               use_stochastic_occupancy)

    # calculate occupancy schedule and occupant-related parameters
    tsd['people'] = schedules['people']
    tsd['ve'] = schedules['ve'] * (bpr.comfort['Ve_lps'] * 3.6)  # in m3/h
    tsd['Qs'] = schedules['Qs'] * bpr.internal_loads['Qs_Wp']  # in W
    # # latent heat gains
    tsd['w_int'] = sensible_loads.calc_Qgain_lat(schedules, bpr)
    # get electrical loads (no auxiliary loads)
    tsd = electrical_loads.calc_Eint(tsd, bpr, schedules)
    # get refrigeration loads
    tsd['Qcref'], tsd['mcpref'], \
    tsd['Tcref_re'], tsd['Tcref_sup'] = np.vectorize(refrigeration_loads.calc_Qcref)(tsd['Eref'])
    # get server loads
    tsd['Qcdataf'], tsd['mcpdataf'], \
    tsd['Tcdataf_re'], tsd['Tcdataf_sup'] = np.vectorize(datacenter_loads.calc_Qcdataf)(tsd['Edataf'])
    # ground water temperature in C
    tsd['Twwf_re'] = calc_water_temperature(tsd['T_ext'], depth_m=1)

    return schedules, tsd


def calc_water_temperature(T_ambient_C, depth_m):
    """
    Calculates hourly ground temperature fluctuation over a year following [Kusuda, T. et al., 1965]_.
    ..[Kusuda, T. et al., 1965] Kusuda, T. and P.R. Achenbach (1965). Earth Temperatures and Thermal Diffusivity at
    Selected Stations in the United States. ASHRAE Transactions. 71(1):61-74
    """
    heat_capacity_soil = 2000  # _[A. Kecebas et al., 2011]
    conductivity_soil = 1.6  # _[A. Kecebas et al., 2011]
    density_soil = 1600  # _[A. Kecebas et al., 2011]

    T_max = max(T_ambient_C) + 273.15  # to K
    T_avg = np.mean(T_ambient_C) + 273.15  # to K
    e = depth_m * math.sqrt(
        (math.pi * heat_capacity_soil * density_soil) / (8760 * conductivity_soil))  # soil constants
    Tg = [(T_avg + (T_max - T_avg) * math.exp(-e) * math.cos((2 * math.pi * (i + 1) / 8760) - e)) - 274
          for i in range(8760)]

    return Tg  # in C


TSD_KEYS_HEATING_LOADS = ['Qhs_sen_rc', 'Qhs_sen_shu', 'Qhs_sen_ahu', 'Qhs_lat_ahu', 'Qhs_sen_aru', 'Qhs_lat_aru',
                          'Qhs_sen_sys', 'Qhs_lat_sys', 'Qhs_em_ls', 'Qhs_dis_ls', 'Qhsf_shu', 'Qhsf_ahu', 'Qhsf_aru',
                          'Qhsf', 'Qhs', 'Qhsf_lat']
TSD_KEYS_COOLING_LOADS = ['Qcs_sen_rc', 'Qcs_sen_scu', 'Qcs_sen_ahu', 'Qcs_lat_ahu', 'Qcs_sen_aru', 'Qcs_lat_aru',
                          'Qcs_sen_sys', 'Qcs_lat_sys', 'Qcs_em_ls', 'Qcs_dis_ls', 'Qcsf_scu', 'Qcsf_ahu', 'Qcsf_aru',
                          'Qcsf', 'Qcs', 'Qcsf_lat']
TSD_KEYS_HEATING_TEMP = ['ta_re_hs_ahu', 'ta_sup_hs_ahu', 'ta_re_hs_aru', 'ta_sup_hs_aru']
TSD_KEYS_HEATING_FLOWS = ['ma_sup_hs_ahu', 'ma_sup_hs_aru']
TSD_KEYS_COOLING_TEMP = ['ta_re_cs_ahu', 'ta_sup_cs_ahu', 'ta_re_cs_aru', 'ta_sup_cs_aru']
TSD_KEYS_COOLING_FLOWS = ['ma_sup_cs_ahu', 'ma_sup_cs_aru']
TSD_KEYS_COOLING_SUPPLY_FLOWS = ['mcpcsf_ahu', 'mcpcsf_aru', 'mcpcsf_scu', 'mcpcsf']
TSD_KEYS_COOLING_SUPPLY_TEMP = ['Tcsf_re_ahu', 'Tcsf_re_aru', 'Tcsf_re_scu', 'Tcsf_sup_ahu', 'Tcsf_sup_aru', 'Tcsf_sup_scu', 'Tcsf_sup', 'Tcsf_re']
TSD_KEYS_HEATING_SUPPLY_FLOWS = ['mcphsf_ahu', 'mcphsf_aru', 'mcphsf_shu', 'mcphsf']
TSD_KEYS_HEATING_SUPPLY_TEMP = ['Thsf_re_ahu', 'Thsf_re_aru', 'Thsf_re_shu', 'Thsf_sup_ahu', 'Thsf_sup_aru', 'Thsf_sup_shu', 'Thsf_sup', 'Thsf_re']
TSD_KEYS_RC_TEMP = ['T_int', 'theta_m', 'theta_c', 'theta_o', 'theta_ve_mech']
TSD_KEYS_MOISTURE = ['x_int', 'x_ve_inf', 'x_ve_mech', 'g_hu_ld', 'g_dhu_ld']
TSD_KEYS_VENTILATION_FLOWS = ['m_ve_window', 'm_ve_mech', 'm_ve_rec', 'm_ve_inf', 'm_ve_required']
TSD_KEYS_ENERGY_BALANCE_DASHBOARD = ['Q_gain_sen_light', 'Q_gain_sen_app', 'Q_gain_sen_peop', 'Q_gain_sen_data',
                                     'Q_loss_sen_ref', 'Q_gain_sen_wall', 'Q_gain_sen_base', 'Q_gain_sen_roof',
                                     'Q_gain_sen_wind', 'Q_gain_sen_vent', 'Q_gain_lat_peop']
TSD_KEYS_SOLAR = ['I_sol', 'I_rad', 'I_sol_and_I_rad']
TSD_KEYS_PEOPLE = ['people', 've', 'Qs', 'w_int']


def initialize_timestep_data(bpr, weather_data):
    """
    initializes the time step data with the weather data and the minimum set of variables needed for computation.

    :param bpr:
    :type bpr: BuildingPropertiesRow
    :param weather_data:
    :type weather_data:
    :return: returns the `tsd` variable, a dictionary of time step data mapping variable names to ndarrays for each hour of the year.
    :rtype: dict
    """

    # Initialize dict with weather variables
    tsd = {'Twwf_sup': [bpr.building_systems['Tww_sup_0']] * 8760,
           'T_ext': weather_data.drybulb_C.values,
           'T_ext_wetbulb': weather_data.wetbulb_C.values,
           'rh_ext': weather_data.relhum_percent.values,
           'T_sky': weather_data.skytemp_C.values,
           'u_wind': weather_data.windspd_ms}

    # fill data with nan values

    nan_fields_electricity = ['Eauxf', 'Eauxf_ve', 'Eauxf_hs', 'Eauxf_cs', 'Eauxf_ww', 'Eauxf_fw', 'Egenf_cs',
                              'Ehs_lat_aux']
    nan_fields_water = ['mcpwwf', 'Twwf_re', 'Qwwf', 'Qww']
    nan_fields = ['QEf', 'QHf', 'QCf',
                  'Ef',  'Qhprof',
                   'Tcdataf_re', 'Tcdataf_sup',
                  'Tcref_re', 'Tcref_sup']
    nan_fields.extend(TSD_KEYS_HEATING_LOADS)
    nan_fields.extend(TSD_KEYS_COOLING_LOADS)
    nan_fields.extend(TSD_KEYS_HEATING_TEMP)
    nan_fields.extend(TSD_KEYS_COOLING_TEMP)
    nan_fields.extend(TSD_KEYS_COOLING_FLOWS)
    nan_fields.extend(TSD_KEYS_HEATING_FLOWS)
    nan_fields.extend(TSD_KEYS_COOLING_SUPPLY_FLOWS)
    nan_fields.extend(TSD_KEYS_COOLING_SUPPLY_TEMP)
    nan_fields.extend(TSD_KEYS_HEATING_SUPPLY_FLOWS)
    nan_fields.extend(TSD_KEYS_HEATING_SUPPLY_TEMP)
    nan_fields.extend(TSD_KEYS_RC_TEMP)
    nan_fields.extend(TSD_KEYS_MOISTURE)
    nan_fields.extend(TSD_KEYS_ENERGY_BALANCE_DASHBOARD)
    nan_fields.extend(TSD_KEYS_SOLAR)
    nan_fields.extend(TSD_KEYS_VENTILATION_FLOWS)
    nan_fields.extend(nan_fields_electricity)
    nan_fields.extend(nan_fields_water)
    nan_fields.extend(TSD_KEYS_PEOPLE)

    tsd.update(dict((x, np.zeros(8760) * np.nan) for x in nan_fields))

    # initialize system status log
    tsd['sys_status_ahu'] = np.chararray(8760, itemsize=20)
    tsd['sys_status_aru'] = np.chararray(8760, itemsize=20)
    tsd['sys_status_sen'] = np.chararray(8760, itemsize=20)
    tsd['sys_status_ahu'][:] = 'unknown'
    tsd['sys_status_aru'][:] = 'unknown'
    tsd['sys_status_sen'][:] = 'unknown'

    # TODO: add detailed infiltration air flows
    # tsd['qm_sum_in'] = np.zeros(8760) * np.nan
    # tsd['qm_sum_out'] = np.zeros(8760) * np.nan

    return tsd


def update_timestep_data_no_conditioned_area(tsd):
    """
    Update time step data with zeros for buildings without conditioned area

    Author: Gabriel Happle
    Date: 01/2017

    :param tsd: time series data dict
    :return: update tsd
    """

    zero_fields = ['Qhs_lat_sys', 'Qhs_sen_sys', 'Qcs_lat_sys', 'Qcs_sen_sys', 'Qhs_sen', 'Qcs_sen', 'Ehs_lat_aux',
                   'Qhs_em_ls', 'Qcs_em_ls', 'ma_sup_hs', 'ma_sup_cs', 'Ta_sup_hs', 'Ta_sup_cs', 'Ta_re_hs', 'Ta_re_cs',
                   'Qhsf', 'Qhs', 'Qhsf_lat', 'Qcsf', 'Qcs', 'Qcsf_lat', 'Qcsf', 'Qcs', 'Qhsf', 'Qhs', 'Eauxf',
                   'Eauxf_hs', 'Eauxf_cs', 'Eauxf_ve', 'Eauxf_ww', 'Eauxf_fw', 'Egenf_cs', 'mcphsf', 'mcpcsf', 'mcpwwf',
                   'mcpdataf',
                   'mcpref', 'Twwf_sup', 'Twwf_re', 'Thsf_sup', 'Thsf_re', 'Tcsf_sup', 'Tcsf_re', 'Tcdataf_re',
                   'Tcdataf_sup', 'Tcref_re', 'Tcref_sup', 'Qwwf', 'Qww',
                   'mcptw', 'I_sol', 'I_rad', 'Qgain_light','Qgain_app','Qgain_pers','Qgain_data','Q_cool_ref',
                  'Qgain_wall', 'Qgain_base', 'Qgain_roof', 'Qgain_wind', 'Qgain_vent','q_cs_lat_peop']

    tsd.update(dict((x, np.zeros(8760)) for x in zero_fields))

    return tsd


HOURS_IN_YEAR = 8760
HOURS_PRE_CONDITIONING = 720  # number of hours that the building will be thermally pre-conditioned, the results of these hours will be overwritten


def get_hours(bpr):
    """


    :param bpr: BuildingPropertiesRow
    :type bpr:
    :return:
    """

    if bpr.hvac['has-heating-season']:
        # if has heating season start simulating at [before] start of heating season
        hour_start_simulation = control_heating_cooling_systems.convert_date_to_hour(bpr.hvac['heating-season-start'])
    elif not bpr.hvac['has-heating-season'] and bpr.hvac['has-cooling-season']:
        # if has no heating season but cooling season start at [before] start of cooling season
        hour_start_simulation = control_heating_cooling_systems.convert_date_to_hour(bpr.hvac['cooling-season-start'])
    elif not bpr.hvac['has-heating-season'] and not bpr.hvac['has-cooling-season']:
        # no heating or cooling
        hour_start_simulation = 0


    # TODO: HOURS_PRE_CONDITIONING could be part of config in the future
    hours_simulation_total = HOURS_IN_YEAR + HOURS_PRE_CONDITIONING
    hour_start_simulation = hour_start_simulation - HOURS_PRE_CONDITIONING

    t = hour_start_simulation
    for i in xrange(hours_simulation_total):
        yield (t + i) % HOURS_IN_YEAR<|MERGE_RESOLUTION|>--- conflicted
+++ resolved
@@ -17,7 +17,7 @@
 from cea.demand import ventilation_air_flows_detailed, control_heating_cooling_systems
 from cea.utilities.physics import calc_wet_bulb_temperature
 
-def calc_thermal_loads(building_name, bpr, weather_data, usage_schedules, date, gv, locator, use_stochastic_occupancy,
+def calc_thermal_loads(building_name, bpr, weather_data, usage_schedules, date, gv, locator,
                        use_dynamic_infiltration_calculation, resolution_outputs, loads_output, massflows_output,
                        temperatures_output, format_output):
     """
@@ -78,7 +78,6 @@
     :rtype: NoneType
 
 """
-<<<<<<< HEAD
 
     actual_weather_data = weather_data.copy(deep=True)
 
@@ -98,10 +97,7 @@
             actual_weather_data.loc[windspd_ms.index.values, 'windspd_ms'] = windspd_ms[building_name]
 
     # initialize inputs
-    schedules, tsd = initialize_inputs(bpr, gv, usage_schedules, actual_weather_data)
-=======
     schedules, tsd = initialize_inputs(bpr, gv, usage_schedules, weather_data, use_stochastic_occupancy)
->>>>>>> c87654cf
 
     if bpr.rc_model['Af'] > 0:  # building has conditioned area
 
