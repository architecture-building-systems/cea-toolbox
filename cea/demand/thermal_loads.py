# -*- coding: utf-8 -*-
"""
Demand model of thermal loads
"""
from __future__ import division

import math

import numpy as np

from cea.demand import demand_writers
from cea.demand import latent_loads
from cea.demand import occupancy_model, hourly_procedure_heating_cooling_system_load, ventilation_air_flows_simple
from cea.demand import sensible_loads, electrical_loads, hotwater_loads, refrigeration_loads, datacenter_loads
from cea.demand import ventilation_air_flows_detailed, control_heating_cooling_systems


def calc_thermal_loads(building_name, bpr, weather_data, usage_schedules, date, gv, locator, use_stochastic_occupancy,
                       use_dynamic_infiltration_calculation, resolution_outputs, loads_output, massflows_output,
                       temperatures_output, format_output):
    """
    Calculate thermal loads of a single building with mechanical or natural ventilation.
    Calculation procedure follows the methodology of ISO 13790

    The structure of ``usage_schedules`` is:

    .. code-block:: python
        :emphasize-lines: 2,4

        {
            'list_uses': ['ADMIN', 'GYM', ...],
            'schedules': [ ([...], [...], [...], [...]), (), (), () ]
        }
    * each element of the 'list_uses' entry represents a building occupancy type.
    * each element of the 'schedules' entry represents the schedules for a building occupancy type.
    * the schedules for a building occupancy type are a 4-tuple (occupancy, electricity, domestic hot water,
      probability of use), with each element of the 4-tuple being a list of hourly values (8760 values).


    Side effect include a number of files in two folders:

    * ``scenario/outputs/data/demand``

      * ``${Name}.csv`` for each building

    * temporary folder (as returned by ``tempfile.gettempdir()``)

      * ``${Name}T.csv`` for each building

    daren-thomas: as far as I can tell, these are the only side-effects.

    :param building_name: name of building
    :type building_name: str

    :param bpr: a collection of building properties for the building used for thermal loads calculation
    :type bpr: BuildingPropertiesRow

    :param weather_data: data from the .epw weather file. Each row represents an hour of the year. The columns are:
        ``drybulb_C``, ``relhum_percent``, and ``windspd_ms``
    :type weather_data: pandas.DataFrame

    :param usage_schedules: dict containing schedules and function names of buildings.
    :type usage_schedules: dict

    :param date: the dates (hours) of the year (8760)
    :type date: pandas.tseries.index.DatetimeIndex

    :param gv: global variables / context
    :type gv: GlobalVariables

    :param locator:
    :param use_dynamic_infiltration_calculation:

    :returns: This function does not return anything
    :rtype: NoneType

"""
    schedules, tsd = initialize_inputs(bpr, gv, usage_schedules, weather_data, use_stochastic_occupancy)

    if bpr.rc_model['Af'] > 0:  # building has conditioned area

        ventilation_air_flows_simple.calc_m_ve_required(tsd)
        ventilation_air_flows_simple.calc_m_ve_leakage_simple(bpr, tsd)

        # get internal comfort properties
        tsd = control_heating_cooling_systems.calc_simple_temp_control(tsd, bpr, date.dayofweek)

        # initialize first previous time step
        # this makes the 'if ... else ... ' unnecessary
        t_prev = get_hours(bpr).next() - 1
        tsd['T_int'][t_prev] = tsd['T_ext'][t_prev]
        tsd['x_int'][t_prev] = latent_loads.convert_rh_to_moisture_content(tsd['rh_ext'][t_prev], tsd['T_ext'][t_prev])

        # end-use demand calculation
        for t in get_hours(bpr):

            # heat flows in [W]
            # sensible heat gains
            tsd = sensible_loads.calc_Qgain_sen(t, tsd, bpr)

            if use_dynamic_infiltration_calculation:
                # OVERWRITE STATIC INFILTRATION WITH DYNAMIC INFILTRATION RATE
                dict_props_nat_vent = ventilation_air_flows_detailed.get_properties_natural_ventilation(bpr)
                qm_sum_in, qm_sum_out = ventilation_air_flows_detailed.calc_air_flows(
                    tsd['T_int'][t - 1], tsd['u_wind'][t], tsd['T_ext'][t], dict_props_nat_vent)
                # INFILTRATION IS FORCED NOT TO REACH ZERO IN ORDER TO AVOID THE RC MODEL TO FAIL
                tsd['m_ve_inf'][t] = max(qm_sum_in / 3600, 1 / 3600)

            # ventilation air flows [kg/s]
            ventilation_air_flows_simple.calc_air_mass_flow_mechanical_ventilation(bpr, tsd, t)
            ventilation_air_flows_simple.calc_air_mass_flow_window_ventilation(bpr, tsd, t)

            # ventilation air temperature and humidity
            ventilation_air_flows_simple.calc_theta_ve_mech(bpr, tsd, t)
            latent_loads.calc_moisture_content_airflows(tsd, t)

            # heating / cooling demand of building
            hourly_procedure_heating_cooling_system_load.calc_heating_cooling_loads(bpr, tsd, t)

            # END OF FOR LOOP

        # Calc of Qhs_dis_ls/Qcs_dis_ls - losses due to distribution of heating/cooling coils
        sensible_loads.calc_q_dis_ls_heating_cooling(bpr, tsd)

        # summation
        # calculate final heating and cooling loads
        sensible_loads.calc_final_heating_cooling_loads(tsd)

        # Calculate temperatures of all systems
        sensible_loads.calc_temperatures_emission_systems(bpr, tsd)

        # calculate hot water load
        tsd['mww'], tsd['mcptw'], tsd['Qww'], Qww_ls_st, tsd['Qwwf'], Qwwf_0, Tww_st, Vww, Vw, tsd[
            'mcpwwf'] = hotwater_loads.calc_Qwwf(
            bpr.building_systems['Lcww_dis'], bpr.building_systems['Lsww_dis'], bpr.building_systems['Lvww_c'],
            bpr.building_systems['Lvww_dis'], tsd['T_ext'], tsd['T_int'], tsd['Twwf_re'],
            bpr.building_systems['Tww_sup_0'], bpr.building_systems['Y'], gv, schedules,
            bpr)

        # calc auxiliary electricity loads
        tsd['Eauxf'], tsd['Eauxf_hs'], tsd['Eauxf_cs'], \
        tsd['Eauxf_ve'], tsd['Eauxf_ww'], tsd['Eauxf_fw'] = electrical_loads.calc_Eauxf(tsd, bpr, Qwwf_0, Vw)

        # calc people latent gains for energy balance graph
        latent_loads.calc_latent_gains_from_people(tsd, bpr)

        # +++++++++++++++
        # REAGGREGATE FLOWS AND TEMPERATURES FOR TESTING WITH CURRENT OPTIMIZATION SCRIPT
        # TODO: remove again
        tsd['mcphsf'] = tsd['mcphsf_ahu'] + tsd['mcphsf_aru'] + tsd['mcphsf_shu']
        tsd['mcpcsf'] = tsd['mcpcsf_ahu'] + tsd['mcpcsf_aru'] + tsd['mcpcsf_scu']
        with np.warnings.catch_warnings():
            np.warnings.filterwarnings('ignore', r'All-NaN (slice|axis) encountered')
            tsd['Tcsf_sup'] = np.nanmin([tsd['Tcsf_sup_ahu'],tsd['Tcsf_sup_aru'],tsd['Tcsf_sup_scu']], axis=0)
            tsd['Tcsf_re'] = np.nanmax([tsd['Tcsf_re_ahu'], tsd['Tcsf_re_aru'], tsd['Tcsf_re_scu']], axis=0)
            tsd['Thsf_sup'] = np.nanmax([tsd['Thsf_sup_ahu'], tsd['Thsf_sup_aru'], tsd['Thsf_sup_shu']], axis=0)
            tsd['Thsf_re'] = np.nanmin([tsd['Thsf_re_ahu'], tsd['Thsf_re_aru'], tsd['Thsf_re_shu']], axis=0)
        # ++++++++++++++++

    elif bpr.rc_model['Af'] == 0:  # if building does not have conditioned area

        # TODO: actually this should behave like a building without systems
        tsd = update_timestep_data_no_conditioned_area(tsd)
        tsd['T_int'] = tsd['T_ext'].copy()

    else:
        raise Exception('error')

    # calculate other quantities
<<<<<<< HEAD
    ##processese
    tsd['Qhprof'][:] = schedules['Qhpro'] * bpr.internal_loads['Qhpro_Wm2'] # in kWh
=======
    # - processes
    tsd['Qhprof'][:] = schedules['Qhpro'] * bpr.internal_loads['Qhpro_Wm2'] * bpr.rc_model['Af']  # in kWh
>>>>>>> e6f8072b

    # - change sign to latent and sensible cooling loads
    tsd['Qcsf_lat'] = abs(tsd['Qcsf_lat'])
    tsd['Qcsf'] = abs(tsd['Qcsf'])
    tsd['Qcs'] = abs(tsd['Qcs'])

    # - electricity demand due to heatpumps/cooling units in the building
    # TODO: do it for heatpumps tsd['Egenf_cs']
    electrical_loads.calc_heatpump_cooling_electricity(bpr, tsd, gv)

    # - number of people
    tsd['people'] = np.floor(tsd['people'])

    # Sum up
    tsd['QHf'] = tsd['Qhsf'] + tsd['Qwwf'] + tsd['Qhprof']
    tsd['QCf'] = tsd['Qcsf'] + tsd['Qcdataf'] + tsd['Qcref']
    tsd['Ef'] = tsd['Ealf'] + tsd['Edataf'] + tsd['Eprof'] + tsd['Ecaf'] + tsd['Eauxf'] + tsd['Eref'] + tsd['Egenf_cs']
    tsd['QEf'] = tsd['QHf'] + tsd['QCf'] + tsd['Ef']

    # write results
    if resolution_outputs == 'hourly':
        writer = demand_writers.HourlyDemandWriter(loads_output, massflows_output, temperatures_output)
    elif resolution_outputs == 'monthly':
        writer = demand_writers.MonthlyDemandWriter(loads_output, massflows_output, temperatures_output)
    else:
        raise Exception('error')

    if format_output == 'csv':
        writer.results_to_csv(tsd, bpr, locator, date, building_name)
    elif format_output == 'hdf5':
        writer.results_to_hdf5(tsd, bpr, locator, date, building_name)
    else:
        raise Exception('error')

    # write report & quick visualization
    gv.report(tsd, locator.get_demand_results_folder(), building_name)

    return


<<<<<<< HEAD
def initialize_inputs(bpr, gv, usage_schedules, weather_data, use_stochastic_occupancy):
    #this is used in the NN please do not erase or change!!
=======
def initialize_inputs(bpr, gv, usage_schedules, weather_data):
    """


    :param bpr:
    :param gv:
    :param usage_schedules:
    :param weather_data:
    :return:
    """
    # TODO: documentation


    # this is used in the NN please do not erase or change!!
>>>>>>> e6f8072b
    tsd = initialize_timestep_data(bpr, weather_data)
    # get schedules
    list_uses = usage_schedules['list_uses']
    archetype_schedules = usage_schedules['archetype_schedules']
    archetype_values = usage_schedules['archetype_values']
    schedules = occupancy_model.calc_schedules(gv.config.region, list_uses, archetype_schedules, bpr, archetype_values,
                                               use_stochastic_occupancy)

    # calculate occupancy schedule and occupant-related parameters
    tsd['people'] = schedules['people']
    tsd['ve'] = schedules['ve'] * (bpr.comfort['Ve_lps'] * 3.6)  # in m3/h
    tsd['Qs'] = schedules['Qs'] * bpr.internal_loads['Qs_Wp']  # in W
    # # latent heat gains
    tsd['w_int'] = sensible_loads.calc_Qgain_lat(schedules, bpr)
    # get electrical loads (no auxiliary loads)
    tsd = electrical_loads.calc_Eint(tsd, bpr, schedules)
    # get refrigeration loads
    tsd['Qcref'], tsd['mcpref'], \
    tsd['Tcref_re'], tsd['Tcref_sup'] = np.vectorize(refrigeration_loads.calc_Qcref)(tsd['Eref'])
    # get server loads
    tsd['Qcdataf'], tsd['mcpdataf'], \
    tsd['Tcdataf_re'], tsd['Tcdataf_sup'] = np.vectorize(datacenter_loads.calc_Qcdataf)(tsd['Edataf'])
    # ground water temperature in C
    tsd['Twwf_re'] = calc_water_temperature(tsd['T_ext'], depth_m=1)

    return schedules, tsd


def calc_water_temperature(T_ambient_C, depth_m):
    """
    Calculates hourly ground temperature fluctuation over a year following [Kusuda, T. et al., 1965]_.
    ..[Kusuda, T. et al., 1965] Kusuda, T. and P.R. Achenbach (1965). Earth Temperatures and Thermal Diffusivity at
    Selected Stations in the United States. ASHRAE Transactions. 71(1):61-74
    """
    heat_capacity_soil = 2000  # _[A. Kecebas et al., 2011]
    conductivity_soil = 1.6  # _[A. Kecebas et al., 2011]
    density_soil = 1600  # _[A. Kecebas et al., 2011]

    T_max = max(T_ambient_C) + 273.15  # to K
    T_avg = np.mean(T_ambient_C) + 273.15  # to K
    e = depth_m * math.sqrt(
        (math.pi * heat_capacity_soil * density_soil) / (8760 * conductivity_soil))  # soil constants
    Tg = [(T_avg + (T_max - T_avg) * math.exp(-e) * math.cos((2 * math.pi * (i + 1) / 8760) - e)) - 274
          for i in range(8760)]

    return Tg  # in C


TSD_KEYS_HEATING_LOADS = ['Qhs_sen_rc', 'Qhs_sen_shu', 'Qhs_sen_ahu', 'Qhs_lat_ahu', 'Qhs_sen_aru', 'Qhs_lat_aru',
                          'Qhs_sen_sys', 'Qhs_lat_sys', 'Qhs_em_ls', 'Qhs_dis_ls', 'Qhsf_shu', 'Qhsf_ahu', 'Qhsf_aru',
                          'Qhsf', 'Qhs', 'Qhsf_lat']
TSD_KEYS_COOLING_LOADS = ['Qcs_sen_rc', 'Qcs_sen_scu', 'Qcs_sen_ahu', 'Qcs_lat_ahu', 'Qcs_sen_aru', 'Qcs_lat_aru',
                          'Qcs_sen_sys', 'Qcs_lat_sys', 'Qcs_em_ls', 'Qcs_dis_ls', 'Qcsf_scu', 'Qcsf_ahu', 'Qcsf_aru',
                          'Qcsf', 'Qcs', 'Qcsf_lat']
TSD_KEYS_HEATING_TEMP = ['ta_re_hs_ahu', 'ta_sup_hs_ahu', 'ta_re_hs_aru', 'ta_sup_hs_aru']
TSD_KEYS_HEATING_FLOWS = ['ma_sup_hs_ahu', 'ma_sup_hs_aru']
TSD_KEYS_COOLING_TEMP = ['ta_re_cs_ahu', 'ta_sup_cs_ahu', 'ta_re_cs_aru', 'ta_sup_cs_aru']
TSD_KEYS_COOLING_FLOWS = ['ma_sup_cs_ahu', 'ma_sup_cs_aru']
TSD_KEYS_COOLING_SUPPLY_FLOWS = ['mcpcsf_ahu', 'mcpcsf_aru', 'mcpcsf_scu', 'mcpcsf']
TSD_KEYS_COOLING_SUPPLY_TEMP = ['Tcsf_re_ahu', 'Tcsf_re_aru', 'Tcsf_re_scu', 'Tcsf_sup_ahu', 'Tcsf_sup_aru', 'Tcsf_sup_scu', 'Tcsf_sup', 'Tcsf_re']
TSD_KEYS_HEATING_SUPPLY_FLOWS = ['mcphsf_ahu', 'mcphsf_aru', 'mcphsf_shu', 'mcphsf']
TSD_KEYS_HEATING_SUPPLY_TEMP = ['Thsf_re_ahu', 'Thsf_re_aru', 'Thsf_re_shu', 'Thsf_sup_ahu', 'Thsf_sup_aru', 'Thsf_sup_shu', 'Thsf_sup', 'Thsf_re']
TSD_KEYS_RC_TEMP = ['T_int', 'theta_m', 'theta_c', 'theta_o', 'theta_ve_mech']
TSD_KEYS_MOISTURE = ['x_int', 'x_ve_inf', 'x_ve_mech', 'g_hu_ld', 'g_dhu_ld']
TSD_KEYS_VENTILATION_FLOWS = ['m_ve_window', 'm_ve_mech', 'm_ve_rec', 'm_ve_inf', 'm_ve_required']
TSD_KEYS_ENERGY_BALANCE_DASHBOARD = ['Q_gain_sen_light', 'Q_gain_sen_app', 'Q_gain_sen_peop', 'Q_gain_sen_data',
                                     'Q_loss_sen_ref',
                                       'Q_gain_sen_env', 'Q_gain_sen_wind', 'Q_gain_sen_vent', 'Q_gain_lat_peop']
TSD_KEYS_SOLAR = ['I_sol', 'I_rad', 'I_sol_and_I_rad']
TSD_KEYS_PEOPLE = ['people', 've', 'Qs', 'w_int']


def initialize_timestep_data(bpr, weather_data):
    """
    initializes the time step data with the weather data and the minimum set of variables needed for computation.

    :param bpr:
    :type bpr: BuildingPropertiesRow
    :param weather_data:
    :type weather_data:
    :return: returns the `tsd` variable, a dictionary of time step data mapping variable names to ndarrays for each hour of the year.
    :rtype: dict
    """

    # Initialize dict with weather variables
    tsd = {'Twwf_sup': [bpr.building_systems['Tww_sup_0']] * 8760,
           'T_ext': weather_data.drybulb_C.values,
           'T_ext_wetbulb': weather_data.wetbulb_C.values,
           'rh_ext': weather_data.relhum_percent.values,
           'T_sky': weather_data.skytemp_C.values,
           'u_wind': weather_data.windspd_ms}

    # fill data with nan values

    nan_fields_electricity = ['Eauxf', 'Eauxf_ve', 'Eauxf_hs', 'Eauxf_cs', 'Eauxf_ww', 'Eauxf_fw', 'Egenf_cs',
                              'Ehs_lat_aux']
    nan_fields_water = ['mcpwwf', 'Twwf_re', 'Qwwf', 'Qww']
    nan_fields = ['QEf', 'QHf', 'QCf',
                  'Ef',  'Qhprof',
                   'Tcdataf_re', 'Tcdataf_sup',
                  'Tcref_re', 'Tcref_sup']
    nan_fields.extend(TSD_KEYS_HEATING_LOADS)
    nan_fields.extend(TSD_KEYS_COOLING_LOADS)
    nan_fields.extend(TSD_KEYS_HEATING_TEMP)
    nan_fields.extend(TSD_KEYS_COOLING_TEMP)
    nan_fields.extend(TSD_KEYS_COOLING_FLOWS)
    nan_fields.extend(TSD_KEYS_HEATING_FLOWS)
    nan_fields.extend(TSD_KEYS_COOLING_SUPPLY_FLOWS)
    nan_fields.extend(TSD_KEYS_COOLING_SUPPLY_TEMP)
    nan_fields.extend(TSD_KEYS_HEATING_SUPPLY_FLOWS)
    nan_fields.extend(TSD_KEYS_HEATING_SUPPLY_TEMP)
    nan_fields.extend(TSD_KEYS_RC_TEMP)
    nan_fields.extend(TSD_KEYS_MOISTURE)
    nan_fields.extend(TSD_KEYS_ENERGY_BALANCE_DASHBOARD)
    nan_fields.extend(TSD_KEYS_SOLAR)
    nan_fields.extend(TSD_KEYS_VENTILATION_FLOWS)
    nan_fields.extend(nan_fields_electricity)
    nan_fields.extend(nan_fields_water)
    nan_fields.extend(TSD_KEYS_PEOPLE)

    tsd.update(dict((x, np.zeros(8760) * np.nan) for x in nan_fields))

    # initialize system status log
    tsd['sys_status_ahu'] = np.chararray(8760, itemsize=20)
    tsd['sys_status_aru'] = np.chararray(8760, itemsize=20)
    tsd['sys_status_sen'] = np.chararray(8760, itemsize=20)
    tsd['sys_status_ahu'][:] = 'unknown'
    tsd['sys_status_aru'][:] = 'unknown'
    tsd['sys_status_sen'][:] = 'unknown'

    # TODO: add detailed infiltration air flows
    # tsd['qm_sum_in'] = np.zeros(8760) * np.nan
    # tsd['qm_sum_out'] = np.zeros(8760) * np.nan

    return tsd


def update_timestep_data_no_conditioned_area(tsd):
    """
    Update time step data with zeros for buildings without conditioned area

    Author: Gabriel Happle
    Date: 01/2017

    :param tsd: time series data dict
    :return: update tsd
    """

    zero_fields = ['Qhs_lat_sys', 'Qhs_sen_sys', 'Qcs_lat_sys', 'Qcs_sen_sys', 'Qhs_sen', 'Qcs_sen', 'Ehs_lat_aux',
                   'Qhs_em_ls', 'Qcs_em_ls', 'ma_sup_hs', 'ma_sup_cs', 'Ta_sup_hs', 'Ta_sup_cs', 'Ta_re_hs', 'Ta_re_cs',
                   'Qhsf', 'Qhs', 'Qhsf_lat', 'Qcsf', 'Qcs', 'Qcsf_lat', 'Qcsf', 'Qcs', 'Qhsf', 'Qhs', 'Eauxf',
                   'Eauxf_hs', 'Eauxf_cs', 'Eauxf_ve', 'Eauxf_ww', 'Eauxf_fw', 'Egenf_cs', 'mcphsf', 'mcpcsf', 'mcpwwf',
                   'mcpdataf',
                   'mcpref', 'Twwf_sup', 'Twwf_re', 'Thsf_sup', 'Thsf_re', 'Tcsf_sup', 'Tcsf_re', 'Tcdataf_re',
                   'Tcdataf_sup', 'Tcref_re', 'Tcref_sup', 'Qwwf', 'Qww',
                   'mcptw', 'I_sol', 'I_rad', 'Qgain_light','Qgain_app','Qgain_pers','Qgain_data','Q_cool_ref',
                  'Qgain_wall', 'Qgain_base', 'Qgain_roof', 'Qgain_wind', 'Qgain_vent','q_cs_lat_peop']

    tsd.update(dict((x, np.zeros(8760)) for x in zero_fields))

    return tsd


HOURS_IN_YEAR = 8760
HOURS_PRE_CONDITIONING = 720  # number of hours that the building will be thermally pre-conditioned, the results of these hours will be overwritten


def get_hours(bpr):
    """


    :param bpr: BuildingPropertiesRow
    :type bpr:
    :return:
    """

    if bpr.hvac['has-heating-season']:
        # if has heating season start simulating at [before] start of heating season
        hour_start_simulation = control_heating_cooling_systems.convert_date_to_hour(bpr.hvac['heating-season-start'])
    elif not bpr.hvac['has-heating-season'] and bpr.hvac['has-cooling-season']:
        # if has no heating season but cooling season start at [before] start of cooling season
        hour_start_simulation = control_heating_cooling_systems.convert_date_to_hour(bpr.hvac['cooling-season-start'])
    elif not bpr.hvac['has-heating-season'] and not bpr.hvac['has-cooling-season']:
        # no heating or cooling
        hour_start_simulation = 0


    # TODO: HOURS_PRE_CONDITIONING could be part of config in the future
    hours_simulation_total = HOURS_IN_YEAR + HOURS_PRE_CONDITIONING
    hour_start_simulation = hour_start_simulation - HOURS_PRE_CONDITIONING

    t = hour_start_simulation
    for i in xrange(hours_simulation_total):
        yield (t + i) % HOURS_IN_YEAR<|MERGE_RESOLUTION|>--- conflicted
+++ resolved
@@ -15,7 +15,7 @@
 from cea.demand import ventilation_air_flows_detailed, control_heating_cooling_systems
 
 
-def calc_thermal_loads(building_name, bpr, weather_data, usage_schedules, date, gv, locator, use_stochastic_occupancy,
+def calc_thermal_loads(building_name, bpr, weather_data, usage_schedules, date, gv, locator,
                        use_dynamic_infiltration_calculation, resolution_outputs, loads_output, massflows_output,
                        temperatures_output, format_output):
     """
@@ -31,6 +31,7 @@
             'list_uses': ['ADMIN', 'GYM', ...],
             'schedules': [ ([...], [...], [...], [...]), (), (), () ]
         }
+
     * each element of the 'list_uses' entry represents a building occupancy type.
     * each element of the 'schedules' entry represents the schedules for a building occupancy type.
     * the schedules for a building occupancy type are a 4-tuple (occupancy, electricity, domestic hot water,
@@ -167,13 +168,8 @@
         raise Exception('error')
 
     # calculate other quantities
-<<<<<<< HEAD
-    ##processese
+    # - processes
     tsd['Qhprof'][:] = schedules['Qhpro'] * bpr.internal_loads['Qhpro_Wm2'] # in kWh
-=======
-    # - processes
-    tsd['Qhprof'][:] = schedules['Qhpro'] * bpr.internal_loads['Qhpro_Wm2'] * bpr.rc_model['Af']  # in kWh
->>>>>>> e6f8072b
 
     # - change sign to latent and sensible cooling loads
     tsd['Qcsf_lat'] = abs(tsd['Qcsf_lat'])
@@ -214,10 +210,6 @@
     return
 
 
-<<<<<<< HEAD
-def initialize_inputs(bpr, gv, usage_schedules, weather_data, use_stochastic_occupancy):
-    #this is used in the NN please do not erase or change!!
-=======
 def initialize_inputs(bpr, gv, usage_schedules, weather_data):
     """
 
@@ -232,7 +224,6 @@
 
 
     # this is used in the NN please do not erase or change!!
->>>>>>> e6f8072b
     tsd = initialize_timestep_data(bpr, weather_data)
     # get schedules
     list_uses = usage_schedules['list_uses']
