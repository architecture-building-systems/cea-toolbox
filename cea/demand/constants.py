--- conflicted
+++ resolved
@@ -55,8 +55,4 @@
 B_F = 0.7  # it calculates the coefficient of reduction in transmittance for surfaces in contact with the ground according to values of SIA 380/1
 H_IS = 3.45  # heat transfer coefficient between air and the surfacein W/(m2K)
 H_MS = 9.1  # heat transfer coefficient between nodes m and s in W/m2K
-<<<<<<< HEAD
-LAMBDA_AT = 4.5 # ratio between the internal surfaces area and the floor area, assumed to be equal to 4.5 (ISO 13790)
-=======
-LAMBDA_AT = 4.5 # dimensionless ratio between the internal surfaces area and the floor area from ISO 13790 Eq. 9
->>>>>>> 47c6585f
+LAMBDA_AT = 4.5 # dimensionless ratio between the internal surfaces area and the floor area from ISO 13790 Eq. 9