--- conflicted
+++ resolved
@@ -26,10 +26,6 @@
 
     def __init__(self, loads, massflows, temperatures):
         if not loads:
-<<<<<<< HEAD
-            self.load_vars = ['QEf', 'QHf', 'QCf', 'Ef', 'Qhsf', 'Qhs', 'Qhsf_lat', 'Qwwf', 'Qww', 'Qcsf',
-                              'Qcs', 'Qcsf_lat', 'Qcdataf', 'Qcref', 'Qhprof', 'Edataf', 'Ealf', 'Eaf', 'Elf',
-=======
             self.load_vars = ['QEf', 'QHf', 'QCf', 'Ef', 'Egenf_cs', 'Qhs_sen_shu', 'Qhs_sen_ahu', 'Qhs_lat_ahu',
                               'Qhs_sen_aru', 'Qhs_lat_aru', 'Qhs_sen_sys', 'Qhs_lat_sys', 'Qhs_em_ls', 'Qhs_dis_ls',
                               'Qhs', 'Qhsf', 'Qhsf_lat', 'Qwwf', 'Qww', 'Qhsf_shu', 'Qhsf_ahu', 'Qhsf_aru',
@@ -37,7 +33,6 @@
                               'Qcsf_scu', 'Qcsf_ahu', 'Qcsf_aru',
                               'Qcs_lat_ahu', 'Qcs_sen_aru', 'Qcs_lat_aru', 'Qcs_sen_sys', 'Qcs_lat_sys', 'Qcs_em_ls',
                               'Qcs_dis_ls', 'Qcsf', 'Qcs', 'Qcsf_lat', 'Qhprof', 'Edataf', 'Ealf', 'Eaf', 'Elf',
->>>>>>> 15455823
                               'Eref', 'Eauxf', 'Eauxf_ve', 'Eauxf_hs', 'Eauxf_cs', 'Eauxf_ww', 'Eauxf_fw',
                               'Eprof', 'Ecaf', 'Egenf_cs', 'Qgain_app', 'Qgain_light', 'Qgain_pers', 'Qgain_data',
                               'Q_cool_ref', 'Qgain_base',
@@ -47,14 +42,10 @@
             self.load_vars = loads
 
         if not massflows:
-<<<<<<< HEAD
-            self.mass_flow_vars = ['mcphsf', 'mcpcsf', 'mcpwwf', 'mcpdataf', 'mcpref', 'mcptw']
-=======
             self.mass_flow_vars = ['mcpwwf', 'mcpdataf', 'mcpref', 'mcptw',
                                    'mcpcsf_ahu', 'mcpcsf_aru', 'mcpcsf_scu',
                                    'mcphsf_ahu', 'mcphsf_aru', 'mcphsf_shu',
                                    'mcpcsf', 'mcphsf']
->>>>>>> 15455823
         else:
             self.mass_flow_vars = massflows
 
