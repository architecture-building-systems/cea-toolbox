--- conflicted
+++ resolved
@@ -136,13 +136,8 @@
     Tww_sup_0_C = bpr.building_systems['Tww_sup_0']
 
     # calc end-use demand
-<<<<<<< HEAD
-    tsd['vww_m3perh'] = schedules['Vww'] * bpr.internal_loads['Vww_lpd'] / 1000  # m3/h
+    tsd['vww_m3perh'] = schedules['Vww_lph'] / 1000  # m3/h
     tsd['mww_kgs'] = tsd['vww_m3perh'] * P_WATER / 3600  # kg/s
-=======
-    tsd['vww_m3perh'] = schedules['Vww_lph'] / 1000  # m3/h
-    tsd['mww'] = tsd['vww_m3perh'] * P_WATER / 3600  # kg/s
->>>>>>> 34005c1d
     tsd['mcptw'] = (tsd['vfw_m3perh'] - tsd['vww_m3perh']) * CP_KJPERKGK * P_WATER / 3600  # kW_K tap water
 
     tsd['Qww'] = np.vectorize(function)(tsd['mww_kgs'], Tww_sup_0_C, tsd['Tww_re'])
