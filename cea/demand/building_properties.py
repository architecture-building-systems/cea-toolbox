# -*- coding: utf-8 -*-
from __future__ import print_function
from __future__ import division

"""
Classes of building properties
"""

from __future__ import division

import numpy as np
import pandas as pd
from geopandas import GeoDataFrame as Gdf

from cea.demand import constants
from cea.utilities.dbf import dbf_to_dataframe

# import constants
H_F = constants.H_F
RSE = constants.RSE
H_MS = constants.H_MS
H_IS = constants.H_IS
B_F = constants.B_F
LAMBDA_AT = constants.LAMBDA_AT


class BuildingProperties(object):
    """
    Groups building properties used for the calc-thermal-loads functions. Stores the full DataFrame for each of the
    building properties and provides methods for indexing them by name.

    G. Happle   BuildingPropsThermalLoads   27.05.2016
    """

    def __init__(self, locator, override_variables=False):
        """
        Read building properties from input shape files and construct a new BuildingProperties object.

        :param locator: an InputLocator for locating the input files
        :type locator: cea.inputlocator.InputLocator

        :param override_variables: override_variables from config
        :type override_variables: bool

        :returns: BuildingProperties
        :rtype: BuildingProperties
        """

        print("read input files")
        prop_geometry = Gdf.from_file(locator.get_zone_geometry())
        prop_geometry['footprint'] = prop_geometry.area
        prop_geometry['perimeter'] = prop_geometry.length
        prop_geometry['Blength'], prop_geometry['Bwidth'] = self.calc_bounding_box_geom(locator.get_zone_geometry())
        prop_geometry = prop_geometry.drop('geometry', axis=1).set_index('Name')
        prop_hvac = dbf_to_dataframe(locator.get_building_hvac())
        prop_occupancy_df = dbf_to_dataframe(locator.get_building_occupancy()).set_index('Name')
        # Drop 'REFERENCE' column if it exists
        if 'REFERENCE' in prop_occupancy_df:
            prop_occupancy_df.drop('REFERENCE', 1, inplace=True)
        prop_occupancy_df.fillna(value=0.0, inplace=True)  # fix badly formatted occupancy file...
        prop_occupancy = prop_occupancy_df.loc[:, (prop_occupancy_df != 0).any(axis=0)]
        prop_architectures = dbf_to_dataframe(locator.get_building_architecture())
        prop_age = dbf_to_dataframe(locator.get_building_age()).set_index('Name')
        # Drop 'REFERENCE' column if it exists
        if 'REFERENCE' in prop_age:
            prop_age.drop('REFERENCE', 1, inplace=True)
        prop_comfort = dbf_to_dataframe(locator.get_building_comfort()).set_index('Name')
        prop_internal_loads = dbf_to_dataframe(locator.get_building_internal()).set_index('Name')
        prop_supply_systems_building = dbf_to_dataframe(locator.get_building_supply())

        # GET SYSTEMS EFFICIENCIES
        prop_supply_systems = get_properties_supply_sytems(locator, prop_supply_systems_building).set_index(
            'Name')

        # get temperatures of operation
        prop_HVAC_result = get_properties_technical_systems(locator, prop_hvac).set_index('Name')

        # get envelope properties
        prop_envelope = get_envelope_properties(locator, prop_architectures).set_index('Name')

        # apply overrides
        if override_variables:
            self._overrides = pd.read_csv(locator.get_building_overrides()).set_index('Name')
            prop_envelope = self.apply_overrides(prop_envelope)
            prop_internal_loads = self.apply_overrides(prop_internal_loads)
            prop_comfort = self.apply_overrides(prop_comfort)
            prop_HVAC_result = self.apply_overrides(prop_HVAC_result)

        # get properties of rc demand model
        prop_rc_model = self.calc_prop_rc_model(locator, prop_occupancy, prop_envelope,
                                                prop_geometry, prop_HVAC_result)

        # get solar properties
        solar = get_prop_solar(locator, prop_rc_model, prop_envelope).set_index('Name')

        # df_windows = geometry_reader.create_windows(surface_properties, prop_envelope)
        # TODO: to check if the Win_op and height of window is necessary.
        # TODO: maybe mergin branch i9 with CItyGML could help with this
        print("done")

        # save resulting data
        self._prop_supply_systems = prop_supply_systems
        self._prop_geometry = prop_geometry
        self._prop_envelope = prop_envelope
        self._prop_occupancy = prop_occupancy
        self._prop_HVAC_result = prop_HVAC_result
        self._prop_comfort = prop_comfort
        self._prop_internal_loads = prop_internal_loads
        self._prop_age = prop_age
        self._solar = solar
        self._prop_RC_model = prop_rc_model

    def calc_bounding_box_geom(self, geometry_shapefile):
        import shapefile
        sf = shapefile.Reader(geometry_shapefile)
        shapes = sf.shapes()
        len_shapes = len(shapes)
        bwidth = []
        blength = []
        for shape in range(len_shapes):
            bbox = shapes[shape].bbox
            coords_bbox = [coord for coord in bbox]
            delta1 = abs(coords_bbox[0] - coords_bbox[2])
            delta2 = abs(coords_bbox[1] - coords_bbox[3])
            if delta1 >= delta2:
                bwidth.append(delta2)
                blength.append(delta1)
            else:
                bwidth.append(delta1)
                blength.append(delta2)

        return blength, bwidth

    def apply_overrides(self, df):
        """Apply the overrides to `df`. This works by checking each column in the `self._overrides` dataframe
        and overwriting any columns in `df` with the same name.
        `self._overrides` and `df` are assumed to have the same index.
        """

        shared_columns = set(self._overrides.columns) & set(df.columns)
        for column in shared_columns:
            df[column] = self._overrides[column]
        return df

    def __len__(self):
        """return length of list_building_names"""
        return len(self.list_building_names())

    def list_building_names(self):
        """get list of all building names"""
        return self._prop_RC_model.index

    def list_uses(self):
        """get list of all uses (occupancy types)"""
        return list(self._prop_occupancy.columns)

    def get_prop_supply_systems(self, name_building):
        """get geometry of a building by name"""
        return self._prop_supply_systems.ix[name_building].to_dict()

    def get_prop_geometry(self, name_building):
        """get geometry of a building by name"""
        return self._prop_geometry.ix[name_building].to_dict()

    def get_prop_envelope(self, name_building):
        """get the architecture and thermal properties of a building by name"""
        return self._prop_envelope.ix[name_building].to_dict()

    def get_prop_occupancy(self, name_building):
        """get the occupancy properties of a building by name"""
        return self._prop_occupancy.ix[name_building].to_dict()

    def get_prop_hvac(self, name_building):
        """get HVAC properties of a building by name"""
        return self._prop_HVAC_result.ix[name_building].to_dict()

    def get_prop_rc_model(self, name_building):
        """get RC-model properties of a building by name"""
        return self._prop_RC_model.ix[name_building].to_dict()

    def get_prop_comfort(self, name_building):
        """get comfort properties of a building by name"""
        return self._prop_comfort.ix[name_building].to_dict()

    def get_prop_internal_loads(self, name_building):
        """get internal loads properties of a building by name"""
        return self._prop_internal_loads.ix[name_building].to_dict()

    def get_prop_age(self, name_building):
        """get age properties of a building by name"""
        return self._prop_age.ix[name_building].to_dict()

    def get_solar(self, name_building):
        """get solar properties of a building by name"""
        return self._solar.ix[name_building]

    def calc_prop_rc_model(self, locator, occupancy, envelope, geometry, hvac_temperatures):
        """
        Return the RC model properties for all buildings. The RC model used is described in ISO 13790:2008, Annex C (Full
        set of equations for simple hourly method).

        :param occupancy: The contents of the `occupancy.shp` file, indexed by building name. Each column is the name of an
            occupancy type (GYM, HOSPITAL, HOTEL, INDUSTRIAL, MULTI_RES, OFFICE, PARKING, etc.) except for the
            "PFloor" column which is a fraction of heated floor area.
            The occupancy types must add up to 1.0.
        :type occupancy: Gdf

        :param envelope: The contents of the `architecture.shp` file, indexed by building name.
            It contains the following fields:

            - n50: Air tightness at 50 Pa [h^-1].
            - type_shade: shading system type.
            - win_wall: window to wall ratio.
            - U_base: U value of the floor construction [W/m2K]
            - U_roof: U value of roof construction [W/m2K]
            - U_wall: U value of wall construction [W/m2K]
            - U_win: U value of window construction [W/m2K]
            - Hs: Fraction of gross floor area that is heated/cooled {0 <= Hs <= 1}
            - Cm_Af: Internal heat capacity per unit of area [J/K.m2]

        :type envelope: Gdf

        :param geometry: The contents of the `zone.shp` file indexed by building name - the list of buildings, their floor
            counts, heights etc.
            Includes additional fields "footprint" and "perimeter" as calculated in `read_building_properties`.
        :type geometry: Gdf

        :param hvac_temperatures: The return value of `get_properties_technical_systems`.
        :type hvac_temperatures: DataFrame

        :returns: RC model properties per building
        :rtype: DataFrame



        Sample result data calculated or manipulated by this method:

        Name: B153767

        datatype: float64

        =========    ============   ================================================================================================
        Column        e.g.          Description
        =========    ============   ================================================================================================
        Atot         4.564827e+03   (area of all surfaces facing the building zone in [m2])
        Aw           4.527014e+02   (area of windows in [m2])
        Am           6.947967e+03   (effective mass area in [m2])
        Aef          2.171240e+03   (floor area with electricity in [m2])
        Af           2.171240e+03   (conditioned floor area (heated/cooled) in [m2])
        Cm           6.513719e+08   (internal heat capacity in [J/k])
        Htr_is       1.574865e+04   (thermal transmission coefficient between air and surface nodes in RC-model in [W/K])
        Htr_em       5.829963e+02   (thermal transmission coefficient between exterior and thermal mass nodes in RC-model in [W/K])
        Htr_ms       6.322650e+04   (thermal transmission coefficient between surface and thermal mass nodes in RC-model in [W/K])
        Htr_op       5.776698e+02   (thermal transmission coefficient for opaque surfaces in [W/K])
        Hg           2.857637e+02   (steady-state thermal transmission coefficient to the ground in [W/K])
        HD           2.919060e+02   (direct thermal transmission coefficient to the external environment in [W/K])
        Htr_w        1.403374e+03   (thermal transmission coefficient for windows and glazing in [W/K])
        =========    ============   ================================================================================================

        FIXME: rename Awall_all to something more sane...
        """

        # calculate building geometry
        df = self.geometry_reader_radiation_daysim(locator, envelope, occupancy, geometry, H_F)
        df = df.merge(hvac_temperatures, left_index=True, right_index=True)

        for building in df.index.values:
            if hvac_temperatures.loc[building, 'type_hs'] == 'T0' and \
                    hvac_temperatures.loc[building, 'type_cs'] == 'T0' and df.loc[building, 'Hs'] > 0.0:
                df.loc[building, 'Hs'] = 0.0
                print('Building {building} has no heating and cooling system, Hs corrected to 0.'.format(
                    building=building))

        df = calc_useful_areas(df)

        df['Atot'] = df['Af'] * LAMBDA_AT  # area of all surfaces facing the building zone

        if 'Cm_Af' in self.get_overrides_columns():
            # Internal heat capacity is not part of input, calculate [J/K]
            df['Cm'] = self._overrides['Cm_Af'] * df['Af']
        else:
            df['Cm'] = df['Cm_Af'] * df['Af']

        df['Am'] = df['Cm_Af'].apply(self.lookup_effective_mass_area_factor) * df['Af']  # Effective mass area in [m2]

        # Steady-state Thermal transmittance coefficients and Internal heat Capacity
        df['Htr_w'] = df['Aw'] * df['U_win']  # Thermal transmission coefficient for windows and glazing in [W/K]

        # direct thermal transmission coefficient to the external environment in [W/K]
        df['HD'] = df['Aop_sup'] * df['U_wall'] + df['footprint'] * df['U_roof']

        df['Hg'] = B_F * df['Aop_bel'] * df[
            'U_base']  # steady-state Thermal transmission coefficient to the ground. in W/K
        df['Htr_op'] = df['Hg'] + df['HD']
        df['Htr_ms'] = H_MS * df['Am']  # Coupling conductance 1 in W/K
        df['Htr_em'] = 1 / (1 / df['Htr_op'] - 1 / df['Htr_ms'])  # Coupling conductance 2 in W/K
        df['Htr_is'] = H_IS * df['Atot']

        fields = ['Atot', 'Aw', 'Am', 'Aef', 'Af', 'Cm', 'Htr_is', 'Htr_em', 'Htr_ms', 'Htr_op', 'Hg',  'HD', 'Aroof',
<<<<<<< HEAD
                  'U_wall', 'U_roof', 'U_win', 'U_base', 'Htr_w', 'GFA_m2', 'Aocc', 'surface_volume', 'Aop_sup',
=======
                  'U_wall', 'U_roof', 'U_win', 'U_base', 'Htr_w', 'GFA_m2', 'NFA_m2', 'Aop_sup',
>>>>>>> 6ed8b03b
                  'Aop_bel', 'footprint']
        result = df[fields]

        return result

    def geometry_reader_radiation_daysim(self, locator, envelope, occupancy, geometry, floor_height):
        """

        Reader which returns the radiation specific geometries from Daysim. Adjusts the imported data such that it is
        consistent with other imported geometry parameters.

        :param locator: an InputLocator for locating the input files

        :param envelope: The contents of the `architecture.shp` file, indexed by building name.

        :param occupancy: The contents of the `occupancy.shp` file, indexed by building name.

        :param geometry: The contents of the `zone.shp` file indexed by building name.

        :param floor_height: Height of the floor in [m].

        :return: Adjusted Daysim geometry data containing the following:

            - Name: Name of building.
            - Awall: Wall areas (length x height) multiplied by the FactorShade [m2]
            - Aw: Area of windows for each building (using mean window to wall ratio for building, excluding voids) [m2]
            - Aop_sup: Opaque wall areas above ground (excluding voids, windows and roof) [m2]
            - Aop_bel: Opaque areas below ground (including ground floor, excluding voids and windows) [m2]
            - Aroof: Area of the roof (considered flat and equal to the building footprint) [m2]
            - GFA_m2: Gross floor area [m2]
            - floors: Sum of floors below ground (floors_bg) and floors above ground (floors_ag) [m2]
            - surface_volume: Surface to volume ratio [m^-1]

        :rtype: DataFrame

        Data is read from :py:meth:`cea.inputlocator.InputLocator.get_radiation_metadata`
        (e.g.
        ``C:/scenario/outputs/data/solar-radiation/{building_name}_geometry.csv``)

        Note: File generated by the radiation script. It contains the fields Name, Freeheight, FactorShade, height_ag and
        Shape_Leng. This data is used to calculate the wall and window areas.)

        """

        # add result columns to envelope df
        envelope['Awall'] = np.nan
        envelope['Awin'] = np.nan
        envelope['Aroof'] = np.nan

        # call all building geometry files in a loop
        for building_name in locator.get_zone_building_names():
            geometry_data = pd.read_csv(locator.get_radiation_metadata(building_name))
            geometry_data_sum = geometry_data.groupby(by='TYPE').sum()
            # do this in case the daysim radiation file did not included window
            if 'windows' in geometry_data.TYPE.values:
                if 'walls' in geometry_data.TYPE.values:
                    envelope.ix[building_name, 'Awall'] = geometry_data_sum.ix['walls', 'AREA_m2']
                    envelope.ix[building_name, 'Awin'] = geometry_data_sum.ix['windows', 'AREA_m2']
                    envelope.ix[building_name, 'Aroof'] = geometry_data_sum.ix['roofs', 'AREA_m2']
                else:
                    envelope.ix[building_name, 'Awall'] = 0.0 #when window to wall ration is 1, there are no walls.
                    envelope.ix[building_name, 'Awin'] = geometry_data_sum.ix['windows', 'AREA_m2']
                    envelope.ix[building_name, 'Aroof'] = geometry_data_sum.ix['roofs', 'AREA_m2']

            else:
                multiplier_win = 0.25 * (envelope.ix[building_name, 'wwr_south'] + envelope.ix[building_name, 'wwr_east'] +  envelope.ix[building_name, 'wwr_north'] + envelope.ix[building_name, 'wwr_west'])
                envelope.ix[building_name, 'Awall'] = geometry_data_sum.ix['walls', 'AREA_m2'] * (1 - multiplier_win)
                envelope.ix[building_name, 'Awin'] = geometry_data_sum.ix['walls', 'AREA_m2'] * multiplier_win
                envelope.ix[building_name, 'Aroof'] = geometry_data_sum.ix['roofs', 'AREA_m2']

        df = envelope.merge(occupancy, left_index=True, right_index=True)
        df = df.merge(geometry, left_index=True, right_index=True)

        df['empty_envelope_ratio'] = 1 - ((df['void_deck'] * (df['height_ag'] / df['floors_ag']))/ (df['Awall']+df['Awin']) )

        # adjust envelope areas with Void_deck
        df['Aw'] = df['Awin'] * df['empty_envelope_ratio']
        df['Aop_sup'] = df['Awall'] * df['empty_envelope_ratio']

        # get other cuantities.
        df['floors'] = df['floors_bg'] + df['floors_ag']
        # opague areas in [m2] below ground including floor
        df['Aop_bel'] = df['height_bg'] * df['perimeter'] + df['footprint']
        df['GFA_m2'] = df['footprint'] * df['floors']  # gross floor area

        return df

    def lookup_effective_mass_area_factor(self, cm):
        """
        Look up the factor to multiply the conditioned floor area by to get the effective mass area by building
        construction type.
        This is used for the calculation of the effective mass area "Am" in `get_prop_RC_model`.
        Standard values can be found in the Annex G of ISO EN13790

        :param: cm: The internal heat capacity per unit of area [J/m2].

        :return: Effective mass area factor (0, 2.5 or 3.2 depending on cm value).

        """

        if cm == 0.0:
            return 0.0
        elif 0.0 < cm <= 165000.0:
            return 2.5
        else:
            return 3.2

    def __getitem__(self, building_name):
        """return a (read-only) BuildingPropertiesRow for the building"""
        return BuildingPropertiesRow(name=building_name,
                                     geometry=self.get_prop_geometry(building_name),
                                     envelope=self.get_prop_envelope(building_name),
                                     occupancy=self.get_prop_occupancy(building_name),
                                     hvac=self.get_prop_hvac(building_name),
                                     rc_model=self.get_prop_rc_model(building_name),
                                     comfort=self.get_prop_comfort(building_name),
                                     internal_loads=self.get_prop_internal_loads(building_name),
                                     age=self.get_prop_age(building_name),
                                     solar=self.get_solar(building_name),
                                     supply=self.get_prop_supply_systems(building_name))

    def get_overrides_columns(self):
        """Return the list of column names in the `overrides.csv` file or an empty list if no such file
        is present."""

        if hasattr(self, '_overrides'):
            return list(self._overrides.columns)
        return []

def calc_useful_areas(df):
    df['Aocc'] = df['GFA_m2'] * df['Ns']  # occupied floor area: all occupied areas in the building
    df['Af'] = df['GFA_m2'] * df['Hs']  # conditioned area: areas that are heated/cooled
    df['Aef'] = df['GFA_m2'] * df['Es']  # electrified area: share of gross floor area that is also electrified
    return df

class BuildingPropertiesRow(object):
    """Encapsulate the data of a single row in the DataSets of BuildingProperties. This class meant to be
    read-only."""


    def __init__(self, name, geometry, envelope, occupancy, hvac,
                 rc_model, comfort, internal_loads, age, solar, supply):
        """Create a new instance of BuildingPropertiesRow - meant to be called by BuildingProperties[building_name].
        Each of the arguments is a pandas Series object representing a row in the corresponding DataFrame."""

        self.name = name
        self.geometry = geometry
        self.architecture = EnvelopeProperties(envelope)
        self.occupancy = occupancy  # FIXME: rename to uses!
        self.hvac = hvac
        self.rc_model = rc_model
        self.comfort = comfort
        self.internal_loads = internal_loads
        self.age = age
        self.solar = SolarProperties(solar)
        self.supply = supply
        self.building_systems = self._get_properties_building_systems()

    def _get_properties_building_systems(self):

        """
        Method for defining the building system properties, specifically the nominal supply and return temperatures,
        equivalent pipe lengths and transmittance losses. The systems considered include an ahu (air
        handling unit, rsu(air recirculation unit), and scu/shu (sensible cooling / sensible heating unit).
        Note: it is assumed that building with less than a floor and less than 2 floors underground do not require
        heating and cooling, and are not considered when calculating the building system properties.

        :return: building_systems dict containing the following information:

            Pipe Lengths:

                - Lcww_dis: length of hot water piping in the distribution circuit (????) [m]
                - Lsww_dis: length of hot water piping in the distribution circuit (????) [m]
                - Lvww_dis: length of hot water piping in the distribution circuit (?????) [m]
                - Lvww_c: length of piping in the heating system circulation circuit (ventilated/recirc?) [m]
                - Lv: length vertical lines [m]

            Heating Supply Temperatures:

                - Ths_sup_ahu_0: heating supply temperature for AHU (C)
                - Ths_sup_aru_0: heating supply temperature for ARU (C)
                - Ths_sup_shu_0: heating supply temperature for SHU (C)

            Heating Return Temperatures:

                - Ths_re_ahu_0: heating return temperature for AHU (C)
                - Ths_re_aru_0: heating return temperature for ARU (C)
                - Ths_re_shu_0: heating return temperature for SHU (C)

            Cooling Supply Temperatures:

                - Tcs_sup_ahu_0: cooling supply temperature for AHU (C)
                - Tcs_sup_aru_0: cooling supply temperature for ARU (C)
                - Tcs_sup_scu_0: cooling supply temperature for SCU (C)

            Cooling Return Temperatures:

                - Tcs_re_ahu_0: cooling return temperature for AHU (C)
                - Tcs_re_aru_0: cooling return temperature for ARU (C)
                - Tcs_re_scu_0: cooling return temperature for SCU (C)

            Water supply temperature??:

                - Tww_sup_0: ?????

            Thermal losses in pipes:

                - Y: Linear trasmissivity coefficients of piping depending on year of construction [W/m.K]

            Form Factor Adjustment:

                - fforma: form factor comparison between real surface and rectangular ???

        :rtype: dict


        """

        # Refactored from CalcThermalLoads

        # gemoetry properties.

        Ll = self.geometry['Blength']
        Lw = self.geometry['Bwidth']
        nf_ag = self.geometry['floors_ag']
        nf_bg = self.geometry['floors_bg']
        phi_pipes = self._calculate_pipe_transmittance_values()

        # nominal temperatures
        Ths_sup_ahu_0 = float(self.hvac['Tshs0_ahu_C'])
        Ths_re_ahu_0 = float(Ths_sup_ahu_0 - self.hvac['dThs0_ahu_C'])
        Ths_sup_aru_0 = float(self.hvac['Tshs0_aru_C'])
        Ths_re_aru_0 = float(Ths_sup_aru_0 - self.hvac['dThs0_aru_C'])
        Ths_sup_shu_0 = float(self.hvac['Tshs0_shu_C'])
        Ths_re_shu_0 = float(Ths_sup_shu_0 - self.hvac['dThs0_shu_C'])
        Tcs_sup_ahu_0 = self.hvac['Tscs0_ahu_C']
        Tcs_re_ahu_0 = Tcs_sup_ahu_0 + self.hvac['dTcs0_ahu_C']
        Tcs_sup_aru_0 = self.hvac['Tscs0_aru_C']
        Tcs_re_aru_0 = Tcs_sup_aru_0 + self.hvac['dTcs0_aru_C']
        Tcs_sup_scu_0 = self.hvac['Tscs0_scu_C']
        Tcs_re_scu_0 = Tcs_sup_scu_0 + self.hvac['dTcs0_scu_C']

        Tww_sup_0 = self.hvac['Tsww0_C']
        # Identification of equivalent lenghts
        fforma = self._calc_form()  # factor form comparison real surface and rectangular
        Lv = (2 * Ll + 0.0325 * Ll * Lw + 6) * fforma  # length vertical lines
        if nf_ag < 2 and nf_bg < 2:  # it is assumed that building with less than a floor and less than 2 floors udnerground do not have
            Lcww_dis = 0
            Lvww_c = 0
        else:
            Lcww_dis = 2 * (Ll + 2.5 + nf_ag * H_F) * fforma  # length hot water piping circulation circuit
            Lvww_c = (2 * Ll + 0.0125 * Ll * Lw) * fforma  # length piping heating system circulation circuit

        Lsww_dis = 0.038 * Ll * Lw * nf_ag * H_F * fforma  # length hot water piping distribution circuit
        Lvww_dis = (Ll + 0.0625 * Ll * Lw) * fforma  # length piping heating system distribution circuit

        building_systems = pd.Series({'Lcww_dis': Lcww_dis,
                                      'Lsww_dis': Lsww_dis,
                                      'Lv': Lv,
                                      'Lvww_c': Lvww_c,
                                      'Lvww_dis': Lvww_dis,
                                      'Ths_sup_ahu_0': Ths_sup_ahu_0,
                                      'Ths_re_ahu_0': Ths_re_ahu_0,
                                      'Ths_sup_aru_0': Ths_sup_aru_0,
                                      'Ths_re_aru_0': Ths_re_aru_0,
                                      'Ths_sup_shu_0': Ths_sup_shu_0,
                                      'Ths_re_shu_0': Ths_re_shu_0,
                                      'Tcs_sup_ahu_0': Tcs_sup_ahu_0,
                                      'Tcs_re_ahu_0': Tcs_re_ahu_0,
                                      'Tcs_sup_aru_0': Tcs_sup_aru_0,
                                      'Tcs_re_aru_0': Tcs_re_aru_0,
                                      'Tcs_sup_scu_0': Tcs_sup_scu_0,
                                      'Tcs_re_scu_0': Tcs_re_scu_0,
                                      'Tww_sup_0': Tww_sup_0,
                                      'Y': phi_pipes,
                                      'fforma': fforma})
        return building_systems

    def _calculate_pipe_transmittance_values(self):
        """linear trasmissivity coefficients of piping W/(m.K)"""
        if self.age['built'] >= 1995 or self.age['HVAC'] > 1995:
            phi_pipes = [0.2, 0.3, 0.3]
        # elif 1985 <= self.age['built'] < 1995 and self.age['HVAC'] == 0:
        elif 1985 <= self.age['built'] < 1995:
            phi_pipes = [0.3, 0.4, 0.4]
            if self.age['HVAC'] == self.age['built']:
                print('Incorrect HVAC renovation year: if HVAC has not been renovated, the year should be set to 0')
        else:
            phi_pipes = [0.4, 0.4, 0.4]
        return phi_pipes

    def _calc_form(self):
        factor = self.geometry['footprint'] / (self.geometry['Bwidth'] * self.geometry['Blength'])
        return factor


class EnvelopeProperties(object):
    """Encapsulate a single row of the architecture input file for a building"""

    __slots__ = [u'a_roof', u'f_cros', u'n50', u'win_op', u'win_wall',
                 u'a_wall', u'rf_sh', u'e_wall', u'e_roof', u'G_win', u'e_win',
                 u'U_roof', u'Hs', u'Ns', u'Es', u'Cm_Af', u'U_wall', u'U_base', u'U_win']

    def __init__(self, envelope):
        self.a_roof = envelope['a_roof']
        self.n50 = envelope['n50']
        self.win_wall = envelope['wwr_south']
        self.a_wall = envelope['a_wall']
        self.rf_sh = envelope['rf_sh']
        self.e_wall = envelope['e_wall']
        self.e_roof = envelope['e_roof']
        self.G_win = envelope['G_win']
        self.e_win = envelope['e_win']
        self.U_roof = envelope['U_roof']
        self.Hs = envelope['Hs']
        self.Ns = envelope['Ns']
        self.Es = envelope['Es']
        self.Cm_Af = envelope['Cm_Af']
        self.U_wall = envelope['U_wall']
        self.U_base = envelope['U_base']
        self.U_win = envelope['U_win']


class SolarProperties(object):
    """Encapsulates the solar properties of a building"""

    __slots__ = ['I_sol']

    def __init__(self, solar):
        self.I_sol = solar['I_sol']


def get_properties_supply_sytems(locator, properties_supply):
    supply_heating = pd.read_excel(locator.get_life_cycle_inventory_supply_systems(), "HEATING")
    supply_cooling = pd.read_excel(locator.get_life_cycle_inventory_supply_systems(), "COOLING")
    supply_dhw = pd.read_excel(locator.get_life_cycle_inventory_supply_systems(), "DHW")
    supply_electricity = pd.read_excel(locator.get_life_cycle_inventory_supply_systems(), "ELECTRICITY")

    df_emission_heating = properties_supply.merge(supply_heating, left_on='type_hs', right_on='code')
    df_emission_cooling = properties_supply.merge(supply_cooling, left_on='type_cs', right_on='code')
    df_emission_dhw = properties_supply.merge(supply_dhw, left_on='type_dhw', right_on='code')
    df_emission_electricity = properties_supply.merge(supply_electricity, left_on='type_el', right_on='code')

    fields_emission_heating = ['Name', 'type_hs', 'type_cs', 'type_dhw', 'type_el',
                               'source_hs', 'scale_hs', 'eff_hs']
    fields_emission_cooling = ['Name', 'source_cs', 'scale_cs','eff_cs']
    fields_emission_dhw = ['Name', 'source_dhw', 'scale_dhw','eff_dhw']
    fields_emission_el = ['Name', 'source_el', 'scale_el','eff_el']

    result = df_emission_heating[fields_emission_heating].merge(df_emission_cooling[fields_emission_cooling],
                                                                on='Name').merge(
        df_emission_dhw[fields_emission_dhw], on='Name').merge(df_emission_electricity[fields_emission_el], on='Name')

    return result


def get_properties_technical_systems(locator, prop_HVAC):
    """
    Return temperature data per building based on the HVAC systems of the building. Uses the `emission_systems.xls`
    file to look up properties

    :param locator: an InputLocator for locating the input files
    :type locator: cea.inputlocator.InputLocator

    :param prop_HVAC: HVAC properties for each building (type of cooling system, control system, domestic hot water
                      system and heating system.
                      The values can be looked up in the contributors manual:
                      https://architecture-building-systems.gitbooks.io/cea-toolbox-for-arcgis-manual/content/building_properties.html#mechanical-systems
    :type prop_HVAC: geopandas.GeoDataFrame

    Sample data (first 5 rows)::

                     Name type_cs type_ctrl type_dhw type_hs type_vent
            0     B154862      T0        T1       T1      T1       T0
            1     B153604      T0        T1       T1      T1       T0
            2     B153831      T0        T1       T1      T1       T0
            3  B302022960      T0        T0       T0      T0       T0
            4  B302034063      T0        T0       T0      T0       T0

    :returns: A DataFrame containing temperature data for each building in the scenario. More information can be
              found in the contributors manual:
              https://architecture-building-systems.gitbooks.io/cea-toolbox-for-arcgis-manual/content/delivery_technologies.html
    :rtype: DataFrame

    Each row contains the following fields:

    ==========    =======   ===========================================================================
    Column           e.g.   Description
    ==========    =======   ===========================================================================
    Name          B154862   (building name)
    type_hs            T1   (copied from input, code for type of heating system)
    type_cs            T0   (copied from input, code for type of cooling system)
    type_dhw           T1   (copied from input, code for type of hot water system)
    type_ctrl          T1   (copied from input, code for type of controller for heating and cooling system)
    type_vent          T1   (copied from input, code for type of ventilation system)
    Tshs0_C            90   (heating system supply temperature at nominal conditions [C])
    dThs0_C            20   (delta of heating system temperature at nominal conditions [C])
    Qhsmax_Wm2        500   (maximum heating system power capacity per unit of gross built area [W/m2])
    dThs_C           0.15   (correction temperature of emission losses due to type of heating system [C])
    Tscs0_C             0   (cooling system supply temperature at nominal conditions [C])
    dTcs0_C             0   (delta of cooling system temperature at nominal conditions [C])
    Qcsmax_Wm2          0   (maximum cooling system power capacity per unit of gross built area [W/m2])
    dTcs_C            0.5   (correction temperature of emission losses due to type of cooling system [C])
    dT_Qhs            1.2   (correction temperature of emission losses due to control system of heating [C])
    dT_Qcs           -1.2   (correction temperature of emission losses due to control system of cooling[C])
    Tsww0_C            60   (dhw system supply temperature at nominal conditions [C])
    Qwwmax_Wm2        500   (maximum dwh system power capacity per unit of gross built area [W/m2])
    MECH_VENT        True   (copied from input, ventilation system configuration)
    WIN_VENT        False   (copied from input, ventilation system configuration)
    HEAT_REC         True   (copied from input, ventilation system configuration)
    NIGHT_FLSH       True   (copied from input, ventilation system control strategy)
    ECONOMIZER      False   (copied from input, ventilation system control strategy)
    ==========    =======   ===========================================================================

    Data is read from :py:meth:`cea.inputlocator.InputLocator.get_technical_emission_systems`
    (e.g.
    ``db/Systems/emission_systems.csv``)

    """

    prop_emission_heating = pd.read_excel(locator.get_technical_emission_systems(), 'heating')
    prop_emission_cooling = pd.read_excel(locator.get_technical_emission_systems(), 'cooling')
    prop_emission_dhw = pd.read_excel(locator.get_technical_emission_systems(), 'dhw')
    prop_emission_control_heating_and_cooling = pd.read_excel(locator.get_technical_emission_systems(), 'controller')
    prop_ventilation_system_and_control = pd.read_excel(locator.get_technical_emission_systems(), 'ventilation')

    df_emission_heating = prop_HVAC.merge(prop_emission_heating, left_on='type_hs', right_on='code')
    df_emission_cooling = prop_HVAC.merge(prop_emission_cooling, left_on='type_cs', right_on='code')
    df_emission_control_heating_and_cooling = prop_HVAC.merge(prop_emission_control_heating_and_cooling,
                                                              left_on='type_ctrl', right_on='code')
    df_emission_dhw = prop_HVAC.merge(prop_emission_dhw, left_on='type_dhw', right_on='code')
    df_ventilation_system_and_control = prop_HVAC.merge(prop_ventilation_system_and_control, left_on='type_vent',
                                                        right_on='code')

    fields_emission_heating = ['Name', 'type_hs', 'type_cs', 'type_dhw', 'type_ctrl', 'type_vent',
                               'Qhsmax_Wm2', 'dThs_C', 'Tshs0_ahu_C', 'dThs0_ahu_C', 'Th_sup_air_ahu_C', 'Tshs0_aru_C',
                               'dThs0_aru_C', 'Th_sup_air_aru_C', 'Tshs0_shu_C', 'dThs0_shu_C']
    fields_emission_cooling = ['Name', 'Qcsmax_Wm2', 'dTcs_C', 'Tscs0_ahu_C', 'dTcs0_ahu_C', 'Tc_sup_air_ahu_C',
                               'Tscs0_aru_C', 'dTcs0_aru_C', 'Tc_sup_air_aru_C', 'Tscs0_scu_C', 'dTcs0_scu_C']
    fields_emission_control_heating_and_cooling = ['Name', 'dT_Qhs', 'dT_Qcs']
    fields_emission_dhw = ['Name', 'Tsww0_C', 'Qwwmax_Wm2']
    fields_system_ctrl_vent = ['Name', 'MECH_VENT', 'WIN_VENT', 'HEAT_REC', 'NIGHT_FLSH', 'ECONOMIZER']

    result = df_emission_heating[fields_emission_heating].merge(df_emission_cooling[fields_emission_cooling],
                                                                on='Name').merge(
        df_emission_control_heating_and_cooling[fields_emission_control_heating_and_cooling],
        on='Name').merge(df_emission_dhw[fields_emission_dhw],
                         on='Name').merge(df_ventilation_system_and_control[fields_system_ctrl_vent], on='Name')

    # read region-specific control parameters (identical for all buildings), i.e. heating and cooling season
    prop_region_specific_control = pd.read_excel(locator.get_archetypes_system_controls(),
                                                 true_values=['True', 'TRUE', 'true'],
                                                 false_values=['False', 'FALSE', 'false', u'FALSE'],
                                                 dtype={'has-heating-season': bool,
                                                        'has-cooling-season': bool})  # read database

    result = result.join(pd.concat([prop_region_specific_control] * len(result), ignore_index=True))  # join on each row

    return result


def get_envelope_properties(locator, prop_architecture):
    """
    Gets the building envelope properties from
    ``databases/Systems/emission_systems.csv``, including the following:

    - prop_roof: Name, emissivity (e_roof), absorbtivity (a_roof), thermal resistance (U_roof), and fraction of
      heated space (Hs).
    - prop_wall: Name, emissivity (e_wall), absorbtivity (a_wall), thermal resistance (U_wall & U_base),
      window to wall ratio of north, east, south, west walls (wwr_north, wwr_east, wwr_south, wwr_west).
    - prop_win: Name, emissivity (e_win), solar factor (G_win), thermal resistance (U_win)
    - prop_shading: Name, shading factor (rf_sh).
    - prop_construction: Name, internal heat capacity (Cm_af), floor to ceiling voids (void_deck).
    - prop_leakage: Name, exfiltration (n50).

    Creates a merged df containing aforementioned envelope properties called envelope_prop.

    :return: envelope_prop
    :rtype: DataFrame

    """
    prop_roof = pd.read_excel(locator.get_envelope_systems(), 'ROOF')
    prop_wall = pd.read_excel(locator.get_envelope_systems(), 'WALL')
    prop_win = pd.read_excel(locator.get_envelope_systems(), 'WINDOW')
    prop_shading = pd.read_excel(locator.get_envelope_systems(), 'SHADING')
    prop_construction = pd.read_excel(locator.get_envelope_systems(), 'CONSTRUCTION')
    prop_leakage = pd.read_excel(locator.get_envelope_systems(), 'LEAKAGE')

    df_construction = prop_architecture.merge(prop_construction, left_on='type_cons', right_on='code')
    df_leakage = prop_architecture.merge(prop_leakage, left_on='type_leak', right_on='code')
    df_roof = prop_architecture.merge(prop_roof, left_on='type_roof', right_on='code')
    df_wall = prop_architecture.merge(prop_wall, left_on='type_wall', right_on='code')
    df_win = prop_architecture.merge(prop_win, left_on='type_win', right_on='code')
    df_shading = prop_architecture.merge(prop_shading, left_on='type_shade', right_on='code')

    fields_construction = ['Name', 'Cm_Af', 'void_deck', 'Hs', 'Ns', 'Es']
    fields_leakage = ['Name', 'n50']
    fields_roof = ['Name', 'e_roof', 'a_roof', 'U_roof']
    fields_wall = ['Name', 'wwr_north', 'wwr_west', 'wwr_east', 'wwr_south',
                   'e_wall', 'a_wall', 'U_wall', 'U_base']
    fields_win = ['Name', 'e_win', 'G_win', 'U_win', 'F_F']
    fields_shading = ['Name', 'rf_sh']

    envelope_prop = df_roof[fields_roof].merge(df_wall[fields_wall], on='Name').merge(df_win[fields_win],
                                                                                      on='Name').merge(
        df_shading[fields_shading], on='Name').merge(df_construction[fields_construction], on='Name').merge(
        df_leakage[fields_leakage], on='Name')

    return envelope_prop


def get_prop_solar(locator, prop_rc_model, prop_envelope):
    """
    Gets the sensible solar gains from calc_Isol_daysim and stores in a dataframe containing building 'Name' and
    I_sol (incident solar gains).

    :param locator: an InputLocator for locating the input files
    :param prop_rc_model: RC model properties of a building by name.
    :param prop_envelope: dataframe containing the building envelope properties.
    :return: dataframe containing the sensible solar gains for each building by name called result.
    :rtype: Dataframe
    """

    thermal_resistance_surface = RSE

    # create result data frame
    list_Isol = []

    # for every building
    for building_name in locator.get_zone_building_names():
        I_sol = calc_Isol_daysim(building_name, locator, prop_envelope, prop_rc_model, thermal_resistance_surface)
        list_Isol.append(I_sol)

    result = pd.DataFrame({'Name': list(locator.get_zone_building_names()), 'I_sol': list_Isol})

    return result


def calc_Isol_daysim(building_name, locator, prop_envelope, prop_rc_model, thermal_resistance_surface):
    """
    Reads Daysim geometry and radiation results and calculates the sensible solar heat loads based on the surface area
    and building envelope properties.

    :param building_name: Name of the building (e.g. B154862)
    :param locator: an InputLocator for locating the input files
    :param prop_envelope: contains the building envelope properties.
    :param prop_rc_model: RC model properties of a building by name.
    :param thermal_resistance_surface: Thermal resistance of building element.

    :return: I_sol: numpy array containing the sensible solar heat loads for roof, walls and windows.
    :rtype: np.array

    """

    # read daysim geometry
    geometry_data = pd.read_csv(locator.get_radiation_metadata(building_name)).set_index('SURFACE')
    geometry_data_roofs = geometry_data[geometry_data.TYPE == 'roofs']
    geometry_data_walls = geometry_data[geometry_data.TYPE == 'walls']

    # do this in case the daysim radiation file did not included window
    if 'windows' in geometry_data.TYPE.values:
        geometry_data_windows = geometry_data[geometry_data.TYPE == 'windows']
        multiplier_wall = 1
        multiplier_win = 1
    else:
        geometry_data_windows = geometry_data[geometry_data.TYPE == 'walls']
        multiplier_win = 0.25 * (
                prop_envelope.ix[building_name, 'wwr_south'] + prop_envelope.ix[building_name, 'wwr_east'] +
                prop_envelope.ix[
                    building_name, 'wwr_north'] + prop_envelope.ix[building_name, 'wwr_west'])
        multiplier_wall = 1 - multiplier_win

    # read daysim radiation
    radiation_data = pd.read_json(locator.get_radiation_building(building_name))
    # sum wall
    # solar incident on all walls [W]
    I_sol_wall = np.array(
        [geometry_data_walls.ix[surface, 'AREA_m2'] * multiplier_wall * radiation_data[surface] for surface in
         geometry_data_walls.index]).sum(axis=0)
    # sensible gain on all walls [W]
    I_sol_wall = I_sol_wall * prop_envelope.ix[building_name, 'a_wall'] * thermal_resistance_surface * \
                 prop_rc_model.ix[building_name, 'U_wall']
    # sum roof

    # solar incident on all roofs [W]
    I_sol_roof = np.array([geometry_data_roofs.ix[surface, 'AREA_m2'] * radiation_data[surface] for surface in
                           geometry_data_roofs.index]).sum(axis=0)
    # sensible gain on all roofs [W]
    I_sol_roof = I_sol_roof * prop_envelope.ix[building_name, 'a_roof'] * thermal_resistance_surface * \
                 prop_rc_model.ix[building_name, 'U_roof']
    # sum window, considering shading
    from cea.technologies import blinds
    Fsh_win = [np.vectorize(blinds.calc_blinds_activation)(radiation_data[surface],
                                                           prop_envelope.ix[building_name, 'G_win'],
                                                           prop_envelope.ix[building_name, 'rf_sh']) for surface
               in geometry_data_windows.index]

    I_sol_win = [geometry_data_windows.ix[surface, 'AREA_m2'] * multiplier_win * radiation_data[surface]
                 for surface in geometry_data_windows.index]

    I_sol_win = np.array([x * y * (1 - prop_envelope.ix[building_name, 'F_F']) for x, y in zip(I_sol_win, Fsh_win)]).sum(axis=0)

    # sum
    I_sol = I_sol_wall + I_sol_roof + I_sol_win

    return I_sol


def calc_Isol_arcgis(I_sol_average, prop_rc_model, prop_envelope, thermal_resistance_surface):
    """
    This function calculates the effective collecting solar area accounting for use of blinds according to ISO 13790,
    for the sake of simplicity and to avoid iterations, the delta is calculated based on the last time step.

    :param t: time of the year
    :param bpr: building properties object
    :return: I_sol: numpy array containing the sensible solar heat loads for roof, walls and windows.
    :rtype: np.array

    """
    from cea.technologies import blinds
    Fsh_win = np.vectorize(blinds.calc_blinds_activation)(I_sol_average, prop_envelope.G_win, prop_envelope.rf_sh)

    Asol_wall = prop_rc_model['Aop_sup'] * prop_envelope.a_wall * thermal_resistance_surface * prop_rc_model['U_wall']
    Asol_roof = prop_rc_model['Aroof'] * prop_envelope.a_roof * thermal_resistance_surface * prop_rc_model['U_roof']
    Asol_win = Fsh_win * prop_rc_model['Aw'] * (1 - prop_envelope.F_F)

    I_sol = I_sol_average * (Asol_wall + Asol_roof + Asol_win)

    return I_sol<|MERGE_RESOLUTION|>--- conflicted
+++ resolved
@@ -297,11 +297,7 @@
         df['Htr_is'] = H_IS * df['Atot']
 
         fields = ['Atot', 'Aw', 'Am', 'Aef', 'Af', 'Cm', 'Htr_is', 'Htr_em', 'Htr_ms', 'Htr_op', 'Hg',  'HD', 'Aroof',
-<<<<<<< HEAD
-                  'U_wall', 'U_roof', 'U_win', 'U_base', 'Htr_w', 'GFA_m2', 'Aocc', 'surface_volume', 'Aop_sup',
-=======
                   'U_wall', 'U_roof', 'U_win', 'U_base', 'Htr_w', 'GFA_m2', 'NFA_m2', 'Aop_sup',
->>>>>>> 6ed8b03b
                   'Aop_bel', 'footprint']
         result = df[fields]
 
