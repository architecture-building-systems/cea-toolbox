# -*- coding: utf-8 -*-
"""
Classes of building properties
"""

from __future__ import division
import pandas as pd
import numpy as np
from geopandas import GeoDataFrame as Gdf
from cea.utilities.dbf import dbf_to_dataframe
from cea.demand import constants

# import constants
H_F = constants.H_F
E_S = constants.E_S
F_F = constants.F_F
RSE = constants.RSE
H_MS = constants.H_MS
H_IS = constants.H_IS
B_F = constants.B_F


class BuildingProperties(object):
    """
    Groups building properties used for the calc-thermal-loads functions. Stores the full DataFrame for each of the
    building properties and provides methods for indexing them by name.

    G. Happle   BuildingPropsThermalLoads   27.05.2016
    """

    def __init__(self, locator, gv, use_daysim_radiation, region, override_variables=False):

        """
        Read building properties from input shape files and construct a new BuildingProperties object.

        :param locator: an InputLocator for locating the input files
        :type locator: cea.inputlocator.InputLocator

        :param gv: contains the context (constants and models) for the calculation
        :type gv: cea.globalvar.GlobalVariables

        :param use_daysim_radiation: from config
        :type use_daysim_radiation: bool

        :param region: region from config
        :type region: str

        :param override_variables: override_variables from config
        :type override_variables: str

        :returns: object of type BuildingProperties
        :rtype: BuildingProperties

        - get_radiation: C:\reference-case\baseline\outputs\data\solar-radiation\radiation.csv
        - get_zone_geometry: C:\reference-case\baseline\inputs\building-geometry\zone.shp
        - get_building_hvac: C:\reference-case\baseline\inputs\building-properties\technical_systems.shp
        - get_building_thermal: C:\reference-case\baseline\inputs\building-properties\thermal_properties.shp
        - get_building_occupancy: C:\reference-case\baseline\inputs\building-properties\occupancy.shp
        - get_building_architecture: C:\reference-case\baseline\inputs\building-properties\architecture.shp
        - get_building_age: C:\reference-case\baseline\inputs\building-properties\age.shp
        - get_building_comfort: C:\reference-case\baseline\inputs\building-properties\indoor_comfort.shp
        - get_building_internal: C:\reference-case\baseline\inputs\building-properties\internal_loads.shp
        """

        from cea.geometry import geometry_reader
        self.gv = gv
        gv.log("read input files")
        prop_geometry = Gdf.from_file(locator.get_zone_geometry())
        prop_geometry['footprint'] = prop_geometry.area
        prop_geometry['perimeter'] = prop_geometry.length
        prop_geometry['Blength'], prop_geometry['Bwidth'] = self.calc_bounding_box_geom(locator.get_zone_geometry())
        prop_geometry = prop_geometry.drop('geometry', axis=1).set_index('Name')
        prop_hvac = dbf_to_dataframe(locator.get_building_hvac())
        prop_occupancy_df = dbf_to_dataframe(locator.get_building_occupancy()).set_index('Name')
        prop_occupancy_df.fillna(value=0.0, inplace=True)  # fix badly formatted occupancy file...
        prop_occupancy = prop_occupancy_df.loc[:, (prop_occupancy_df != 0).any(axis=0)]
        prop_architectures = dbf_to_dataframe(locator.get_building_architecture())
        prop_age = dbf_to_dataframe(locator.get_building_age()).set_index('Name')
        prop_comfort = dbf_to_dataframe(locator.get_building_comfort()).set_index('Name')
        prop_internal_loads = dbf_to_dataframe(locator.get_building_internal()).set_index('Name')
        prop_supply_systems = dbf_to_dataframe(locator.get_building_supply()).set_index('Name')

        # get temperatures of operation
        prop_HVAC_result = get_properties_technical_systems(locator, prop_hvac, region).set_index('Name')

        # get envelope properties
        prop_envelope = get_envelope_properties(locator, prop_architectures).set_index('Name')

        # apply overrides
        if override_variables:
            self._overrides = pd.read_csv(locator.get_building_overrides()).set_index('Name')
            prop_envelope = self.apply_overrides(prop_envelope)
            prop_internal_loads = self.apply_overrides(prop_internal_loads)
            prop_comfort = self.apply_overrides(prop_comfort)
            prop_HVAC_result = self.apply_overrides(prop_HVAC_result)

        # get properties of rc demand model
        prop_rc_model = self.calc_prop_rc_model(locator, prop_occupancy, prop_envelope,
                                                prop_geometry, prop_HVAC_result, use_daysim_radiation)

        # get solar properties
        solar = get_prop_solar(locator, prop_rc_model, prop_envelope, use_daysim_radiation).set_index('Name')

        # df_windows = geometry_reader.create_windows(surface_properties, prop_envelope)
        # TODO: to check if the Win_op and height of window is necessary.
        # TODO: maybe mergin branch i9 with CItyGML could help with this
        gv.log("done")

        # save resulting data
        self._prop_supply_systems = prop_supply_systems
        self._prop_geometry = prop_geometry
        self._prop_envelope = prop_envelope
        self._prop_occupancy = prop_occupancy
        self._prop_HVAC_result = prop_HVAC_result
        self._prop_comfort = prop_comfort
        self._prop_internal_loads = prop_internal_loads
        self._prop_age = prop_age
        self._solar = solar
        self._prop_RC_model = prop_rc_model

    def calc_bounding_box_geom(self, geometry_shapefile):
        import shapefile
        sf = shapefile.Reader(geometry_shapefile)
        shapes = sf.shapes()
        len_shapes = len(shapes)
        bwidth = []
        blength = []
        for shape in range(len_shapes):
            bbox = shapes[shape].bbox
            coords_bbox = [coord for coord in bbox]
            delta1 = abs(coords_bbox[0] - coords_bbox[2])
            delta2 = abs(coords_bbox[1] - coords_bbox[3])
            if delta1 >= delta2:
                bwidth.append(delta2)
                blength.append(delta1)
            else:
                bwidth.append(delta1)
                blength.append(delta2)

        return blength, bwidth

    def apply_overrides(self, df):
        """Apply the overrides to `df`. This works by checking each column in the `self._overrides` dataframe
        and overwriting any columns in `df` with the same name.
        `self._overrides` and `df` are assumed to have the same index.
        """
        shared_columns = set(self._overrides.columns) & set(df.columns)
        for column in shared_columns:
            df[column] = self._overrides[column]
        return df

    def __len__(self):
        return len(self.list_building_names())

    def list_building_names(self):
        """get list of all building names"""
        return self._prop_RC_model.index

    def list_uses(self):
        """get list of all uses (occupancy types)"""
        return list(self._prop_occupancy.columns)

    def get_prop_supply_systems(self, name_building):
        """get geometry of a building by name"""
        return self._prop_supply_systems.ix[name_building].to_dict()

    def get_prop_geometry(self, name_building):
        """get geometry of a building by name"""
        return self._prop_geometry.ix[name_building].to_dict()

    def get_prop_envelope(self, name_building):
        """get the architecture and thermal properties of a building by name"""
        return self._prop_envelope.ix[name_building].to_dict()

    def get_prop_occupancy(self, name_building):
        """get the occupancy properties of a building by name"""
        return self._prop_occupancy.ix[name_building].to_dict()

    def get_prop_hvac(self, name_building):
        """get HVAC properties of a building by name"""
        return self._prop_HVAC_result.ix[name_building].to_dict()

    def get_prop_rc_model(self, name_building):
        """get RC-model properties of a building by name"""
        return self._prop_RC_model.ix[name_building].to_dict()

    def get_prop_comfort(self, name_building):
        """get comfort properties of a building by name"""
        return self._prop_comfort.ix[name_building].to_dict()

    def get_prop_internal_loads(self, name_building):
        """get internal loads properties of a building by name"""
        return self._prop_internal_loads.ix[name_building].to_dict()

    def get_prop_age(self, name_building):
        """get age properties of a building by name"""
        return self._prop_age.ix[name_building].to_dict()

    def get_solar(self, name_building):
        """get solar properties of a building by name"""
        return self._solar.ix[name_building]

    def calc_prop_rc_model(self, locator, occupancy, envelope, geometry, hvac_temperatures, use_daysim_radiation):
        """
        Return the RC model properties for all buildings. The RC model used is described in ISO 13790:2008, Annex C (Full
        set of equations for simple hourly method).

        :param occupancy: The contents of the `occupancy.shp` file, indexed by building name. Each column is the name of an
            occupancy type (GYM, HOSPITAL, HOTEL, INDUSTRIAL, MULTI_RES, OFFICE, PARKING, etc.) except for the
            "PFloor" column which is a fraction of heated floor area.
            The occupancy types must add up to 1.0.
        :type occupancy: Gdf

        :param envelope: The contents of the `architecture.shp` file, indexed by building name. It contains the
            following fields: n50, type_shade, win_op, win_wall. Only `win_wall` (window to wall ratio) is
            used. Hs, U_base, U_roof, U_wall, U_win, Cm_Af.
            - Hs: fraction of gross floor area that is heated/cooled {0 <= Hs <= 1}
            - Cm_Af: iternal heat capacity per unit of area J/K.m2
        :type envelope: Gdf

        :type thermal_properties: Gdf

        :param geometry: The contents of the `zone.shp` file indexed by building name - the list of buildings, their floor
            counts, heights etc.
            Includes additional fields "footprint" and "perimeter" as calculated in `read_building_properties`.
        :type geometry: Gdf

        :param hvac_temperatures: The return value of `get_properties_technical_systems`.
        :type hvac_temperatures: DataFrame

        :returns: RC model properties per building
        :rtype: DataFrame

        Sample result data:
        Awall_all    1.131753e+03   (total wall surface exposed to outside conditions in [m2])
        Atot         4.564827e+03   (total area of the building envelope in [m2], the roof is considered to be flat)
        Aw           4.527014e+02   (area of windows in [m2])
        Am           6.947967e+03   (effective mass area in [m2])
        Aef          2.171240e+03   (floor area with electricity in [m2])
        Af           2.171240e+03   (conditioned floor area (heated/cooled) in [m2])
        Cm           6.513719e+08   (internal heat capacity in [J/K])
        Htr_is       1.574865e+04   (thermal transmission coefficient between air and surface nodes in RC-model in [W/K])
        Htr_em       5.829963e+02   (thermal transmission coefficient between exterior and thermal mass nodes in RC-model in [W/K])
        Htr_ms       6.322650e+04   (thermal transmission coefficient between surface and thermal mass nodes in RC-model in [W/K])
        Htr_op       5.776698e+02   (thermal transmission coefficient for opaque surfaces in [W/K])
        Hg           2.857637e+02   (steady-state thermal transmission coefficient to the ground in [W/K])
        HD           2.919060e+02   (direct thermal transmission coefficient to the external environment in [W/K])
        Htr_w        1.403374e+03   (thermal transmission coefficient for windows and glazing in [W/K])
        GFA_m2       2.412489e+03   (gross floor area [m2])
        Name: B153767, dtype: float64

        FIXME: finish documenting the result data...
        FIXME: rename Awall_all to something more sane...
        """

        # calculate building geometry in case of arcgis radiation
        if use_daysim_radiation:
            df = self.geometry_reader_radiation_daysim(locator, envelope, occupancy, geometry, H_F)

        elif not use_daysim_radiation:
            df = self.geometry_reader_radiation_arcgis(locator, envelope, geometry, H_F, occupancy)

        df = df.merge(hvac_temperatures, left_index=True, right_index=True)

        for building in df.index.values:
            if hvac_temperatures.loc[building, 'type_hs'] == 'T0' and \
                            hvac_temperatures.loc[building, 'type_cs'] == 'T0' and df.loc[building, 'Hs'] > 0:
                df.loc[building, 'Hs'] = 0
                print 'Building %s has no heating and cooling system, Hs corrected to 0.' % building
        df['Af'] = df['GFA_m2'] * df['Hs']  # conditioned area - areas not heated/cooled
        df['Aef'] = df['GFA_m2'] * E_S  # conditioned area only those for electricity

        if 'Cm_Af' in self.get_overrides_columns():
            # Internal heat capacity is not part of input, calculate [J/K]
            df['Cm'] = self._overrides['Cm_Af'] * df['Af']
        else:
            df['Cm'] = df['Cm_Af'] * df['Af']

        df['Am'] = df['Cm_Af'].apply(self.lookup_effective_mass_area_factor) * df['Af']  # Effective mass area in [m2]

        # Steady-state Thermal transmittance coefficients and Internal heat Capacity
        df['Htr_w'] = df['Aw'] * df['U_win']  # Thermal transmission coefficient for windows and glazing in [W/K]

        # direct thermal transmission coefficient to the external environment in [W/K]
        df['HD'] = df['Aop_sup'] * df['U_wall'] + df['footprint'] * df['U_roof']

        df['Hg'] = B_F * df['Aop_bel'] * df[
            'U_base']  # steady-state Thermal transmission coefficient to the ground. in W/K
        df['Htr_op'] = df['Hg'] + df['HD']
        df['Htr_ms'] = H_MS * df['Am']  # Coupling conductance 1 in W/K
        df['Htr_em'] = 1 / (1 / df['Htr_op'] - 1 / df['Htr_ms'])  # Coupling conductance 2 in W/K
        df['Htr_is'] = H_IS * df['Atot']

        fields = ['Atot', 'Aw', 'Am', 'Aef', 'Af', 'Cm', 'Htr_is', 'Htr_em', 'Htr_ms', 'Htr_op', 'Hg',
                  'HD', 'Aroof', 'U_wall', 'U_roof', 'U_win', 'U_base', 'Htr_w', 'GFA_m2', 'surface_volume', 'Aop_sup', 'Aop_bel',
                  'footprint']
        result = df[fields]
        return result

    def geometry_reader_radiation_daysim(self, locator, envelope, occupancy, geometry, floor_height):
        """
        TODO: documentation

        :param locator:
        :param envelope:
        :param occupancy:
        :param geometry:
        :param floor_height:
        :return:
        """

        # add result columns to envelope df
        envelope['Awall'] = np.nan
        envelope['Awin'] = np.nan
        envelope['Aroof'] = np.nan

        # call all building geometry files in a loop
<<<<<<< HEAD
        for building_name in geometry.index.values:
=======
        for building_name in locator.get_zone_building_names():
>>>>>>> 48006d52
            geometry_data = pd.read_csv(locator.get_radiation_metadata(building_name))
            geometry_data_sum = geometry_data.groupby(by='TYPE').sum()
            # do this in case the daysim radiation file did not included window
            if 'windows' in geometry_data.TYPE.values:
                envelope.ix[building_name, 'Awall'] = geometry_data_sum.ix['walls', 'AREA_m2']
                envelope.ix[building_name, 'Awin'] = geometry_data_sum.ix['windows', 'AREA_m2']
                envelope.ix[building_name, 'Aroof'] = geometry_data_sum.ix['roofs', 'AREA_m2']
            else:
                multiplier_win = 0.25 * (
                    envelope.ix[building_name, 'wwr_south'] + envelope.ix[building_name, 'wwr_east'] +
                    envelope.ix[building_name, 'wwr_north'] + envelope.ix[building_name, 'wwr_west'])
                envelope.ix[building_name, 'Awall'] = geometry_data_sum.ix['walls', 'AREA_m2']*(1-multiplier_win)
                envelope.ix[building_name, 'Awin'] = geometry_data_sum.ix['walls', 'AREA_m2']* multiplier_win
                envelope.ix[building_name, 'Aroof'] = geometry_data_sum.ix['roofs', 'AREA_m2']

        df = envelope.merge(occupancy, left_index=True, right_index=True)

        # adjust envelope areas with PFloor
        df['Aw'] = df['Awin'] * (1-df['void_deck'])
        # opaque areas (PFloor represents a factor according to the amount of floors heated)
        df['Aop_sup'] = df['Awall'] * (1-df['void_deck'])
        # Areas below ground
        df = df.merge(geometry, left_index=True, right_index=True)
        df['floors'] = df['floors_bg'] + df['floors_ag']
        # opague areas in [m2] below ground including floor
        df['Aop_bel'] = df['height_bg'] * df['perimeter'] + df['footprint']
        # total area of the building envelope in [m2], the roof is considered to be flat
        df['Atot'] = df[['Aw', 'Aop_sup', 'footprint', 'Aop_bel']].sum(axis=1) + (df['Aroof'] * (df['floors'] - 1))
        df['GFA_m2'] = df['footprint'] * df['floors']  # gross floor area
        df['surface_volume'] = (df['Aop_sup'] + df['Aroof']) / (df['GFA_m2'] * floor_height)  # surface to volume ratio

        return df

    def geometry_reader_radiation_arcgis(self, locator, envelope, geometry, floor_height, occupancy):
        """
        :param locator:
        :param envelope:
        :param geometry:
        :param floor_height:
        :param occupancy:
        :return:

        - get_surface_properties: C:\reference-case\baseline\outputs\data\solar-radiation\properties_surfaces.csv
        File generated by the radiation script. It contains the fields Name, Freeheight, FactorShade, height_ag and
        Shape_Leng. This data is used to calculate the wall and window areas

        """

        # Areas above ground
        # get the area of each wall in the buildings
        surface_properties = pd.read_csv(locator.get_surface_properties())
        surface_properties['Awall'] = (surface_properties['Shape_Leng'] * surface_properties['Freeheight'] *
                                       surface_properties['FactorShade'])
        df = pd.DataFrame({'Name': surface_properties['Name'],
                           'Awall_all': surface_properties['Awall']}).groupby(by='Name').sum()
        df = df.merge(envelope, left_index=True, right_index=True).merge(occupancy, left_index=True,
                                                                         right_index=True)
        # area of windows
        # TODO: wwe_south replaces wil_wall this is temporary it should not be need it anymore with the new geometry files of Daysim
        # calculate average wwr
        wwr_mean = 0.25 * (df['wwr_south'] + df['wwr_east'] + df['wwr_north'] + df['wwr_west'])
        df['Aw'] = df['Awall_all'] * wwr_mean * (1-df['void_deck'])
        # opaque areas (PFloor represents a factor according to the amount of floors heated)
        df['Aop_sup'] = df['Awall_all'] * (1-df['void_deck']) - df['Aw']
        # Areas below ground
        df = df.merge(geometry, left_index=True, right_index=True)
        df['floors'] = df['floors_bg'] + df['floors_ag']
        # opague areas in [m2] below ground including floor
        df['Aop_bel'] = df['height_bg'] * df['perimeter'] + df['footprint']
        # total area of the building envelope in [m2], the roof is considered to be flat
        df['Aroof'] = df['footprint']
        df['Atot'] = df[['Aw', 'Aop_sup', 'footprint', 'Aop_bel']].sum(axis=1) + (df['Aroof'] * (df['floors'] - 1))
        df['GFA_m2'] = df['footprint'] * df['floors']  # gross floor area
        df['surface_volume'] = (df['Aop_sup'] + df['Aroof']) / (df['GFA_m2'] * floor_height)  # surface to volume ratio

        return df

    def lookup_effective_mass_area_factor(self, cm):
        """
        Look up the factor to multiply the conditioned floor area by to get the effective mass area by building construction
        type. This is used for the calculation of the effective mass area "Am" in `get_prop_RC_model`.
        Standard values can be found in the Annex G of ISO EN13790

        :param Cm_Af: The internal heat capacity per unit of area.
        :return: effective mass area factor
        """
        if cm == 0:
            return 0
        elif 0 < cm <= 165000.0:
            return 2.5
        else:
            return 3.2

    def __getitem__(self, building_name):
        """return a (read-only) BuildingPropertiesRow for the building"""
        return BuildingPropertiesRow(geometry=self.get_prop_geometry(building_name),
                                     envelope=self.get_prop_envelope(building_name),
                                     occupancy=self.get_prop_occupancy(building_name),
                                     hvac=self.get_prop_hvac(building_name),
                                     rc_model=self.get_prop_rc_model(building_name),
                                     comfort=self.get_prop_comfort(building_name),
                                     internal_loads=self.get_prop_internal_loads(building_name),
                                     age=self.get_prop_age(building_name),
                                     solar=self.get_solar(building_name),
                                     supply=self.get_prop_supply_systems(building_name), gv=self.gv)

    def get_overrides_columns(self):
        """Return the list of column names in the `overrides.csv` file or an empty list if no such file
        is present."""
        if hasattr(self, '_overrides'):
            return list(self._overrides.columns)
        return []


class BuildingPropertiesRow(object):
    """Encapsulate the data of a single row in the DataSets of BuildingProperties. This class meant to be
    read-only."""

    def __init__(self, geometry, envelope, occupancy, hvac,
                 rc_model, comfort, internal_loads, age, solar, supply, gv):
        """Create a new instance of BuildingPropertiesRow - meant to be called by BuildingProperties[building_name].
        Each of the arguments is a pandas Series object representing a row in the corresponding DataFrame."""
        self.geometry = geometry
        self.architecture = EnvelopeProperties(envelope)
        self.occupancy = occupancy  # FIXME: rename to uses!
        self.hvac = hvac
        self.rc_model = rc_model
        self.comfort = comfort
        self.internal_loads = internal_loads
        self.age = age
        self.solar = SolarProperties(solar)
        self.supply = supply
        self.building_systems = self._get_properties_building_systems()

    def _get_properties_building_systems(self):
        # TODO: Documentation
        # Refactored from CalcThermalLoads

        # gemoetry properties.

        Ll = self.geometry['Blength']
        Lw = self.geometry['Bwidth']
        nf_ag = self.geometry['floors_ag']
        nf_bg = self.geometry['floors_bg']
        phi_pipes = self._calculate_pipe_transmittance_values()

        # nominal temperatures
        Ths_sup_ahu_0 = float(self.hvac['Tshs0_ahu_C'])
        Ths_re_ahu_0 = float(Ths_sup_ahu_0 - self.hvac['dThs0_ahu_C'])
        Ths_sup_aru_0 = float(self.hvac['Tshs0_aru_C'])
        Ths_re_aru_0 = float(Ths_sup_aru_0 - self.hvac['dThs0_aru_C'])
        Ths_sup_shu_0 = float(self.hvac['Tshs0_shu_C'])
        Ths_re_shu_0 = float(Ths_sup_shu_0 - self.hvac['dThs0_shu_C'])
        Tcs_sup_ahu_0 = self.hvac['Tscs0_ahu_C']
        Tcs_re_ahu_0 = Tcs_sup_ahu_0 + self.hvac['dTcs0_ahu_C']
        Tcs_sup_aru_0 = self.hvac['Tscs0_aru_C']
        Tcs_re_aru_0 = Tcs_sup_aru_0 + self.hvac['dTcs0_aru_C']
        Tcs_sup_scu_0 = self.hvac['Tscs0_scu_C']
        Tcs_re_scu_0 = Tcs_sup_scu_0 + self.hvac['dTcs0_scu_C']



        Tww_sup_0 = self.hvac['Tsww0_C']
        # Identification of equivalent lenghts
        fforma = self._calc_form()  # factor form comparison real surface and rectangular
        Lv = (2 * Ll + 0.0325 * Ll * Lw + 6) * fforma  # length vertical lines
        if nf_ag < 2 and nf_bg < 2:  # it is assumed that building with less than a floor and less than 2 floors udnerground do not have
            Lcww_dis = 0
            Lvww_c = 0
        else:
            Lcww_dis = 2 * (Ll + 2.5 + nf_ag * H_F) * fforma  # length hot water piping circulation circuit
            Lvww_c = (2 * Ll + 0.0125 * Ll * Lw) * fforma  # length piping heating system circulation circuit

        Lsww_dis = 0.038 * Ll * Lw * nf_ag * H_F * fforma  # length hot water piping distribution circuit
        Lvww_dis = (Ll + 0.0625 * Ll * Lw) * fforma  # length piping heating system distribution circuit

        building_systems = pd.Series({'Lcww_dis': Lcww_dis,
                                      'Lsww_dis': Lsww_dis,
                                      'Lv': Lv,
                                      'Lvww_c': Lvww_c,
                                      'Lvww_dis': Lvww_dis,
                                      'Ths_sup_ahu_0' :Ths_sup_ahu_0,
                                      'Ths_re_ahu_0' :Ths_re_ahu_0,
                                      'Ths_sup_aru_0' :Ths_sup_aru_0,
                                      'Ths_re_aru_0' :Ths_re_aru_0,
                                      'Ths_sup_shu_0' :Ths_sup_shu_0,
                                      'Ths_re_shu_0' :Ths_re_shu_0,
                                      'Tcs_sup_ahu_0' :Tcs_sup_ahu_0,
                                      'Tcs_re_ahu_0' :Tcs_re_ahu_0,
                                      'Tcs_sup_aru_0' :Tcs_sup_aru_0,
                                      'Tcs_re_aru_0':Tcs_re_aru_0,
                                      'Tcs_sup_scu_0' :Tcs_sup_scu_0,
                                      'Tcs_re_scu_0' :Tcs_re_scu_0,
                                      'Tww_sup_0': Tww_sup_0,
                                      'Y': phi_pipes,
                                      'fforma': fforma})
        return building_systems

    def _calculate_pipe_transmittance_values(self):
        """linear trasmissivity coefficients of piping W/(m.K)"""
        if self.age['built'] >= 1995 or self.age['HVAC'] > 1995:
            phi_pipes = [0.2, 0.3, 0.3]
        # elif 1985 <= self.age['built'] < 1995 and self.age['HVAC'] == 0:
        elif 1985 <= self.age['built'] < 1995:
            phi_pipes = [0.3, 0.4, 0.4]
            if self.age['HVAC'] == self.age['built']:
                print 'Incorrect HVAC renovation year: if HVAC has not been renovated, the year should be set to 0'
        else:
            phi_pipes = [0.4, 0.4, 0.4]
        return phi_pipes

    def _calc_form(self):
        factor = self.geometry['footprint'] / (self.geometry['Bwidth'] * self.geometry['Blength'])
        return factor


class EnvelopeProperties(object):
    """Encapsulate a single row of the architecture input file for a building"""
    __slots__ = [u'a_roof', u'f_cros', u'n50', u'win_op', u'win_wall',
                 u'a_wall', u'rf_sh', u'e_wall', u'e_roof', u'G_win', u'e_win',
                 u'U_roof', u'Hs', u'Cm_Af', u'U_wall', u'U_base', u'U_win']

    def __init__(self, envelope):
        self.a_roof = envelope['a_roof']
        self.n50 = envelope['n50']
        self.win_wall = envelope['wwr_south']
        self.a_wall = envelope['a_wall']
        self.rf_sh = envelope['rf_sh']
        self.e_wall = envelope['e_wall']
        self.e_roof = envelope['e_roof']
        self.G_win = envelope['G_win']
        self.e_win = envelope['e_win']
        self.U_roof = envelope['U_roof']
        self.Hs = envelope['Hs']
        self.Cm_Af = envelope['Cm_Af']
        self.U_wall = envelope['U_wall']
        self.U_base = envelope['U_base']
        self.U_win = envelope['U_win']


class SolarProperties(object):
    """Encapsulates the solar properties of a building"""
    __slots__ = ['I_sol']

    def __init__(self, solar):
        self.I_sol = solar['I_sol']


def get_properties_technical_systems(locator, prop_HVAC, region):
    """
    Return temperature data per building based on the HVAC systems of the building. Uses the `emission_systems.xls`
    file to look up properties

    :param locator:
    :type locator: cea.inputlocator.InputLocator

    :param prop_HVAC: HVAC properties for each building (type of cooling system, control system, domestic hot water
                      system and heating system.
                      The values can be looked up in the contributors manual:
                      https://architecture-building-systems.gitbooks.io/cea-toolbox-for-arcgis-manual/content/building_properties.html#mechanical-systems
    :type prop_HVAC: geopandas.GeoDataFrame
        Sample data (first 5 rows)::

                     Name type_cs type_ctrl type_dhw type_hs type_vent
            0     B154862      T0        T1       T1      T1       T0
            1     B153604      T0        T1       T1      T1       T0
            2     B153831      T0        T1       T1      T1       T0
            3  B302022960      T0        T0       T0      T0       T0
            4  B302034063      T0        T0       T0      T0       T0

    :returns: A DataFrame containing temperature data for each building in the scenario. More information can be
              found in the contributors manual:
              https://architecture-building-systems.gitbooks.io/cea-toolbox-for-arcgis-manual/content/delivery_technologies.html
    :rtype: DataFrame

    Each row contains the following fields:

    ==========    =======   ===========================================================================
    Column           e.g.   Description
    ==========    =======   ===========================================================================
    Name          B154862   (building name)
    type_hs            T1   (copied from input, code for type of heating system)
    type_cs            T0   (copied from input, code for type of cooling system)
    type_dhw           T1   (copied from input, code for type of hot water system)
    type_ctrl          T1   (copied from input, code for type of controller for heating and cooling system)
    type_vent          T1   (copied from input, code for type of ventilation system)
    Tshs0_C            90   (heating system supply temperature at nominal conditions [C])
    dThs0_C            20   (delta of heating system temperature at nominal conditions [C])
    Qhsmax_Wm2        500   (maximum heating system power capacity per unit of gross built area [W/m2])
    dThs_C           0.15   (correction temperature of emission losses due to type of heating system [C])
    Tscs0_C             0   (cooling system supply temperature at nominal conditions [C])
    dTcs0_C             0   (delta of cooling system temperature at nominal conditions [C])
    Qcsmax_Wm2          0   (maximum cooling system power capacity per unit of gross built area [W/m2])
    dTcs_C            0.5   (correction temperature of emission losses due to type of cooling system [C])
    dT_Qhs            1.2   (correction temperature of emission losses due to control system of heating [C])
    dT_Qcs           -1.2   (correction temperature of emission losses due to control system of cooling[C])
    Tsww0_C            60   (dhw system supply temperature at nominal conditions [C])
    Qwwmax_Wm2        500   (maximum dwh system power capacity per unit of gross built area [W/m2])
    MECH_VENT        True   (copied from input, ventilation system configuration)
    WIN_VENT        False   (copied from input, ventilation system configuration)
    HEAT_REC         True   (copied from input, ventilation system configuration)
    NIGHT_FLSH       True   (copied from input, ventilation system control strategy)
    ECONOMIZER      False   (copied from input, ventilation system control strategy)
    ==========    =======   ===========================================================================

    Data is read from :py:meth:`cea.inputlocator.InputLocator.get_technical_emission_systems` (e.g.
    ``db/Systems/emission_systems.csv``)
    """
    prop_emission_heating = pd.read_excel(locator.get_technical_emission_systems(), 'heating')
    prop_emission_cooling = pd.read_excel(locator.get_technical_emission_systems(), 'cooling')
    prop_emission_dhw = pd.read_excel(locator.get_technical_emission_systems(), 'dhw')
    prop_emission_control_heating_and_cooling = pd.read_excel(locator.get_technical_emission_systems(), 'controller')
    prop_ventilation_system_and_control = pd.read_excel(locator.get_technical_emission_systems(), 'ventilation')

    df_emission_heating = prop_HVAC.merge(prop_emission_heating, left_on='type_hs', right_on='code')
    df_emission_cooling = prop_HVAC.merge(prop_emission_cooling, left_on='type_cs', right_on='code')
    df_emission_control_heating_and_cooling = prop_HVAC.merge(prop_emission_control_heating_and_cooling,
                                                              left_on='type_ctrl', right_on='code')
    df_emission_dhw = prop_HVAC.merge(prop_emission_dhw, left_on='type_dhw', right_on='code')
    df_ventilation_system_and_control = prop_HVAC.merge(prop_ventilation_system_and_control, left_on='type_vent',
                                                        right_on='code')

    fields_emission_heating = ['Name', 'type_hs', 'type_cs', 'type_dhw', 'type_ctrl', 'type_vent',
                               'Qhsmax_Wm2', 'dThs_C',  'Tshs0_ahu_C', 'dThs0_ahu_C', 'Th_sup_air_ahu_C', 'Tshs0_aru_C', 'dThs0_aru_C', 'Th_sup_air_aru_C', 'Tshs0_shu_C', 'dThs0_shu_C']
    fields_emission_cooling = ['Name', 'Qcsmax_Wm2', 'dTcs_C', 'Tscs0_ahu_C', 'dTcs0_ahu_C', 'Tc_sup_air_ahu_C', 'Tscs0_aru_C', 'dTcs0_aru_C', 'Tc_sup_air_aru_C', 'Tscs0_scu_C', 'dTcs0_scu_C']
    fields_emission_control_heating_and_cooling = ['Name', 'dT_Qhs', 'dT_Qcs']
    fields_emission_dhw = ['Name', 'Tsww0_C', 'Qwwmax_Wm2']
    fields_system_ctrl_vent = ['Name', 'MECH_VENT', 'WIN_VENT', 'HEAT_REC', 'NIGHT_FLSH', 'ECONOMIZER']

    result = df_emission_heating[fields_emission_heating].merge(df_emission_cooling[fields_emission_cooling],
                                                                on='Name').merge(
        df_emission_control_heating_and_cooling[fields_emission_control_heating_and_cooling],
        on='Name').merge(df_emission_dhw[fields_emission_dhw],
                         on='Name').merge(df_ventilation_system_and_control[fields_system_ctrl_vent], on='Name')

    # read region-specific control parameters (identical for all buildings), i.e. heating and cooling season
    prop_region_specific_control = pd.read_excel(locator.get_archetypes_system_controls(region), true_values=['True','TRUE','true'], false_values=['False', 'FALSE', 'false', u'FALSE'], dtype={'has-heating-season': bool, 'has-cooling-season': bool})  # read database

    result = result.join(pd.concat([prop_region_specific_control] * len(result), ignore_index=True))  # join on each row

    return result


def get_envelope_properties(locator, prop_architecture):
    prop_roof = pd.read_excel(locator.get_envelope_systems(), 'ROOF')
    prop_wall = pd.read_excel(locator.get_envelope_systems(), 'WALL')
    prop_win = pd.read_excel(locator.get_envelope_systems(), 'WINDOW')
    prop_shading = pd.read_excel(locator.get_envelope_systems(), 'SHADING')
    prop_construction = pd.read_excel(locator.get_envelope_systems(), 'CONSTRUCTION')
    prop_leakage = pd.read_excel(locator.get_envelope_systems(), 'LEAKAGE')

    df_construction = prop_architecture.merge(prop_construction, left_on='type_cons', right_on='code')
    df_leakage = prop_architecture.merge(prop_leakage, left_on='type_leak', right_on='code')
    df_roof = prop_architecture.merge(prop_roof, left_on='type_roof', right_on='code')
    df_wall = prop_architecture.merge(prop_wall, left_on='type_wall', right_on='code')
    df_win = prop_architecture.merge(prop_win, left_on='type_win', right_on='code')
    df_shading = prop_architecture.merge(prop_shading, left_on='type_shade', right_on='code')

    fields_construction = ['Name', 'Cm_Af', 'void_deck']
    fields_leakage = ['Name', 'n50']
    fields_roof = ['Name', 'e_roof', 'a_roof', 'U_roof', 'Hs']
    fields_wall = ['Name', 'wwr_north', 'wwr_west', 'wwr_east', 'wwr_south',
                   'e_wall', 'a_wall', 'U_wall', 'U_base']
    fields_win = ['Name', 'e_win', 'G_win', 'U_win']
    fields_shading = ['Name', 'rf_sh']

    envelope_prop = df_roof[fields_roof].merge(df_wall[fields_wall],
                                               on='Name').merge(df_win[fields_win],
                                                                on='Name').merge(df_shading[fields_shading],
                                                                                 on='Name').merge(
        df_construction[fields_construction],
        on='Name').merge(df_leakage[fields_leakage],
                         on='Name')

    return envelope_prop


def get_prop_solar(locator, prop_rc_model, prop_envelope, use_daysim_radiation):
    """

    :param locator:
    :param prop_rc_model:
    :param prop_envelope:
    :param gv:
    :param use_daysim_radiation:
    :return:
    """
    # FIXME: add documentation

    # load gv
    thermal_resistance_surface = RSE
    window_frame_fraction = F_F

    if use_daysim_radiation:

        # create result data frame
        list_Isol = []

        # for every building
<<<<<<< HEAD
        for building_name in prop_rc_model.index:   # prop_envelope.index:
=======
        for building_name in locator.get_zone_building_names():
>>>>>>> 48006d52
            I_sol = calc_Isol_daysim(building_name, locator, prop_envelope, prop_rc_model, thermal_resistance_surface,
                                     window_frame_fraction)
            list_Isol.append(I_sol)

<<<<<<< HEAD
        result = pd.DataFrame({'Name': prop_rc_model.index, 'I_sol': list_Isol})    # result = pd.DataFrame({'Name': prop_envelope.index, 'I_sol': list_Isol})
=======
        result = pd.DataFrame({'Name': list(locator.get_zone_building_names()), 'I_sol': list_Isol})
>>>>>>> 48006d52

    elif not use_daysim_radiation:

        solar = pd.read_csv(locator.get_radiation()).set_index('Name')
        solar_list = solar.values.tolist()
        surface_properties = pd.read_csv(locator.get_surface_properties())
        surface_properties['Awall'] = (
            surface_properties['Shape_Leng'] * surface_properties['FactorShade'] * surface_properties['Freeheight'])
        sum_surface = surface_properties[['Awall', 'Name']].groupby(['Name']).sum().values

        I_sol_average_Wperm2 = [a / b for a, b in zip(solar_list, sum_surface)]
        I_sol_average_Wperm2_dict = dict(zip(solar.index, I_sol_average_Wperm2))

        array_Isol_all_buildings_W = [
            calc_Isol_arcgis(I_sol_average_Wperm2_dict[name], prop_rc_model.ix[name], prop_envelope.ix[name],
                             window_frame_fraction, thermal_resistance_surface) for name in solar.index]

        result = pd.DataFrame({'Name': solar.index, 'I_sol': array_Isol_all_buildings_W})

    return result


def calc_Isol_daysim(building_name, locator, prop_envelope, prop_rc_model, thermal_resistance_surface,
                     window_frame_fraction):
    """

    :param building_name:
    :param locator:
    :param prop_envelope:
    :param prop_rc_model:
    :param thermal_resistance_surface:
    :param window_frame_fraction:
    :return:
    """
    # FIXME: add documentation

    # read daysim geometry
    geometry_data = pd.read_csv(locator.get_radiation_metadata(building_name)).set_index('SURFACE')
    geometry_data_roofs = geometry_data[geometry_data.TYPE == 'roofs']
    geometry_data_walls = geometry_data[geometry_data.TYPE == 'walls']

    # do this in case the daysim radiation file did not included window
    if 'windows' in geometry_data.TYPE.values:
        geometry_data_windows = geometry_data[geometry_data.TYPE == 'windows']
        multiplier_wall = 1
        multiplier_win = 1
    else:
        geometry_data_windows = geometry_data[geometry_data.TYPE == 'walls']
        multiplier_win = 0.25 * (
            prop_envelope.ix[building_name, 'wwr_south'] + prop_envelope.ix[building_name, 'wwr_east'] +
            prop_envelope.ix[
                building_name, 'wwr_north'] + prop_envelope.ix[building_name, 'wwr_west'])
        multiplier_wall = 1 - multiplier_win

    # read daysim radiation
    radiation_data = pd.read_json(locator.get_radiation_building(building_name))
    # sum wall
    # solar incident on all walls [W]
    I_sol_wall = np.array(
        [geometry_data_walls.ix[surface, 'AREA_m2'] * multiplier_wall * radiation_data[surface] for surface in
         geometry_data_walls.index]).sum(axis=0)
    # sensible gain on all walls [W]
    I_sol_wall = I_sol_wall * prop_envelope.ix[building_name, 'a_wall'] * thermal_resistance_surface * \
                 prop_rc_model.ix[building_name, 'U_wall']
    # sum roof

    # solar incident on all roofs [W]
    I_sol_roof = np.array([geometry_data_roofs.ix[surface, 'AREA_m2'] * radiation_data[surface] for surface in
                           geometry_data_roofs.index]).sum(axis=0)
    # sensible gain on all roofs [W]
    I_sol_roof = I_sol_roof * prop_envelope.ix[building_name, 'a_roof'] * thermal_resistance_surface * \
                 prop_rc_model.ix[building_name, 'U_roof']
    # sum window, considering shading
    from cea.technologies import blinds
    Fsh_win = [np.vectorize(blinds.calc_blinds_activation)(radiation_data[surface],
                                                           prop_envelope.ix[building_name, 'G_win'],
                                                           prop_envelope.ix[building_name, 'rf_sh']) for surface
                                                            in geometry_data_windows.index]

    I_sol_win = [geometry_data_windows.ix[surface, 'AREA_m2'] * multiplier_win * radiation_data[surface]
                         for surface in geometry_data_windows.index]

    I_sol_win = np.array([x*y*(1 - window_frame_fraction) for x,y in zip(I_sol_win, Fsh_win)]).sum(axis=0)

    # sum
    I_sol = I_sol_wall + I_sol_roof + I_sol_win

    return I_sol


def calc_Isol_arcgis(I_sol_average, prop_rc_model, prop_envelope, window_frame_fraction, thermal_resistance_surface):
    """
    This function calculates the effective collecting solar area accounting for use of blinds according to ISO 13790,
    for the sake of simplicity and to avoid iterations, the delta is calculated based on the last time step.

    :param t: time of the year
    :param bpr: building properties object
    :param gv: global variables class
    :return:
    """
    from cea.technologies import blinds
    Fsh_win = np.vectorize(blinds.calc_blinds_activation)(I_sol_average, prop_envelope.G_win, prop_envelope.rf_sh)

    Asol_wall = prop_rc_model['Aop_sup'] * prop_envelope.a_wall * thermal_resistance_surface * prop_rc_model['U_wall']
    Asol_roof = prop_rc_model['Aroof'] * prop_envelope.a_roof * thermal_resistance_surface * prop_rc_model['U_roof']
    Asol_win = Fsh_win * prop_rc_model['Aw'] * (1 - window_frame_fraction)

    I_sol = I_sol_average * (Asol_wall + Asol_roof + Asol_win)

    return I_sol<|MERGE_RESOLUTION|>--- conflicted
+++ resolved
@@ -4,6 +4,9 @@
 """
 
 from __future__ import division
+
+import os
+
 import pandas as pd
 import numpy as np
 from geopandas import GeoDataFrame as Gdf
@@ -315,11 +318,7 @@
         envelope['Aroof'] = np.nan
 
         # call all building geometry files in a loop
-<<<<<<< HEAD
-        for building_name in geometry.index.values:
-=======
         for building_name in locator.get_zone_building_names():
->>>>>>> 48006d52
             geometry_data = pd.read_csv(locator.get_radiation_metadata(building_name))
             geometry_data_sum = geometry_data.groupby(by='TYPE').sum()
             # do this in case the daysim radiation file did not included window
@@ -719,20 +718,12 @@
         list_Isol = []
 
         # for every building
-<<<<<<< HEAD
-        for building_name in prop_rc_model.index:   # prop_envelope.index:
-=======
         for building_name in locator.get_zone_building_names():
->>>>>>> 48006d52
             I_sol = calc_Isol_daysim(building_name, locator, prop_envelope, prop_rc_model, thermal_resistance_surface,
                                      window_frame_fraction)
             list_Isol.append(I_sol)
 
-<<<<<<< HEAD
-        result = pd.DataFrame({'Name': prop_rc_model.index, 'I_sol': list_Isol})    # result = pd.DataFrame({'Name': prop_envelope.index, 'I_sol': list_Isol})
-=======
         result = pd.DataFrame({'Name': list(locator.get_zone_building_names()), 'I_sol': list_Isol})
->>>>>>> 48006d52
 
     elif not use_daysim_radiation:
 
