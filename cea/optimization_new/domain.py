"""
Domain Class:
defines the geographical zone in which the district energy system is optimised, including parameters like:
- The buildings within the zone (building class element)
- The potential thermal network trenches graph
- The (renewable) energy potential within the zone (based on energy potentials scripts)
"""

__author__ = "Mathias Niffeler"
__copyright__ = "Copyright 2022, Cooling Singapore"
__credits__ = ["Mathias Niffeler"]
__license__ = "MIT"
__version__ = "0.1"
__maintainer__ = "NA"
__email__ = "mathias.niffeler@sec.ethz.ch"
__status__ = "Production"

from os.path import exists
import time
import numpy as np
import pandas as pd
import geopandas as gpd
import multiprocessing
import sys
import inspect
from random import seed
import os

from deap import base, tools, algorithms

import cea.config
from cea.inputlocator import InputLocator
from cea.utilities import epwreader
from cea.utilities.date import get_date_range_hours_from_year
from cea.utilities.standardize_coordinates import get_geographic_coordinate_system

import cea.optimization_new.component as component_module
from cea.optimization_new.building import Building
from cea.optimization_new.network import Network
from cea.optimization_new.component import Component
from cea.optimization_new.supplySystem import SupplySystem
from cea.optimization_new.districtEnergySystem import DistrictEnergySystem
from cea.optimization_new.containerclasses.supplySystemStructure import SupplySystemStructure
from cea.optimization_new.containerclasses.energyPotential import EnergyPotential
from cea.optimization_new.containerclasses.energyCarrier import EnergyCarrier
from cea.optimization_new.containerclasses.energyFlow import EnergyFlow
from cea.optimization_new.helpercalsses.optimization.connectivity import Connection, ConnectivityVector
from cea.optimization_new.helpercalsses.optimization.algorithm import Algorithm
from cea.optimization_new.helpercalsses.optimization.tracker import optimizationTracker
from cea.optimization_new.helpercalsses.optimization.fitness import Fitness
from cea.optimization_new.helpercalsses.multiprocessing.memoryPreserver import MemoryPreserver


class Domain(object):
    def __init__(self, config, locator):
        self.config = config
        self.locator = locator
        self.weather = self._load_weather(locator)
        self.buildings = []
        self.energy_potentials = []
        self.initial_energy_system = None
        self.optimal_energy_systems = []

        self._initialise_domain_descriptor_classes()

    def _load_weather(self, locator):
        weather_path = locator.get_weather_file()
        self.weather = epwreader.epw_reader(weather_path)[['date', 'year', 'drybulb_C', 'wetbulb_C',
                                                           'relhum_percent', 'windspd_ms', 'skytemp_C']]
        EnergyFlow.time_series = self.weather['date']
        return self.weather

    def load_buildings(self, buildings_in_domain=None):
        """
        Import demand, geometric properties and base supply systems of buildings from the current scenario.

        :param buildings_in_domain: Codes of buildings that should be loaded (e.g. 'B1000', 'B1008' etc.)
        :type buildings_in_domain: pandas.Series or list of strings
        :return self.buildings: list of buildings with their demands and footprints
        :rtype self.buildings: list of <cea.optimization_new.building>-Building objects
        """
        shp_file = gpd.read_file(self.locator.get_zone_geometry())
        if buildings_in_domain is None:
            buildings_in_domain = shp_file.Name

        building_demand_files = np.vectorize(self.locator.get_demand_results_file)(buildings_in_domain)
        network_type = self.config.optimization_new.network_type
        for (building_code, demand_file) in zip(buildings_in_domain.values, building_demand_files):
            if exists(demand_file):
                building = Building(building_code, demand_file)
                building.load_demand_profile(network_type)
                if not max(building.demand_flow.profile) > 0:
                    continue
                building.load_building_location(shp_file)
                building.load_base_supply_system(self.locator, network_type)
                self.buildings.append(building)

        return self.buildings

    def load_potentials(self, buildings_in_domain=None):
        """
        Import energy potentials from the current scenario.

        :param buildings_in_domain: Codes of buildings that should be loaded (e.g. 'B1000', 'B1008' etc.)
        :type buildings_in_domain: pandas.Series or list of strings
        :return self.energy_potentials: list of energy potentials with the scale they apply to (building or domain)
        :rtype self.energy_potentials: list of <cea.optimization_new.energyPotential>-EnergyPotential objects
        """
        if buildings_in_domain is None:
            buildings_in_domain = pd.Series([building.identifier for building in self.buildings])
<<<<<<< HEAD
=======

        # building-specific potentials
        pv_potential = EnergyPotential().load_PV_potential(self.locator, buildings_in_domain)
        pvt_potential = EnergyPotential().load_PVT_potential(self.locator, buildings_in_domain)
        scet_potential = EnergyPotential().load_SCET_potential(self.locator, buildings_in_domain)
        scfp_potential = EnergyPotential().load_SCFP_potential(self.locator, buildings_in_domain)
>>>>>>> b66267e7

        # domain-wide potentials
        geothermal_potential = EnergyPotential().load_geothermal_potential(self.locator.get_geothermal_potential())
        water_body_potential = EnergyPotential().load_water_body_potential(self.locator.get_water_body_potential())
        sewage_potential = EnergyPotential().load_sewage_potential(self.locator.get_sewage_heat_potential())
        wasteheat_potential = EnergyPotential().load_wasteheat_potential(self.locator.get_waste_heat_potential())

        for potential in [geothermal_potential, water_body_potential, sewage_potential, wasteheat_potential]:
            if potential:
                self.energy_potentials.append(potential)

        return self.energy_potentials

    def optimize_domain(self):
        """
        Optimise the chosen domain's energy system by:

        A. Using a first genetic algorithm to iteratively improve on the selected connectivity vectors (specifying which
           buildings are connected by thermal networks), and at each iteration:

            i. Use a steiner-tree-optimisation to identify optimal network layouts for given connectivity vectors.

            ii. Aggregate demands of the buildings connected to each network and use a second genetic algorithm to find
                supply system configurations that are near-pareto optimal for the respective networks.
        """
        print("\nInitializing domain:")
        self._initialize_energy_system_descriptor_classes()

        # Calculate base-case supply systems for all buildings (i.e. initial state as per the input editor)
        print("\nCalculating operation of districts' initial supply systems...")
        building_energy_potentials = Building.distribute_building_potentials(self.energy_potentials, self.buildings)
        [building.calculate_supply_system(building_energy_potentials[building.identifier])
            for building in self.buildings]
        self.model_initial_energy_system()

        # Optimise district energy systems
        print("Starting optimisation of district energy systems (i.e. networks + supply systems)...")

        algorithm = DistrictEnergySystem.optimisation_algorithm
        if self.config.general.debug:
            nbr_networks = self.config.optimization_new.maximum_number_of_networks
            building_ids = [building.identifier for building in self.buildings]
            tracker = optimizationTracker(algorithm.objectives, nbr_networks, building_ids, self.locator)
        else:
            tracker = None

        toolbox = base.Toolbox()
        main_process_memory = MemoryPreserver()
        if algorithm.parallelize_computation:
            component_classes = [cls[1] for cls in inspect.getmembers(component_module, inspect.isclass)]
            initialised_classes = [cls[1] for cls in inspect.getmembers(sys.modules[__name__], inspect.isclass)
                                   if cls[0] not in ['InputLocator', 'Domain', 'EnergyPotential']] \
                                  + component_classes
            main_process_memory = MemoryPreserver(algorithm.parallelize_computation, initialised_classes)

            pool = multiprocessing.get_context('spawn').Pool(algorithm.parallel_cores)
            toolbox.register("map", pool.map)

        toolbox.register("generate", ConnectivityVector.generate)
        toolbox.register("individual", tools.initIterate, ConnectivityVector, toolbox.generate)
        toolbox.register("population", tools.initRepeat, list, toolbox.individual)

        toolbox.register("evaluate", DistrictEnergySystem.evaluate_energy_system, district_buildings=self.buildings,
                         energy_potentials=self.energy_potentials, optimization_tracker=tracker,
                         process_memory=main_process_memory)
        toolbox.register("mate", ConnectivityVector.mate, algorithm=algorithm)
        toolbox.register("mutate", ConnectivityVector.mutate, algorithm=algorithm)
        toolbox.register("select", ConnectivityVector.select, population_size=algorithm.population,
                         optimization_tracker=tracker)

        # Create initial population and evaluate it
        population = set(toolbox.population(n=algorithm.population))
        non_dominated_fronts = toolbox.map(toolbox.evaluate, population)
        optimal_supply_system_combinations = {ind.as_str(): non_dominated_front[0] for ind, non_dominated_front
                                              in zip(population, non_dominated_fronts)}

        # Consolidate certain objects in the child processes' memory and make them available to the main process
        for non_dominated_front in non_dominated_fronts:
            main_process_memory.consolidate(non_dominated_front[1])
        toolbox.evaluate.keywords['process_memory'] = main_process_memory

        # If parallel processing and detailed outputs are both enabled
        if algorithm.parallelize_computation and tracker:
            # ... consolidate the tracker objects in the main process' memory
            tracker.consolidate([non_dominated_front[2] for non_dominated_front in non_dominated_fronts])

        for generation in range(1, algorithm.generations_networks + 1):
            offspring = set(algorithms.varAnd(population, toolbox, cxpb=algorithm.cx_prob, mutpb=algorithm.mut_prob))

            # Evaluate the individuals in the offspring, unless they are an exact copy of one of the parents
            new_ind = set(ind for ind in offspring if ind.as_str() not in optimal_supply_system_combinations.keys())
            non_dominated_fronts = toolbox.map(toolbox.evaluate, new_ind)
            optimal_supply_system_combinations.update({ind.as_str(): non_dominated_front[0] for ind, non_dominated_front
                                                       in zip(new_ind, non_dominated_fronts)})

            # Consolidate certain objects in the child processes' memory and make them available to the main process
            main_process_memory.clear_variables()
            [main_process_memory.consolidate(non_dominated_front[1]) for non_dominated_front in non_dominated_fronts]
            toolbox.evaluate.keywords['process_memory'] = main_process_memory

            # If parallel processing and detailed outputs are both enabled...
            if algorithm.parallelize_computation and tracker:
                # ...consolidate the tracker objects of each of the child processes
                tracker.consolidate([non_dominated_front[2] for non_dominated_front in non_dominated_fronts])

            population = set(toolbox.select(population.union(offspring), optimal_supply_system_combinations))
            print(f"\n\nDES: gen {generation}")

        main_process_memory.recall_class_variables()
        self.optimal_energy_systems = self._select_final_optimal_systems(population, algorithm.population)
        if tracker:
            tracker.print_evolutions()
        print("\nDistrict energy system optimisation complete!")

        return self.optimal_energy_systems

    def model_initial_energy_system(self):
        """
        Model the energy system currently installed in the domain, i.e.:
        - reconstruct a network linking all buildings that are currently connected to a district energy system
        - determine the supply system for each network and each of the stand-alone buildings
        """
        # Determine buildings connected to a district energy system
        connection_list = [Connection(0, building.identifier) if building.initial_connectivity_state == 'stand_alone'
                           else Connection(int(building.initial_connectivity_state[1:]) - 1000, building.identifier)
                           for building in self.buildings]

        # Create a network of connected buildings
        self.initial_energy_system = DistrictEnergySystem(ConnectivityVector(connection_list), self.buildings,
                                                          self.energy_potentials)
        self.initial_energy_system.evaluate(component_selection=
                                            SupplySystemStructure.initial_network_supply_systems_composition)

        return self.initial_energy_system

    def _select_final_optimal_systems(self, last_population, min_final_selection_size):
        """
        Each solution in the last population of the 'outer' optimisation algorithm consists of:
            a. one set networks & disconnected buildings (given by the ConnectivityVector)
            b. a non-dominate front of SupplySystem-solutions for each of these subsystems
        The point of this method is to determine the best district energy systems configurations among these,
        i.e. with, both, explicit network-connections and a single specified supply system for each of the DES's
        subsystems.
        """
        # build DistrictEnergySystem-objects corresponding to the last population of Connectivity vectors and evaluate
        #   them, i.e. find optimal combinations of each of the subsystems' non-dominated SupplySystem solutions.
        energy_systems_for_best_connectivity_vectors = [DistrictEnergySystem(ind, self.buildings, self.energy_potentials)
                                                        for ind in last_population]
        [energy_system.evaluate(return_full_des=True)
         for energy_system in energy_systems_for_best_connectivity_vectors]

        # determine the non-dominated solutions across all DistrictEnergySystems of the last population
        #   (with definitive SupplySystem + Connectivity)
        last_gen_energy_system_solutions = [energy_system
                                            for des in energy_systems_for_best_connectivity_vectors
                                            for energy_system in des.best_supsys_combinations]
        best_energy_systems = tools.emo.sortLogNondominated(last_gen_energy_system_solutions,
                                                            min_final_selection_size,
                                                            first_front_only=True)

        # create a list of distinct DistrictEnergySystem-objects (unequivocally defining SupplySystems and Networks)
        final_system_selection = []
        for energy_system in best_energy_systems:
            connectivity = energy_system.encoding[0]
            supsys_selection = energy_system.encoding[1:]
            district_energy_system = [des for des in energy_systems_for_best_connectivity_vectors
                                      if connectivity == des.connectivity.as_str()][0]
            final_system_selection += [district_energy_system.select_supply_system_combination(supsys_selection)]

        return final_system_selection

    def generate_result_files(self):
        """
        Output all the optimisation results to a series of .geojson-files to display the optimal networks and a set
        of .xlsx-files to summarise the most important information about the near-pareto-optimal district energy systems
        and their corresponding supply systems.
        """
        # save the current energy system's network layouts and supply systems
        self._write_network_layouts_to_geojson(self.initial_energy_system, 'current_DES')
        self._write_supply_systems_to_csv(self.initial_energy_system, 'current_DES')

        # save the results for near-pareto-optimal district energy systems one-by-one
        for des in self.optimal_energy_systems:
            # first save network layouts
            self._write_network_layouts_to_geojson(des)

            # then save all information about the selected supply systems
            self._write_supply_systems_to_csv(des)

            # if prompted, generate detailed outputs
            if self.config.optimization_new.generate_detailed_outputs:
                self._write_detailed_results_to_csv(des)

        return

    def _write_network_layouts_to_geojson(self, district_energy_system, system_name=None):
        """
        Writes the network layout of a given district energy system into a geojson file.

        :param network: selected network
        :type network: Network-class object
        :param system_name: name of the district energy system
        :type system_name: str
        """
        if not system_name:
            system_name = district_energy_system.identifier

        for ntw_ind, network in enumerate(district_energy_system.networks):
            network_layout_file = self.locator.get_new_optimization_optimal_network_layout_file(system_name,
                                                                                                network.identifier)
            network_layout = pd.concat([network.network_nodes, network.network_edges]).drop(['coordinates'], axis=1)
            network_layout = network_layout.to_crs(get_geographic_coordinate_system())
            network_layout.to_file(network_layout_file, driver='GeoJSON')

        return

    def _write_supply_systems_to_csv(self, district_energy_system, system_name=None):
        """
        Writes information on supply systems of subsystems of a given district energy system into csv files. Information
        on each of the supply systems is written in a separate file.

        :param district_energy_system: selected district energy system
        :type district_energy_system: DistrictEnergySystem-class object
        :param system_name: name of the district energy system
        :type system_name: str
        """
        # Create general values
        if not system_name:
            system_name = district_energy_system.identifier

        supply_system_summary = {'Supply_System': [],
                                 'Heat_Emissions_kWh': [],
                                 'System_Energy_Demand_kWh': [],
                                 'GHG_Emissions_kgCO2': [],
                                 'Cost_USD': []}

        # FOR STAND-ALONE BUILDINGS
        stand_alone_buildings = Domain._get_building_from_consumers(district_energy_system.consumers,
                                                                    district_energy_system.stand_alone_buildings)
        for building in stand_alone_buildings:
            supply_system_id = building.identifier
            supply_system = building.stand_alone_supply_system

            # Summarise structure of the supply system & print to file
<<<<<<< HEAD
            building_file = self.locator.get_new_optimization_optimal_supply_system_file(des_id, supply_system_id)
            building_file_cost = self.locator.get_new_optimization_supply_system_cost(des_id, supply_system_id)
            Domain._write_system_structure(building_file, supply_system, building_file_cost)
=======
            building_file = self.locator.get_new_optimization_optimal_supply_system_file(system_name, supply_system_id)
            Domain._write_system_structure(building_file, supply_system)
>>>>>>> b66267e7

            # Calculate supply system fitness-values and add them to the summary of all supply systems
            supply_system_summary = Domain._add_to_systems_summary(supply_system_id, supply_system,
                                                                   supply_system_summary)

        # FOR NETWORKS
        for network_id, supply_system in district_energy_system.supply_systems.items():
            # Summarise structure of the supply system & print to file
<<<<<<< HEAD
            network_file = self.locator.get_new_optimization_optimal_supply_system_file(des_id, network_id)
            network_file_cost = self.locator.get_new_optimization_supply_system_cost(des_id, network_id)
            Domain._write_system_structure(network_file, supply_system, network_file_cost)
=======
            network_file = self.locator.get_new_optimization_optimal_supply_system_file(system_name, network_id)
            Domain._write_system_structure(network_file, supply_system)
>>>>>>> b66267e7

            # Calculate supply system fitness-values and add them to the summary of all supply systems
            supply_system_summary = Domain._add_to_systems_summary(network_id, supply_system,
                                                                   supply_system_summary)

        # WRITE SUMMARY
        supply_system_summary['Supply_System'] += ['Total']
        supply_system_summary['Heat_Emissions_kWh'] += [sum(supply_system_summary['Heat_Emissions_kWh'])]
        supply_system_summary['System_Energy_Demand_kWh'] += [sum(supply_system_summary['System_Energy_Demand_kWh'])]
        supply_system_summary['GHG_Emissions_kgCO2'] += [sum(supply_system_summary['GHG_Emissions_kgCO2'])]
        supply_system_summary['Cost_USD'] += [sum(supply_system_summary['Cost_USD'])]

        summary_file = self.locator.get_new_optimization_optimal_supply_systems_summary_file(system_name)
        pd.DataFrame(supply_system_summary).to_csv(summary_file, index=False)

        return

    @staticmethod
    def _write_system_structure(results_file, supply_system, cost_file):
        """Summarise supply system structure and cost and write it to the indicated results file.
        Passive components are also included"""
        supply_system_info = [{'Component': component.technology,
                               'Component_type': component.type,
                               'Component_code': component_code,
                               'Category': component_category,
                               'Capacity_kW': round(component.capacity, 3),
                               'Main_side': component.main_side,
                               'Main_energy_carrier': component.main_energy_carrier.describe(),
                               'Main_energy_carrier_code': component.main_energy_carrier.code,
                               'Other_inputs': ', '.join([ip.code for ip in component.input_energy_carriers]),
                               'Other_outputs': ', '.join([op.code for op in component.output_energy_carriers])}
                              for component_category, components in supply_system.installed_components.items()
                              for component_code, component in components.items()]

        for dict in supply_system_info:
            if 'PV' in dict['Component_type']:
                dict['Other_inputs'] = 'Rsun'
            if 'SC' in dict['Component_type']:
                dict['Other_inputs'] = 'Rsun'

        supply_system_costs = [{'Component': component.technology,
                               'Component_type': component.type,
                               'Component_code': component_code,
                               'Category': component_category,
                               'Capacity_kW': round(component.capacity, 3),
                               'Investment_cost_$': component.inv_cost,
                               'Annualized_investment_$': component.inv_cost_annual,
                               'O&M_cost_$': component.om_fix_cost_annual}
                              for component_category, components in supply_system.installed_components.items()
                              for component_code, component in components.items()]

        passive_components_info = [{'Component': components_passive[0].technology,
                                    'Component_type': components_passive[0].type,
                                    'Component_code': components_passive[0].code,
                                    'Category': component_category,
                                    'Capacity_kW': round(components_passive[0].capacity, 3),
                                    'Main_side': None,
                                   'Main_energy_carrier': components_passive[0].main_energy_carrier.describe(),
                                   'Main_energy_carrier_code': components_passive[0].main_energy_carrier.code,
                                   'Other_inputs': components_passive[0].main_energy_carrier.code,
                                   'Other_outputs': supply_system.installed_components[component_category][component_code].main_energy_carrier.code}
                                   for component_code, components_passive in
                                   supply_system.structure.passive_component_selection.items()
                                   for component_category, components in supply_system.installed_components.items()
                                   if component_code in components]

        passive_components_cost = [{'Component': components_passive[0].technology,
                               'Component_type': components_passive[0].type,
                               'Component_code': components_passive[0].code,
                               'Category': component_category,
                               'Capacity_kW': round(components_passive[0].capacity, 3),
                               'Investment_cost_$': components_passive[0].inv_cost,
                               'Annualized_investment_$': components_passive[0].inv_cost_annual,
                               'O&M_cost_$': components_passive[0].om_fix_cost_annual}
                              for component_code, components_passive in supply_system.structure.passive_component_selection.items()
                              for component_category, components in supply_system.installed_components.items()
                              if component_code in components]
        if passive_components_cost:
            for i, comp in enumerate(passive_components_info):
                supply_system_costs.append(passive_components_cost[i])
                supply_system_info.append(passive_components_info[i])

        # Write supply system structure and cost to file
        pd.DataFrame(supply_system_info).to_csv(results_file, index=False)
        pd.DataFrame(supply_system_costs).to_csv(cost_file, index=False)

        return

    @staticmethod
    def _add_to_systems_summary(supply_system_id, supply_system, supply_system_fitness_summary):
        """Add a given supply system to the summary of fitness values of all supply systems in the DES"""
        # Calculate overall system fitness values
        annual_heat_rejection = sum([sum(heat) for heat in supply_system.heat_rejection.values()])
        annual_energy_demand = sum([sum(demand) for demand in supply_system.system_energy_demand.values()])
        annual_ghg_emissions = sum([sum(emission) for emission in supply_system.greenhouse_gas_emissions.values()])
        annualised_cost = sum([cost for cost in supply_system.annual_cost.values()])

        # Save system fitness values in common dictionary
        supply_system_fitness_summary['Supply_System'] += [supply_system_id]
        supply_system_fitness_summary['Heat_Emissions_kWh'] += [annual_heat_rejection]
        supply_system_fitness_summary['System_Energy_Demand_kWh'] += [annual_energy_demand]
        supply_system_fitness_summary['GHG_Emissions_kgCO2'] += [annual_ghg_emissions]
        supply_system_fitness_summary['Cost_USD'] += [annualised_cost]

        return supply_system_fitness_summary

    def _write_detailed_results_to_csv(self, district_energy_system):
        """
        Writes csv-files with full time series of the key objective functions for each supply system.
        """
        # Set general variables
        des_id = district_energy_system.identifier
        year = self.weather['year'][0]
        date_range = get_date_range_hours_from_year(year)

        # FOR STAND-ALONE BUILDINGS
        stand_alone_buildings = Domain._get_building_from_consumers(district_energy_system.consumers,
                                                                    district_energy_system.stand_alone_buildings)
        for building in stand_alone_buildings:
            supply_system_id = building.identifier
            supply_system = building.stand_alone_supply_system

            # Summarise the objective function profiles (i.e. full time series) of the supply system & print to file
            building_file = self.locator.get_new_optimization_supply_systems_detailed_operation_file(des_id,
                                                                                                     supply_system_id)
            Domain._write_combined_objective_function_profiles(date_range, supply_system, building_file)

        # FOR NETWORKS
        for network_id, supply_system in district_energy_system.supply_systems.items():
            # Summarise the objective function profiles (i.e. full time series) of the supply system & print to file
            network_file = self.locator.get_new_optimization_supply_systems_detailed_operation_file(des_id, network_id)
            network_file_ec = self.locator.get_new_optimization_energy_carrier_detailed_profile(des_id, network_id)
            Domain._write_combined_objective_function_profiles(date_range, supply_system, network_file)
            Domain._write_detailed_objective_function_profiles(date_range, supply_system, network_file_ec)
            # Create a breakdown of annual energy demand, cost, GHG- and heat-emissions and print to file
            breakdown_file = self.locator.get_new_optimization_supply_systems_annual_breakdown_file(des_id, network_id)
            breakdown_file_profile = self.locator.get_new_optimization_supply_systems_ec_annual_profiles(des_id, network_id)
            Domain._write_annual_breakdown(supply_system, breakdown_file)
            Domain._write_profile_breakdown(supply_system, breakdown_file_profile)

        # FOR DES AS A WHOLE
        # Summarise performance metrics of the networks and print to file
        if district_energy_system.networks:
            network_perf_file = self.locator.get_new_optimization_detailed_network_performance_file(des_id)
            Domain._write_detailed_network_performance(district_energy_system, network_perf_file)

        return

    @staticmethod
    def _get_building_from_consumers(consumers, building_codes):
        """ Get full building object based of list of consumers in domain and building code """
        buildings = []
        for consumer in consumers:
            if consumer.identifier in building_codes:
                buildings += [consumer]
        return buildings

    @staticmethod
    def _write_combined_objective_function_profiles(date_time, supply_system, results_file):
        """Write the central objective function profiles of a supply system to the indicated csv file."""
        if supply_system.heat_rejection.values():
            combined_heat_rejection_profile = pd.concat([heat_rejection_profile
                                                         for heat_rejection_profile
                                                         in supply_system.heat_rejection.values()],
                                                        axis=1).sum(1)
        else:
            combined_heat_rejection_profile = pd.Series(0, index=range(len(date_time)))

        if supply_system.greenhouse_gas_emissions.values():
            combined_ghg_emission_profile = pd.concat([ghg_emission_profile
                                                       for ghg_emission_profile
                                                       in supply_system.greenhouse_gas_emissions.values()],
                                                      axis=1).sum(1)
        else:
            combined_ghg_emission_profile = pd.Series(0, index=range(len(date_time)))

        if supply_system.system_energy_demand.values():
            combined_system_energy_demand_profile = pd.concat([system_demand_profile
                                                               for system_demand_profile
                                                               in supply_system.system_energy_demand.values()],
                                                              axis=1).sum(1)
        else:
            combined_system_energy_demand_profile = pd.Series(0, index=range(len(date_time)))

        # combine the profiles into one data frame and write to file
        combined_objective_function_timelines = pd.concat([date_time.to_series(index=range(len(date_time))),
                                                           combined_system_energy_demand_profile,
                                                           combined_heat_rejection_profile,
                                                           combined_ghg_emission_profile],
                                                          axis=1)
        combined_objective_function_timelines.to_csv(results_file, index=False,
                                                     header=['Date', 'System_energy_demand_kWh', 'Heat_rejection_kWh',
                                                             'GHG_emissions_kgCO2'])

        return

    @staticmethod
    def _write_detailed_objective_function_profiles(date_time, supply_system, results_file):
        """ Write detailed central objective function profiles of a supply system """

        if supply_system.heat_rejection.values():
            heat_rejection_profiles_df = pd.concat([heat_rejection_profile
                                                         for heat_rejection_profile
                                                         in supply_system.heat_rejection.values()],
                                                        axis=1)
            heat_rejection_profiles_df.columns = supply_system.heat_rejection.keys()
            heat_rejection_profiles_df.index = date_time
            with pd.ExcelWriter(results_file) as writer:
                heat_rejection_profiles_df.to_excel(writer, sheet_name='Heat_rejection', index=True)

        if supply_system.greenhouse_gas_emissions.values():
            ghg_emission_profile_df = pd.concat([ghg_emission_profile
                                                       for ghg_emission_profile
                                                       in supply_system.greenhouse_gas_emissions.values()],
                                                      axis=1)
            ghg_emission_profile_df.columns = supply_system.greenhouse_gas_emissions.keys()
            ghg_emission_profile_df.index = date_time
            file_exists = os.path.exists(results_file)
            if file_exists:
                with pd.ExcelWriter(results_file, mode = "a", engine = "openpyxl", if_sheet_exists="replace") as writer:
                    ghg_emission_profile_df.to_excel(writer, sheet_name='Ghg_emissions', index=True)
            else:
                with pd.ExcelWriter(results_file) as writer:
                    ghg_emission_profile_df.to_excel(writer, sheet_name='Ghg_emissions', index=True)

        if supply_system.system_energy_demand.values():
            system_energy_demand_profile_df = pd.concat([system_demand_profile
                                                               for system_demand_profile
                                                               in supply_system.system_energy_demand.values()],
                                                              axis=1)
            system_energy_demand_profile_df.columns = supply_system.system_energy_demand.keys()
            system_energy_demand_profile_df.index = date_time
            file_exists = os.path.exists(results_file)
            if file_exists:
                with pd.ExcelWriter(results_file, mode = "a", engine = "openpyxl", if_sheet_exists="replace") as writer:
                    system_energy_demand_profile_df.to_excel(writer, sheet_name='Energy_demand', index=True)
            else:
                with pd.ExcelWriter(results_file) as writer:
                    system_energy_demand_profile_df.to_excel(writer, sheet_name='Energy_demand', index=True)
        if supply_system.heat_rejected_water.values():
            heat_rejected_water_profile_df = pd.concat([heat_rejected_water_profile
                                                       for heat_rejected_water_profile
                                                       in supply_system.heat_rejected_water.values()],
                                                      axis=1)
            heat_rejected_water_profile_df.columns = supply_system.heat_rejected_water.keys()
            heat_rejected_water_profile_df.index = date_time
            file_exists = os.path.exists(results_file)
            if file_exists:
                with pd.ExcelWriter(results_file, mode = "a", engine = "openpyxl", if_sheet_exists="replace") as writer:
                    heat_rejected_water_profile_df.to_excel(writer, sheet_name='Heat_rejected_water', index=True)
            else:
                with pd.ExcelWriter(results_file) as writer:
                    heat_rejected_water_profile_df.to_excel(writer, sheet_name='Heat_rejected_water', index=True)

        return

    @staticmethod
    def _write_annual_breakdown(supply_system, results_file):
        """Write the annual breakdown of the objective functions of a supply system to the indicated csv file."""
        # break down annual cost, energy demand, GHG and heat-emissions by energy carrier
        annual_energy_demand_by_ec = {energy_carrier: sum(demand_profile)
                                      for energy_carrier, demand_profile in supply_system.system_energy_demand.items()}
        annual_cost_by_ec =  {energy_carrier: supply_system.annual_cost[energy_carrier]
                              for energy_carrier in annual_energy_demand_by_ec.keys()}
        annual_ghg_emissions_by_ec = {energy_carrier: sum(emissions_profile)
                                      for energy_carrier, emissions_profile
                                      in supply_system.greenhouse_gas_emissions.items()}
        annual_heat_rejection_by_ec = {energy_carrier: sum(heat_profile)
                                       for energy_carrier, heat_profile in supply_system.heat_rejection.items()}

        # break down cost by component
        possible_components = [ci.code for ci in supply_system.structure.capacity_indicators.capacity_indicators]
        annual_cost_by_component = {component: cost
                                    for component, cost in supply_system.annual_cost.items()
                                    if component in possible_components}

        # write to DataFrame
        annual_breakdown = pd.DataFrame.from_records([annual_energy_demand_by_ec,
                                                      annual_cost_by_ec,
                                                      annual_ghg_emissions_by_ec,
                                                      annual_heat_rejection_by_ec,
                                                      annual_cost_by_component]).T
        annual_breakdown.columns = ['Annual_energy_demand_kWh', 'Annual_energy_carrier_cost_USD',
                                    'Annual_GHG_emissions_kgCO2', 'Annual_heat_rejection_kWh',
                                    'Annual_cost_by_component_USD']

        # write to file
        annual_breakdown.to_csv(results_file)

        return

    @staticmethod
    def _write_profile_breakdown(supply_system, results_file):
        """
        Write the annual breakdown of energy flows in and out of every component, as well as infinite resources and potentials
        """
        # Print out profile of energy carriers coming from components
        categories = list(supply_system.installed_components.keys())

        for cat in categories:
            ec_profiles = supply_system.component_ec_profiles[cat]
            input_ec = supply_system.component_energy_inputs[cat]
            output_ec = supply_system.component_energy_outputs[cat]
            if ec_profiles:
                ec_profiles_dict = {f"{tec_code}_{ec_code}_main": e_flow.profile
                                          for tec_code, ec_profile in ec_profiles.items()
                                          for ec_code, e_flow in ec_profile.items()}
                input_ec_dict = {f"{tec_code}_{ec_code}_input": e_flow.profile
                                            for tec_code, ec_profile in input_ec.items()
                                            for ec_code, e_flow in ec_profile.items()}
                ec_profiles_dict.update(input_ec_dict)
                output_ec_dict = {f"{tec_code}_{ec_code}_output": e_flow.profile
                                            for tec_code, ec_profile in output_ec.items()
                                            for ec_code, e_flow in ec_profile.items()}
                ec_profiles_dict.update(output_ec_dict)

                ec_profiles_df = pd.concat([profile for profile in ec_profiles_dict.values()], axis=1)
                ec_profiles_df.columns = ec_profiles_dict.keys()
                ec_profiles_df.index = range(len(ec_profiles_df))

                file_exists = os.path.exists(results_file)
                if file_exists:
                    with pd.ExcelWriter(results_file, mode = "a", engine = "openpyxl", if_sheet_exists="replace") as writer:
                        ec_profiles_df.to_excel(writer, sheet_name=f'{cat}_energy_carriers', index=True)
                else:
                    with pd.ExcelWriter(results_file) as writer:
                        ec_profiles_df.to_excel(writer, sheet_name=f'{cat}_energy_carriers', index=True)

        # Print out profile of carriers from infinite sources or coming from potentials
        bought_carriers = supply_system.bought_carriers
        sold_carriers = supply_system.sold_carriers
        used_potentials = {tec_code: ec_profile.profile
                            for tec_code, ec_profile in supply_system.used_potentials.items()}
        alternative = [bought_carriers, sold_carriers, used_potentials]
        alternative_names = ['bought_carriers', 'sold_carriers', 'used_potentials']
        for i, potentials in enumerate(alternative):
            if potentials:
                ec_profiles_df = pd.concat([profile for profile in potentials.values()], axis=1)
                ec_profiles_df.columns = potentials.keys()
                ec_profiles_df.index = range(len(ec_profiles_df))
                with pd.ExcelWriter(results_file, mode="a", engine="openpyxl", if_sheet_exists="replace") as writer:
                    ec_profiles_df.to_excel(writer, sheet_name=alternative_names[i], index=True)

        return

    @staticmethod
    def _write_detailed_network_performance(district_energy_system, results_file):
        """
        Write network performance parameters, i.e. length of network, cost & average hourly and annual heat losses,
        to a file.
        """
        # Summarise performance metrics of the networks
        average_hourly_network_losses = {network.identifier: network.network_losses.mean()
                                         for network in district_energy_system.networks}
        std_dev_hourly_network_losses = {network.identifier: network.network_losses.std()
                                         for network in district_energy_system.networks}
        yearly_network_losses = {network.identifier: network.network_losses.sum()
                                 for network in district_energy_system.networks}
        network_lengths = {network.identifier: sum(network.network_piping['length_m'])
                           for network in district_energy_system.networks}
        network_costs = {network.identifier: network.annual_piping_cost *
                                             network.configuration_defaults['network_lifetime_yrs']
                         for network in district_energy_system.networks}

        # write to DataFrame
        network_performance = pd.DataFrame.from_records([average_hourly_network_losses,
                                                         std_dev_hourly_network_losses,
                                                         yearly_network_losses,
                                                         network_lengths,
                                                         network_costs]).T
        network_performance.columns = ['Average hourly network losses [kWh]',
                                       'Std. deviation of hourly network losses [kWh]',
                                       'Yearly network losses [kWh]',
                                       'Network length [m]',
                                       'Network cost [USD]']

        # write to file
        network_performance.to_csv(results_file)

        return


    def _initialise_domain_descriptor_classes(self):
        EnergyCarrier.initialize_class_variables(self)
        Algorithm.initialize_class_variables(self)
        Fitness.initialize_class_variables(self)

    def _initialize_energy_system_descriptor_classes(self):
        print("1. Creating available supply system components...")
        Component.initialize_class_variables(self)
        print("2. Finding possible network paths (this may take a while)...")
        Network.initialize_class_variables(self)
        print("3. Establishing district energy system structure...")
        DistrictEnergySystem.initialize_class_variables(self)
        SupplySystemStructure.initialize_class_variables(self)
        SupplySystem.initialize_class_variables(self)
        print("4. Defining possible connectivity vectors...")
        Connection.initialize_class_variables(self)


def main(config):
    """
    run the whole optimization routine
    """
    # initialise variables and define cooling demand
    locator = InputLocator(scenario=config.scenario)
    current_domain = Domain(config, locator)
    seed(100)

    start_time = time.time()
    current_domain.load_buildings()
    end_time = time.time()
    print(f"Time elapsed for loading buildings in domain: {end_time - start_time} s")

    start_time = time.time()
    current_domain.load_potentials()
    end_time = time.time()
    print(f"Time elapsed for loading energy potentials: {end_time - start_time} s")

    start_time = time.time()
    current_domain.optimize_domain()
    end_time = time.time()
    print(f"Time elapsed to optimise domain, including networks and supply systems: {end_time - start_time} s")

    start_time = time.time()
    current_domain.generate_result_files()
    end_time = time.time()
    print(f"Time elapsed create results-files: {end_time - start_time} s")


if __name__ == '__main__':
    main(cea.config.Configuration())<|MERGE_RESOLUTION|>--- conflicted
+++ resolved
@@ -108,15 +108,6 @@
         """
         if buildings_in_domain is None:
             buildings_in_domain = pd.Series([building.identifier for building in self.buildings])
-<<<<<<< HEAD
-=======
-
-        # building-specific potentials
-        pv_potential = EnergyPotential().load_PV_potential(self.locator, buildings_in_domain)
-        pvt_potential = EnergyPotential().load_PVT_potential(self.locator, buildings_in_domain)
-        scet_potential = EnergyPotential().load_SCET_potential(self.locator, buildings_in_domain)
-        scfp_potential = EnergyPotential().load_SCFP_potential(self.locator, buildings_in_domain)
->>>>>>> b66267e7
 
         # domain-wide potentials
         geothermal_potential = EnergyPotential().load_geothermal_potential(self.locator.get_geothermal_potential())
@@ -361,14 +352,9 @@
             supply_system = building.stand_alone_supply_system
 
             # Summarise structure of the supply system & print to file
-<<<<<<< HEAD
             building_file = self.locator.get_new_optimization_optimal_supply_system_file(des_id, supply_system_id)
             building_file_cost = self.locator.get_new_optimization_supply_system_cost(des_id, supply_system_id)
             Domain._write_system_structure(building_file, supply_system, building_file_cost)
-=======
-            building_file = self.locator.get_new_optimization_optimal_supply_system_file(system_name, supply_system_id)
-            Domain._write_system_structure(building_file, supply_system)
->>>>>>> b66267e7
 
             # Calculate supply system fitness-values and add them to the summary of all supply systems
             supply_system_summary = Domain._add_to_systems_summary(supply_system_id, supply_system,
@@ -377,14 +363,9 @@
         # FOR NETWORKS
         for network_id, supply_system in district_energy_system.supply_systems.items():
             # Summarise structure of the supply system & print to file
-<<<<<<< HEAD
             network_file = self.locator.get_new_optimization_optimal_supply_system_file(des_id, network_id)
             network_file_cost = self.locator.get_new_optimization_supply_system_cost(des_id, network_id)
             Domain._write_system_structure(network_file, supply_system, network_file_cost)
-=======
-            network_file = self.locator.get_new_optimization_optimal_supply_system_file(system_name, network_id)
-            Domain._write_system_structure(network_file, supply_system)
->>>>>>> b66267e7
 
             # Calculate supply system fitness-values and add them to the summary of all supply systems
             supply_system_summary = Domain._add_to_systems_summary(network_id, supply_system,
