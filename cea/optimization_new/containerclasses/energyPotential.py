--- conflicted
+++ resolved
@@ -217,13 +217,8 @@
         main_potential = pd.DataFrame(0.0, index=EnergyFlow.time_series,
                                       columns=pd.concat([pd.Series(['domain_potential']), building_codes]))
         if auxiliary_potential_column_name is not None:
-<<<<<<< HEAD
-            auxiliary_potential = pd.DataFrame(0.0, index=np.arange(self.time_frame),
-                                                columns=pd.concat([pd.Series(['domain_potential']), building_codes]))
-=======
             auxiliary_potential = pd.DataFrame(0.0, index=EnergyFlow.time_series,
                                                columns=pd.concat([pd.Series(['domain_potential']), building_codes]))
->>>>>>> b66267e7
         else:
             auxiliary_potential = pd.DataFrame(columns=pd.concat([pd.Series(['domain_potential']), building_codes]))
 
