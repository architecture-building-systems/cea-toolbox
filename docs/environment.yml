--- conflicted
+++ resolved
@@ -1,30 +1,15 @@
 name: cityenergyanalyst_docs
 channels:
-  - conda-forge
-  - https://mirrors.tuna.tsinghua.edu.cn/anaconda/pkgs/free
-  - https://mirrors.tuna.tsinghua.edu.cn/anaconda/pkgs/main
-  - defaults
-  - dlr-sc
+- defaults
 dependencies:
 - geopandas
-<<<<<<< HEAD
-- fiona
-=======
 - numba=0.42.0
 - mock
->>>>>>> 824f7b25
 - python=2.7
-- mkl-service
-- pythonocc-core
-- mock
 - pillow
 - sphinx
 - sphinx_rtd_theme
 - pip:
-<<<<<<< HEAD
-  - numba
-=======
   - utm
   - pyyaml
-  - flask
->>>>>>> 824f7b25
+  - flask